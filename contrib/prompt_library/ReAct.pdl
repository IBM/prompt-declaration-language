--- conflicted
+++ resolved
@@ -63,18 +63,9 @@
                 trajectory: ${ traj }
         - ${ task }
         - defs:
-<<<<<<< HEAD
-            prev_action:
-              data: none
-            exit:
-              data: false
-            tool_names:
-              text: ${ tool_schema|map(attribute='name')|list }
-=======
             prev_action: null
             exit: false
             tool_names: ${ tool_schema|map(attribute='name')|list }
->>>>>>> f06fb3e2
           repeat:
             text:
               - "\nTho: "
@@ -88,28 +79,6 @@
                       include_stop_sequence: false
               - "${ thought|trim }"
               - "\nAct: "
-<<<<<<< HEAD
-              - def: action
-                model: "${ model }"
-                parser: json
-                parameters:
-                  temperature: 0
-                  stop: ["\n", "Obs:", "<|eom_id|>"]
-                  include_stop_sequence: false
-                spec: { name: string, arguments: object }
-                fallback:
-                  data:
-                    name: error
-                    arguments: failed to generate a valid action
-              - match: ${ action.name.lower() }
-                with:
-                - case: finish
-                  then:
-                    def: exit
-                    data: true
-                    contribute: []
-                - if: ${ action == prev_action }
-=======
               - defs:
                   action:
                     model: "${ model }"
@@ -127,25 +96,10 @@
               - match: ${ action.name.lower() }
                 with:
                 - case: finish
->>>>>>> f06fb3e2
                   then:
                     def: exit
                     data: true
                     contribute: []
-<<<<<<< HEAD
-                - if: ${ action.name.lower() in tools }
-                  then:
-                    def: observation
-                    text:
-                      - "\nObs: "
-                      - call: ${ tools[action.name.lower()] }
-                        args:
-                          arguments: ${ action.arguments }
-                - then:
-                    def: observation
-                    text:
-                      - "\nObs: "
-=======
                 - if: ${ action == prev_action }
                   then:
                     def: exit
@@ -163,7 +117,6 @@
                     def: observation
                     text:
                       - "\nObs: "
->>>>>>> f06fb3e2
                       - "Invalid action. Valid actions are ${ tool_names[:-1]|join(', ') }, and ${ tool_names[-1] }."
 
               - defs:
@@ -171,10 +124,6 @@
           until: ${ exit }
         - data:
             answer: ${ action.arguments.answer | trim }
-<<<<<<< HEAD
-          fallback: 
-=======
           fallback:
->>>>>>> f06fb3e2
             data:
               answer: "No answer found."