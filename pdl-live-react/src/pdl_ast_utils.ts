--- conflicted
+++ resolved
@@ -216,13 +216,9 @@
     })
     .with({ kind: "include" }, (block) => block)
     .with({ kind: "import" }, (block) => block)
-<<<<<<< HEAD
     .with({ kind: "aggregator" }, (block) => block)
-    .with({ kind: undefined }, (block) => block)
-=======
     .with({ kind: P.nullish }, (block) => block)
     // @ts-expect-error: TODO
->>>>>>> 5463193f
     .exhaustive()
   match(new_block)
     .with({ parser: { pdl: P._ } }, (block) => {
