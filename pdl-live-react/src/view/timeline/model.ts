import { match, P } from "ts-pattern"

import { type PdlBlock } from "../../pdl_ast"
import {
  hasTimingInformation,
  nonNullable,
  isLLMBlock,
  hasInput,
  type PdlBlockWithTiming,
  type NonScalarPdlBlock,
} from "../../helpers"

type TimelineRow = {
  /** Unique identifier within tree */
  id: string

  /** Call tree depth */
  depth: number

  /** Parent node */
  parent: null | TimelineRow

  /** Child nodes */
  children: TimelineRow[]

  /** The original block model */
  block: PdlBlockWithTiming
}

export type TimelineRowWithExtrema = TimelineRow & {
  /** Minimum timestamp across all rows */
  min: number

  /** Maximum timestamp across all rows */
  max: number
}

export type TimelineModel = TimelineRow[]
export default TimelineModel

export type Position = "push" | "middle" | "pop"

function ignore(_block: PdlBlockWithTiming) {
  return false
}

export function computeModel(block: unknown | PdlBlock): TimelineModel {
  const model = computeModelIter(block).sort(
    (a, b) => a.block.pdl__timing.start_nanos - b.block.pdl__timing.start_nanos,
  )

  model.forEach((node) => {
    if (node.parent) {
      node.parent.children.push(node)
    }
  })

  return squashProximateModelInputs(model)
}

/**
 * We don't need to repeat model inputs as a separate top-level
 * element in the UI, since they will be presented in the model
 * blocks.
 */
function squashProximateModelInputs(model: TimelineModel): TimelineModel {
  const modelInputDefsites = model.reduce(
    (M, { block }) => {
      if (isLLMBlock(block) && hasInput(block)) {
        const lastInput =
          block.pdl__model_input[block.pdl__model_input.length - 1]
        if (lastInput && typeof lastInput.pdl__defsite === "string") {
          M[lastInput.pdl__defsite] = true
        }
      }
      return M
    },
    {} as Record<string, boolean>,
  )

  return model.filter(({ id }) => !modelInputDefsites[id]).filter(nonNullable)
}

function computeModelIter(
  block: unknown | PdlBlock,
  parent?: TimelineRow,
): TimelineModel {
  if (!hasTimingInformation(block)) {
    return []
  }

  const ignoreRoot = ignore(block)
  const root = ignoreRoot
    ? parent
    : {
        id: block.pdl__id ?? block.kind ?? "",
        depth: !parent ? 0 : parent.depth + 1,
        parent: parent || null,
        children: [], // filled in at the end
        block,
      }

  const childrenModel = childrenOf(block)
    .filter(nonNullable)
    .flatMap((child: PdlBlock) => computeModelIter(child, root))

  // Correct for anomalies in the trace where a child may have an
  // earlier end timestamp than its children. See
  // https://github.com/IBM/prompt-declaration-language/pull/683
  if (root) {
    const maxEnd = childrenModel.reduce(
      (maxEnd: number, child: TimelineRow) =>
        Math.max(maxEnd, child.block.pdl__timing.end_nanos),
      0,
    )
    root.block.pdl__timing.end_nanos = Math.max(
      root.block.pdl__timing.end_nanos,
      maxEnd,
    )
  }

  return [...(ignoreRoot ? [] : [root]), ...childrenModel].filter(nonNullable)
}

export function childrenOf(block: NonScalarPdlBlock) {
<<<<<<< HEAD
  return match(block)
    .with({ kind: "model" }, (data) => [/*data.input,*/ data.pdl__result])
    .with({ kind: "code" }, (data) => [data.pdl__result])
    .with({ kind: "get" }, (data) => [data.pdl__result])
    .with({ kind: "data" }, (data) => [data.pdl__result])
    .with({ kind: "if", if: { pdl__result: P._ } }, (data) =>
      data.if.pdl__result ? [data.then] : [data.else],
    )
    .with({ kind: "if" }, (data) => [data.then, data.else])
    .with({ kind: "match" }, (data) => [data.with]) // TODO
    .with({ kind: "read" }, (data) => [data.pdl__result])
    .with({ kind: "include" }, (data) => [data.pdl__trace ?? data.pdl__result])
    .with({ kind: "import" }, (data) => [data.pdl__trace ?? data.pdl__result])
    .with({ kind: "aggregator" }, () => [])
    .with({ kind: "function" }, () => [])
    .with({ kind: "call" }, (data) => [data.pdl__trace ?? data.pdl__result])
    .with({ kind: "text" }, (data) => [data.text])
    .with({ kind: "lastOf" }, (data) => [data.lastOf])
    .with({ kind: "array" }, (data) => [data.array])
    .with({ kind: "object" }, (data) => [data.object])
    .with({ kind: "message" }, (data) => [data.content])
    .with({ kind: "repeat" }, (data) => [data.pdl__trace ?? data.repeat])
    .with({ kind: "empty" }, (data) =>
      data.defs ? Object.values(data.defs) : [],
    )
    .with({ kind: "error" }, () => []) // TODO show errors in trace
    .with({ kind: undefined }, () => [])
    .exhaustive()
    .flat()
    .filter(nonNullable)
=======
  return (
    match(block)
      .with({ kind: "model" }, (data) => [/*data.input,*/ data.pdl__result])
      .with({ kind: "code" }, (data) => [data.pdl__result])
      .with({ kind: "get" }, (data) => [data.pdl__result])
      .with({ kind: "data" }, (data) => [data.pdl__result])
      .with({ kind: "if", if: { pdl__result: P._ } }, (data) =>
        data.if.pdl__result ? [data.then] : [data.else],
      )
      .with({ kind: "if" }, (data) => [data.then, data.else])
      .with({ kind: "match" }, (data) => [data.with]) // TODO
      .with({ kind: "read" }, (data) => [data.pdl__result])
      .with({ kind: "include" }, (data) => [
        data.pdl__trace ?? data.pdl__result,
      ])
      .with({ kind: "import" }, (data) => [data.pdl__trace ?? data.pdl__result])
      .with({ kind: "function" }, () => [])
      .with({ kind: "call" }, (data) => [data.pdl__trace ?? data.pdl__result])
      .with({ kind: "text" }, (data) => [data.text])
      .with({ kind: "lastOf" }, (data) => [data.lastOf])
      .with({ kind: "array" }, (data) => [data.array])
      .with({ kind: "object" }, (data) => [data.object])
      .with({ kind: "message" }, (data) => [data.content])
      .with({ kind: "repeat" }, (data) => [data.pdl__trace ?? data.repeat])
      .with({ kind: "map" }, (data) => [data.pdl__trace ?? data.map])
      .with({ kind: "empty" }, (data) =>
        data.defs ? Object.values(data.defs) : [],
      )
      .with({ kind: "error" }, () => []) // TODO show errors in trace
      .with({ kind: P.nullish }, () => [])
      // @ts-expect-error: TODO
      .exhaustive()
      .flat()
      .filter(nonNullable)
  )
>>>>>>> 5463193f
}

function positionOf(row: TimelineRow): Position {
  if (!row.parent) {
    return "push"
  }

  const A = row.parent.children
  const idx = A.findIndex((c) => c === row)
  return idx === A.length - 1 || A[idx + 1].depth < row.depth
    ? "pop"
    : idx === 0 || A[idx - 1].depth < row.depth
      ? "push"
      : A[idx - 1].depth === row.depth
        ? "middle"
        : "pop"
}

function nextSibling(row: TimelineRow, idx: number, A: TimelineRow[]) {
  let sidx = idx + 1
  while (sidx < A.length && A[sidx].depth > row.depth) {
    sidx++
  }
  return sidx < A.length && A[sidx].depth === row.depth ? sidx : -1
}

type PushPop = { prefix: boolean[]; position: Position }

export function pushPopsFor(model: TimelineRow[]): PushPop[] {
  // Push all roots for the initial set
  const stack: number[] = model
    .map((_, idx) => (_.depth === 0 ? idx : undefined))
    .filter(nonNullable)

  // This is the return value
  const result: PushPop[] = []

  // This is an array of parents; false indicates that the parent has
  // no nextSibling; true indicates it does
  const prefix: boolean[] = []

  let n = 0
  while (stack.length > 0) {
    if (n++ > model.length * 2) {
      break
    }
    const rootIdx = stack.pop()

    if (rootIdx === undefined) {
      break
    } else if (rootIdx < 0) {
      prefix.pop()
      continue
    }

    const root = model[rootIdx]
    const mine = {
      prefix: prefix.slice(0),
      position: positionOf(root),
    }
    result.push(mine)

    stack.push(-rootIdx)
    for (let idx = model.length - 1; idx >= rootIdx + 1; idx--) {
      if (model[idx].parent === root) {
        stack.push(idx)
      }
    }

    const nextSibIdx = nextSibling(root, rootIdx, model)
    if (nextSibIdx < 0) {
      prefix.push(false)
      mine.position = "pop"
    } else {
      prefix.push(true)
    }
  }

  return result
}<|MERGE_RESOLUTION|>--- conflicted
+++ resolved
@@ -123,38 +123,6 @@
 }
 
 export function childrenOf(block: NonScalarPdlBlock) {
-<<<<<<< HEAD
-  return match(block)
-    .with({ kind: "model" }, (data) => [/*data.input,*/ data.pdl__result])
-    .with({ kind: "code" }, (data) => [data.pdl__result])
-    .with({ kind: "get" }, (data) => [data.pdl__result])
-    .with({ kind: "data" }, (data) => [data.pdl__result])
-    .with({ kind: "if", if: { pdl__result: P._ } }, (data) =>
-      data.if.pdl__result ? [data.then] : [data.else],
-    )
-    .with({ kind: "if" }, (data) => [data.then, data.else])
-    .with({ kind: "match" }, (data) => [data.with]) // TODO
-    .with({ kind: "read" }, (data) => [data.pdl__result])
-    .with({ kind: "include" }, (data) => [data.pdl__trace ?? data.pdl__result])
-    .with({ kind: "import" }, (data) => [data.pdl__trace ?? data.pdl__result])
-    .with({ kind: "aggregator" }, () => [])
-    .with({ kind: "function" }, () => [])
-    .with({ kind: "call" }, (data) => [data.pdl__trace ?? data.pdl__result])
-    .with({ kind: "text" }, (data) => [data.text])
-    .with({ kind: "lastOf" }, (data) => [data.lastOf])
-    .with({ kind: "array" }, (data) => [data.array])
-    .with({ kind: "object" }, (data) => [data.object])
-    .with({ kind: "message" }, (data) => [data.content])
-    .with({ kind: "repeat" }, (data) => [data.pdl__trace ?? data.repeat])
-    .with({ kind: "empty" }, (data) =>
-      data.defs ? Object.values(data.defs) : [],
-    )
-    .with({ kind: "error" }, () => []) // TODO show errors in trace
-    .with({ kind: undefined }, () => [])
-    .exhaustive()
-    .flat()
-    .filter(nonNullable)
-=======
   return (
     match(block)
       .with({ kind: "model" }, (data) => [/*data.input,*/ data.pdl__result])
@@ -171,6 +139,7 @@
         data.pdl__trace ?? data.pdl__result,
       ])
       .with({ kind: "import" }, (data) => [data.pdl__trace ?? data.pdl__result])
+      .with({ kind: "aggregator" }, () => [])
       .with({ kind: "function" }, () => [])
       .with({ kind: "call" }, (data) => [data.pdl__trace ?? data.pdl__result])
       .with({ kind: "text" }, (data) => [data.text])
@@ -190,7 +159,6 @@
       .flat()
       .filter(nonNullable)
   )
->>>>>>> 5463193f
 }
 
 function positionOf(row: TimelineRow): Position {
