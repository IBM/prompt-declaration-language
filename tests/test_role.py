from pdl.pdl import exec_str


def test_role1():
    prog_str = """
description: Test role
text:
- defs:
    ctx1: ${pdl_context}
  text: A
  role: A
- Hi
- defs:
    ctx2: ${pdl_context}
  text: B
  role: B
role: Top
"""
<<<<<<< HEAD
    result = exec_str(prog_str, output="all")
    scope = result["scope"]
    assert result["result"] == "AHiB"
    assert scope["pdl_context"] == [
        {"role": "A", "content": "A"},
        {"role": "Top", "content": "Hi"},
        {"role": "B", "content": "B"},
=======
    prog = parse_prog_str(prog_str)
    state = InterpreterState()
    result, output, scope, _ = process_prog(state, empty_scope, prog)
    assert result == "AHiB"
    assert output == [
        {"role": "A", "content": "A", "defsite": "text.0.text"},
        {"role": "Top", "content": "Hi", "defsite": "text.1"},
        {"role": "B", "content": "B", "defsite": "text.2.text"},
>>>>>>> dd33fe90
    ]
    assert scope["ctx1"] == []
    assert scope["ctx2"] == [
        {"role": "A", "content": "A", "defsite": "text.0.text"},
        {"role": "Top", "content": "Hi", "defsite": "text.1"},
    ]<|MERGE_RESOLUTION|>--- conflicted
+++ resolved
@@ -16,24 +16,13 @@
   role: B
 role: Top
 """
-<<<<<<< HEAD
     result = exec_str(prog_str, output="all")
     scope = result["scope"]
     assert result["result"] == "AHiB"
     assert scope["pdl_context"] == [
-        {"role": "A", "content": "A"},
-        {"role": "Top", "content": "Hi"},
-        {"role": "B", "content": "B"},
-=======
-    prog = parse_prog_str(prog_str)
-    state = InterpreterState()
-    result, output, scope, _ = process_prog(state, empty_scope, prog)
-    assert result == "AHiB"
-    assert output == [
         {"role": "A", "content": "A", "defsite": "text.0.text"},
         {"role": "Top", "content": "Hi", "defsite": "text.1"},
         {"role": "B", "content": "B", "defsite": "text.2.text"},
->>>>>>> dd33fe90
     ]
     assert scope["ctx1"] == []
     assert scope["ctx2"] == [
