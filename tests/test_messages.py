--- conflicted
+++ resolved
@@ -38,35 +38,6 @@
     ]
 
 
-<<<<<<< HEAD
-def test_messages2():
-    prog_str = """
-description: Messages block
-array:
-  - role: tool
-    content: 42
-    name: f
-    tool_call_id: id
-"""
-    result = exec_str(prog_str, output="all")
-    context = result["scope"]["pdl_context"]
-    assert result["result"] == [
-        {
-            "role": "tool",
-            "content": 42,
-            "name": "f",
-            "tool_call_id": "id",
-            "defsite": "array.0.message",
-        },
-    ]
-    assert context == [
-        {
-            "role": "tool",
-            "content": 42,
-            "name": "f",
-            "tool_call_id": "id",
-            "defsite": "array.0.message",
-=======
 def test_message2():
     prog_str = """
 description: Messages block
@@ -133,6 +104,34 @@
             "role": "user",
             "content": '{"a": 1}',
             "defsite": "message",
->>>>>>> aebe6350
         },
-    ]+    ]
+
+
+def test_messages5():
+    prog_str = """
+description: Messages block
+array:
+  - role: tool
+    content: 42
+    name: f
+    tool_call_id: id
+"""
+    result = exec_str(prog_str, output="all")
+    context = result["scope"]["pdl_context"]
+    assert result["result"] == [
+        {
+            "role": "tool",
+            "content": 42,
+            "name": "f",
+            "tool_call_id": "id",
+            "defsite": "array.0.message",
+        },
+    ]
+    assert context == [
+        {
+            "role": "tool",
+            "content": 42,
+            "name": "f",
+            "tool_call_id": "id",
+            "defsite": "array.0.message", } ]