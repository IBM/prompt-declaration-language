# Prompt Declaration Language

LLMs will continue to change the way we build software systems. They are not only useful as coding assistants, providing snipets of code, explanations, and code transformations, but they can also help replace components that could only previously be achieved with rule-based systems. Whether LLMs are used as coding assistants or software components, reliability remains an important concern. LLMs have a textual interface and the structure of useful prompts is not captured formally. Programming frameworks do not enforce or validate such structures since they are not specified in a machine-consumable way. The purpose of the Prompt Declaration Language (PDL) is to allow developers to specify the structure of prompts and to enforce it, while providing a unified programming framework for composing LLMs with rule-based systems. 

PDL is based on the premise that interactions between users, LLMs and rule-based systems form a *document*. Consider for example the interactions between a user and a chatbot. At each interaction, the exchanges form a document that gets longer and longer. Similarly, chaining models together or using tools for specific tasks result in outputs that together form a document. PDL allows users to specify the shape and contents of such documents in a declarative way (in YAML), and is agnostic of any programming language. Because of its document-oriented nature, it can be used to easily express a variety of data generation tasks (inference, data synthesis, data generation for model training, etc...).

PDL provides the following features:
- Ability to use any LLM locally or remotely via [LiteLLM](https://www.litellm.ai/), including [IBM's Watsonx](https://www.ibm.com/watsonx)
- Ability to templatize not only prompts for one LLM call, but also composition of LLMs with tools (code and APIs). Templates can encompass tasks of larger granularity than a single LLM call
- Control structures: variable definitions and use, conditionals, loops, functions
- Ability to read from files and stdin, including JSON data
- Ability to call out to code and call REST APIs (Python)
- Type checking input and output of model calls
- Python SDK
- Support for chat APIs and chat templates
- Live Document visualization

The PDL interpreter (`pdl/pdl.py`) takes a PDL program as input and renders it into a document by execution its instructions (calling out to models, code, etc...). 

See below for installation notes, followed by an [overview](#overview) of the language. A more detailed description of the language features can be found in this [tutorial](https://ibm.github.io/prompt-declaration-language/tutorial).


## Interpreter Installation

The interpreter has been tested with Python versions **3.11** and **3.12**, on macOS and Linux. For Windows, please use WSL.

To install the requirements for `pdl`, execute the command:

```
pip install prompt-declaration-language
```

To install the dependencies for development of PDL and execute all the example, execute the command:
```
pip install 'prompt-declaration-language[dev]'
pip install 'prompt-declaration-language[examples]'
pip install 'prompt-declaration-language[docs]'
```

<<<<<<< HEAD
Internal IBM users can use models hosted on [BAM](https://bam.res.ibm.com/). You need to set up 2 environment variables:
- `GENAI_API` set to `https://bam-api.res.ibm.com/`
- `GENAI_KEY` set to your BAM API key. To obtain your key, go to the [BAM](https://bam.res.ibm.com/) main page. On the right and under the "Documentation" section, you will see a button to copy your API key.


=======
>>>>>>> 9f86cf5e
In order to run the examples that use foundation models hosted on [Watsonx](https://www.ibm.com/watsonx) via LiteLLM, you need a WatsonX account (a free plan is available) and set up the following environment variables:
- `WATSONX_URL`, the API url (set to `https://{region}.ml.cloud.ibm.com`) of your WatsonX instance
- `WATSONX_APIKEY`, the API key (see information on [key creation](https://cloud.ibm.com/docs/account?topic=account-userapikey&interface=ui#create_user_key))
- `WATSONX_PROJECT_ID`, the project hosting the resources (see information about [project creation](https://www.ibm.com/docs/en/watsonx/saas?topic=projects-creating-project) and [finding project ID](https://dataplatform.cloud.ibm.com/docs/content/wsj/analyze-data/fm-project-id.html?context=wx)).

For more information, see [documentation](https://docs.litellm.ai/docs/providers/watsonx).

To run the interpreter:

```
pdl <path/to/example.pdl>
```

The folder `examples` contains many examples of PDL programs. Several of these examples have been adapted from the LMQL [paper](https://arxiv.org/abs/2212.06094) by Beurer-Kellner et al. The examples cover a variety of prompting patterns such as CoT, RAG, ReAct, and tool use.

We highly recommend using VSCode to edit PDL YAML files. This project has been configured so that every YAML file is associated with the PDL grammar JSONSchema (see [settings](https://github.com/IBM/prompt-declaration-language/blob/main/.vscode/settings.json) and [schema](https://github.com/IBM/prompt-declaration-language/blob/main/pdl-schema.json)). This enables the editor to display error messages when the yaml deviates from the PDL syntax and grammar. It also provides code completion. You can set up your own VSCode PDL projects similarly using the following `./vscode/settings.json` file:

```
{
    "yaml.schemas": {
        "https://ibm.github.io/prompt-declaration-language/dist/pdl-schema.json": "*.pdl"
    },
    "files.associations": {
        "*.pdl": "yaml",
    }
}
```

The interpreter executes Python code specified in PDL code blocks. To sandbox the interpreter for safe execution,
you can use the `--sandbox` flag which runs the interpreter in a docker container. Without this flag, the interpreter
and all code is executed locally. To use the `--sandbox` flag, you need to have a docker daemon running, such as 
[Rancher Desktop](https://rancherdesktop.io).

The interpreter prints out a log by default in the file `log.txt`. This log contains the details of inputs and outputs to every block in the program. It is useful to examine this file when the program is behaving differently than expected. The log displays the exact prompts submitted to models by LiteLLM (after applying chat templates), which can be
useful for debugging.

To change the log filename, you can pass it to the interpreter as follows:

```
pdl --log <my-logfile> <my-example>
```

We can also pass initial data to the interpreter to populate variables used in a PDL program, as follows:

```
pdl --data <JSON-or-YAML-data> <my-example>
```

This can also be done by passing a JSON or YAML file:

```
pdl --data-file <JSON-or-YAML-file> <my-example>
```

The interpreter can also output a trace file that is used by the Live Document visualization tool (see [Live Document](#live_document)):

```
pdl --trace <file.json> <my-example> 
```

For more information:
```
pdl --help
```

## Overview

In PDL, we can write some YAML to create a prompt and call an LLM:

```yaml
description: Hello world
text:
- Hello,
- model: watsonx/ibm/granite-34b-code-instruct
  parameters:
    decoding_method: greedy
    stop:
    - '!'
    include_stop_sequence: true
```

The `description` field is a description for the program. Field `text` contains a list of either strings or *block*s which together form the text to be produced. In this example, the text starts with the string `"Hello"` followed by a block that calls out to a model. In this case, it is model with id `watsonx/ibm/granite-34b-code-instruct` from [watsonx](https://www.ibm.com/watsonx), via LiteLLM, with the indicated parameters: the stop sequence is `!`, which is to be included in the output. The input to the model call is everything that has been produced so far in the document (here `Hello`).

When we execute this program using the PDL interpreter:

```
pdl examples/hello/hello.pdl
```

we obtain the following document:

```
Hello, World!
```

where the portion `, World!` was produced by granite. In general, PDL provides blocks for calling models, Python code, and makes it easy to compose them together with control structures (sequencing, conditions, loops).

A PDL program computes 2 data structures. The first is a JSON corresponding to the result of the overall program, obtained by aggregating the results of each block. This is what is printed by default when we run the interpreter. The second is a conversational background context, which is a list of role/content pairs, where we implicitly keep track of roles and content for the purpose of communicating with models that support chat APIs. The contents in the latter correspond to the results of each block. The conversational background context is what is used to make calls to LLMs via LiteLLM.

The PDL interpreter can also stream the background conversation instead of the result:

```
pdl --stream background examples/hello/hello.pdl
```

See the [tutorial](https://ibm.github.io/prompt-declaration-language/tutorial) for more information about the conversational background context and how to use roles and chat templates.


Consider now an example from AI for code, where we want to build a prompt template for code explanation. We have a JSON file as input
containing the source code and some information regarding the repository where it came from.

For example, given the data in this JSON [file](https://github.com/IBM/prompt-declaration-language/blob/main/examples/code/data.yaml):
```yaml
source_code: 
  |
  @SuppressWarnings("unchecked")
  public static Map<String, String> deserializeOffsetMap(String lastSourceOffset) throws IOException {
    Map<String, String> offsetMap;
    if (lastSourceOffset == null || lastSourceOffset.isEmpty()) {    
      offsetMap = new HashMap<>();  
    } else {
      offsetMap = JSON_MAPPER.readValue(lastSourceOffset, Map.class);  
    }
    return offsetMap;
  }
repo_info: 
  repo: streamsets/datacollector
  path: stagesupport/src/main/java/com/.../OffsetUtil.java
  function_name: OffsetUtil.deserializeOffsetMap
```

we would like to express the following prompt and submit it to an LLM:

```
Here is some info about the location of the function in the repo.
repo: 
streamsets/datacollector
path: stagesupport/src/main/java/com/.../OffsetUtil.java
Function_name: OffsetUtil.deserializeOffsetMap


Explain the following code:

@SuppressWarnings("unchecked")
public static Map<String, String> deserializeOffsetMap(String lastSourceOffset) throws IOException {
  Map<String, String> offsetMap;
  if (lastSourceOffset == null || lastSourceOffset.isEmpty()) {
    offsetMap = new HashMap<>();
  } else {
    offsetMap = JSON_MAPPER.readValue(lastSourceOffset, Map.class);
  }
  return offsetMap;
}
```

In PDL, this would be expressed as follows (see [file](https://github.com/IBM/prompt-declaration-language/blob/main/examples/code/code.pdl)):

```yaml
description: Code explanation example
defs:
  CODE:
    read: ./data.yaml
    parser: yaml
text:
- "\n${ CODE.source_code }\n"
- model: watsonx/ibm/granite-34b-code-instruct
  input:
      - |
        Here is some info about the location of the function in the repo.
        repo: 
        ${ CODE.repo_info.repo }
        path: ${ CODE.repo_info.path }
        Function_name: ${ CODE.repo_info.function_name }


        Explain the following code:
        ```
        ${ CODE.source_code }```
```

In this program we first define some variables using the `defs` construct. Here `CODE` is defined to be a new variable, holding the result of the `read` block that follows.
A `read` block can be used to read from a file or stdin. In this case, we read the content of the file `./data.yaml`, parse it as YAML using the `parser` construct, then
assign the result to variable `CODE`.

Next we define a `text`, where the first block is simply a string and writes out the source code. This is done by accessing the variable `CODE`. The syntax `${ var }` means accessing the value of a variable in the scope. Since `CODE` contains YAML data, we can also access fields such as `CODE.source_code`.

The second block calls a granite model on WatsonX via LiteLLM. Here we explicitly provide an `input` field which means that we do not pass the entire text produced so far to the model, but only what is specified in this field. In this case, we specify our template by using the variable `CODE` as shown above.

When we execute this program with the PDL interpreter, we obtain the following text:

```

@SuppressWarnings("unchecked")
public static Map<String, String> deserializeOffsetMap(String lastSourceOffset) throws IOException {
  Map<String, String> offsetMap;
  if (lastSourceOffset == null || lastSourceOffset.isEmpty()) {    
    offsetMap = new HashMap<>();  
  } else {
    offsetMap = JSON_MAPPER.readValue(lastSourceOffset, Map.class);  
  }
  return offsetMap;
}



The function `deserializeOffsetMap` takes a string as input and returns a map. It first checks if the input string is null or empty. If it is, it creates a new empty map and returns it. Otherwise, it uses the Jackson library to parse the input string into a map and returns it.

The `@SuppressWarnings("unchecked")` annotation is used to suppress the warning that the type of the parsed map is not checked. This is because the Jackson library is used to parse the input string into a map, but the specific type of the map is not known at compile time. Therefore, the warning is suppressed to avoid potential issues.
```

Notice that in PDL variables are used to templatize any entity in the document, not just textual prompts to LLMs. We can add a block to this document to evaluate the quality of the output using a similarity metric with respect to our [ground truth](https://github.com/IBM/prompt-declaration-language/blob/main/examples/code/ground_truth.txt). See [file](https://github.com/IBM/prompt-declaration-language/blob/main/examples/code/code-eval.pdl):

```yaml
description: Code explanation example
defs:
  CODE:
    read: ./data.yaml
    parser: yaml
  TRUTH:
    read: ./ground_truth.txt
text:
- "\n${ CODE.source_code }\n"
- model: watsonx/ibm/granite-34b-code-instruct
  def: EXPLANATION
  input: |
      Here is some info about the location of the function in the repo.
      repo: 
      ${ CODE.repo_info.repo }
      path: ${ CODE.repo_info.path }
      Function_name: ${ CODE.repo_info.function_name }


      Explain the following code:
      ```
      ${ CODE.source_code }```
- |


  EVALUATION:
  The similarity (Levenshtein) between this answer and the ground truth is:
- def: EVAL
  lan: python
  code: |
    import textdistance
    expl = """
    ${ EXPLANATION }
    """
    truth = """
    ${ TRUTH }
    """
    result = textdistance.levenshtein.normalized_similarity(expl, truth)

```

This program has an input block that reads the ground truth from filename `examples/code/ground_truth.txt` and assigns its contents to variable `TRUTH`. It also assigns the output of the model to the variable `EXPLANATION`, using a `def` construct. In PDL, any block can have a `def` to capture the result of that block in a variable. The last block is a call to Python code, which is included after the `code` field. Notice how code is included here simply as data. We collate fragments of Python with outputs obtained from previous blocks. This is one of the powerful features of PDL: the ability to specify the execution of code that is not known ahead of time. We can use LLMs to generate code that is later executed in the same programming model. This is made possible because PDL treats code as data, like any another part of the document.

When we execute this new program, we obtain the following:

```

@SuppressWarnings("unchecked")
public static Map<String, String> deserializeOffsetMap(String lastSourceOffset) throws IOException {
  Map<String, String> offsetMap;
  if (lastSourceOffset == null || lastSourceOffset.isEmpty()) {    
    offsetMap = new HashMap<>();  
  } else {
    offsetMap = JSON_MAPPER.readValue(lastSourceOffset, Map.class);  
  }
  return offsetMap;
}


The function `deserializeOffsetMap` takes a string as input and returns a map. It first checks if the input string is null or empty. If it is, it creates a new empty map and returns it. Otherwise, it uses the Jackson library to parse the input string into a map and returns it.

The `@SuppressWarnings("unchecked")` annotation is used to suppress the warning that the type of the parsed map is not checked. This is because the Jackson library is used to parse the input string into a map, but the specific type of the map is not known at compile time. Therefore, the warning is suppressed to avoid potential issues.

EVALUATION:
The similarity (Levenshtein) between this answer and the ground truth is:
0.9967637540453075
```

PDL allows rapid prototyping of prompts by allowing the user to change prompts and see their immediate effects on metrics. Try it!

Finally, we can output JSON data as a result of this program, as follows:

```yaml
description: Code explanation example
defs:
  CODE:
    read: ./data.yaml
    parser: yaml
  TRUTH:
    read: ./ground_truth.txt
text:
- model: watsonx/ibm/granite-34b-code-instruct
  def: EXPLANATION
  contribute: []
  input:
     |
      Here is some info about the location of the function in the repo.
      repo: 
      ${ CODE.repo_info.repo }
      path: ${ CODE.repo_info.path }
      Function_name: ${ CODE.repo_info.function_name }


      Explain the following code:
      ```
      ${ CODE.source_code }```
- def: EVAL
  contribute: []
  lan: python
  code:
    |
    import textdistance
    expl = """
    ${ EXPLANATION }
    """
    truth = """
    ${ TRUTH }
    """
    result = textdistance.levenshtein.normalized_similarity(expl, truth)
- data: 
    input: ${ CODE }
    output: ${ EXPLANATION }
    metric: ${ EVAL }
```

The data block takes various variables and combines their values into a JSON object with fields `input`, `output`, and `metric`. We mute the output of all the other blocks with `contribute` set to `[]`. The `contribute` construct can be used to specify how the result of a block is contributed to the overall result, and the background context.
Setting it to `result` contributes the result of the block to the overall result, but not to the background context. Similarly, setting it to `context` contributes
the result of the block to the background context but not the overall result. By default, the result of every block is contributed to both. For the blocks in the program above, we use a `def` construct to save the intermediate result of each block.

The output of this program is the corresponding serialized JSON object, with the appropriate treatment of quotation marks. Such PDL programs can be bootstrapped in a bash or Python script or piped into a JSONL file to create data en masse.

## PDL Language Tutorial

See [PDL Language Tutorial](https://ibm.github.io/prompt-declaration-language/tutorial)


## Live Document Visualizer

PDL has a Live Document visualizer to help in program understanding given an execution trace.
To produce an execution trace consumable by the Live Document, you can run the interpreter with the `--trace` argument:

```
pdl --trace <file.json> <my-example> 
```

This produces an additional file named `my-example_trace.json` that can be uploaded to the [Live Document](https://ibm.github.io/prompt-declaration-language/viewer/) visualizer tool. Clicking on different parts of the Live Document will show the PDL code that produced that part 
in the right pane. 

This is similar to a spreadsheet for tabular data, where data is in the forefront and the user can inspect the formula that generates the data in each cell. In the Live Document, cells are not uniform but can take arbitrary extents. Clicking on them similarly reveals the part of the code that produced them.


## Additional Notes

When using Granite models on Watsonx, we use the following defaults for model parameters (except `granite-20b-code-instruct-r1.1`):
  - `decoding_method`: `greedy`
  - `max_new_tokens`: 1024
  - `min_new_tokens`: 1
  - `repetition_penalty`: 1.05
  
  Also if the `decoding_method` is `sample`, then the following defaults are used:
  - `temperature`: 0.7
  - `top_p`: 0.85
  - `top_k`: 50

For a complete list of issues see [here](https://github.com/IBM/prompt-declaration-language/issues).


## Contributing to the Project

See [Contributing to PDL](https://ibm.github.io/prompt-declaration-language/contrib)<|MERGE_RESOLUTION|>--- conflicted
+++ resolved
@@ -37,14 +37,11 @@
 pip install 'prompt-declaration-language[docs]'
 ```
 
-<<<<<<< HEAD
 Internal IBM users can use models hosted on [BAM](https://bam.res.ibm.com/). You need to set up 2 environment variables:
 - `GENAI_API` set to `https://bam-api.res.ibm.com/`
 - `GENAI_KEY` set to your BAM API key. To obtain your key, go to the [BAM](https://bam.res.ibm.com/) main page. On the right and under the "Documentation" section, you will see a button to copy your API key.
 
 
-=======
->>>>>>> 9f86cf5e
 In order to run the examples that use foundation models hosted on [Watsonx](https://www.ibm.com/watsonx) via LiteLLM, you need a WatsonX account (a free plan is available) and set up the following environment variables:
 - `WATSONX_URL`, the API url (set to `https://{region}.ml.cloud.ibm.com`) of your WatsonX instance
 - `WATSONX_APIKEY`, the API key (see information on [key creation](https://cloud.ibm.com/docs/account?topic=account-userapikey&interface=ui#create_user_key))
