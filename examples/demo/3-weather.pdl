--- conflicted
+++ resolved
@@ -3,13 +3,8 @@
 - read:
   def: QUERY
   message: "Ask a query: "
-<<<<<<< HEAD
-  show_result: false
+  contribute: []
 - model: watsonx/ibm/granite-34b-code-instruct
-=======
-  contribute: []
-- model: ibm/granite-34b-code-instruct
->>>>>>> 1802914d
   input: |
       Question: What is the weather in London?
       London
@@ -30,13 +25,8 @@
   url: https://api.weatherapi.com/v1/current.json?key=cf601276764642cb96224947230712&q=
   input: '{{ LOCATION }}'
   def: WEATHER
-<<<<<<< HEAD
-  show_result: false
+  contribute: []
 - model: watsonx/ibm/granite-34b-code-instruct
-=======
-  contribute: []
-- model: ibm/granite-20b-code-instruct
->>>>>>> 1802914d
   input: |
       Explain the weather from the following JSON.
       `{{ WEATHER }}` 
