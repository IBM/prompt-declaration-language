--- conflicted
+++ resolved
@@ -3,8 +3,7 @@
 - read: ./data.yaml
   parser: yaml
   def: CODE
-<<<<<<< HEAD
-  show_result: False
+  contribute: []
 - "\n{{ CODE.source_code }}\n"
 - model: watsonx/ibm/granite-34b-code-instruct
   def: EXPLANATION
@@ -12,12 +11,6 @@
       Here is some info about the location of the function in the repo.
       repo: 
       {{ CODE.repo_info.repo }}
-=======
-  contribute: []
-- |
-  Here is some info about the location of the function in the repo.
-      repo: {{ CODE.repo_info.repo }}
->>>>>>> 1802914d
       path: {{ CODE.repo_info.path }}
       Function_name: {{ CODE.repo_info.function_name }}
 
