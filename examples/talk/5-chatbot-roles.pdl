--- conflicted
+++ resolved
@@ -6,7 +6,6 @@
   text: ${ SYSTEM_CONTENT_CHAT }
 - "Type `quit` to exit this chatbot.\n"
 - repeat:
-<<<<<<< HEAD
     text:
     - read:
       message: ">>> "
@@ -15,12 +14,6 @@
     - model: ibm/granite-13b-chat-v2
       platform: bam
     - "\n\n"
-=======
-  - read:
-    message: ">>> "
-    def: query
-  - model: watsonx/ibm/granite-13b-chat-v2
->>>>>>> 9f86cf5e
   until: ${ query == 'quit'}
   join:
     with: "\n\n"
