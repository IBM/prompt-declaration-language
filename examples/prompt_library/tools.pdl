description: Toolbox of PDL functions for agents
defs:
  # Note: Although PDL functions can be properly typed,
  # the input to a function via the LLM is fundamentally a string.
  # Therefore, parsing the input is the responsibility of the
  # function, not the caller. In the future, one could
  # imagine the use of constrained decoding to force
  # LLM to produce a type-compliant JSON as input.

  wrap_document:
    data: true
  Search_old:
    function:
      subject: str
    return:
      - defs:
          result:
            lan: python
            code: |
              import warnings, wikipedia
              warnings.simplefilter("ignore")
              try:
                result = wikipedia.summary(subject)
              except wikipedia.WikipediaException as e:
                result = str(error)
      - if: ${ wrap_document }
        then: "[Document]\n${ result }\n[End]"
        else: ${ result }

  Search:
    function:
      arguments: obj
    return:
      - defs:
          result:
            lan: python
            code: |
              import warnings, wikipedia
              warnings.simplefilter("ignore")

              def main(topic: str, *args, **kwargs) -> str:
                try:
                  return wikipedia.summary(topic)
                except wikipedia.WikipediaException as e:
                  return str(e)

              result = main(**arguments)
      - if: ${ wrap_document }
        then: "[Document]\n${ result }\n[End]"
        else: ${ result }

  default_model: "ibm/granite-34-code-instruct"
  LLM:
    function:
      subject: str
    return:
      model: ${ default_model }
      parameters:
        stop_sequences:
          - "<|endoftext|>"
        include_stop_sequence: false
        decoding_method: greedy

  Calculator:
    function:
      subject: str
    return:
      lan: python
      code: |
        import math
        result = ${ subject }

  get_current_weather:
    function:
      subject: str
    return:
<<<<<<< HEAD
      - api: https
        url: https://api.weatherapi.com/v1/current.json?key=cf601276764642cb96224947230712&q=
        input: ${ subject }
=======
      - lan: python
>>>>>>> d42f0701
        contribute: []
        code: |
          import requests
          response = requests.get('https://api.weatherapi.com/v1/current.json?key=cf601276764642cb96224947230712&q={{ subject }}') 
          result = response.content

  default_tools:
    data:
      - name: get_current_weather
        description: Get the current weather
        parameters:
          - name: location
            type: string
            description: The city and state, e.g. San Francisco, CA
        examples:
          - - question: "What is the weather in London?"
            - action: "get_current_weather[London]"
            - observation: |
                {"location":{"name":"London","region":"City of London, Greater London","country":"United Kingdom","lat":51.52,"lon":-0.11,"tz_id":"Europe/London","localtime_epoch":1722262564,"localtime":"2024-07-29 15:16"},"current":{"last_updated_epoch":1722262500,"last_updated":"2024-07-29 15:15","temp_c":27.9,"temp_f":82.2,"is_day":1,"condition":{"text":"Sunny","icon":"//cdn.weatherapi.com/weather/64x64/day/113.png","code":1000},"wind_mph":8.1,"wind_kph":13.0,"wind_degree":133,"wind_dir":"SE","pressure_mb":1019.0,"pressure_in":30.09,"precip_mm":0.0,"precip_in":0.0,"humidity":33,"cloud":6,"feelslike_c":27.2,"feelslike_f":80.9,"windchill_c":27.9,"windchill_f":82.2,"heatindex_c":27.2,"heatindex_f":80.9,"dewpoint_c":10.3,"dewpoint_f":50.5,"vis_km":10.0,"vis_miles":6.0,"uv":7.0,"gust_mph":9.3,"gust_kph":14.9}}
            - action: "Finish[The weather in London is 82.2f and sunny.]"
      - name: LLM
        description: Call another LLM
        parameters:
          - name: query
            type: string
            description: The prompt
        examples:
      - name: Calculator
        description: Run a calculator
        parameters:
          - name: query
            type: string
            description: The equation
        examples:
      - name: Wikipedia
        description: Search Wikipedia for a summary
        parameters:
          - name: query
            type: string
            description: The topic of interest
        examples:
          - - question: "What is the elevation range for the area that the eastern sector of the Colorado orogeny extends into?"
            - thought: "I need to search Colorado orogeny, find the area that the eastern sector of the Colorado ..."
            - action: "Search[Colorado orogeny]"
            - observation: "The Colorado orogeny was an episode of mountain building (an orogeny) ..."
            - thought: "High Plains rise in elevation from around 1,800 to 7,000 ft, so the answer is 1,800 to 7,000 ft."
            - action: "Finish[1,800 to 7,000 ft]"
          - - question: "What profession does Nicholas Ray and Elia Kazan have in common?"
            - thought: "I need to search Nicholas Ray and Elia Kazan, find their professions, then find the profession they have in common."
            - action: "Search[Nicholas Ray]"
            - observation: "Nicholas Ray (born Raymond Nicholas Kienzle Jr., August 7, 1911 - June 16, 1979) was an American film director, screenwriter, and actor best known for the 1955 film Rebel Without a Cause."
            - thought: "Professions of Nicholas Ray are director, screenwriter, and actor. I need to search Elia Kazan next and find his professions."
            - action: "Search[Elia Kazan]"
            - observation: "Elia Kazan was an American film and theatre director, producer, screenwriter and actor."
            - thought: "Professions of Elia Kazan are director, producer, screenwriter, and actor. So profession Nicholas Ray and Elia Kazan have in common is director, screenwriter, and actor."
            - action: "Finish[director, screenwriter, actor]"
      - name: Search
        description: Search Wikipedia for a summary
        parameters:
          - name: topic
            type: string
            description: The topic of interest
        examples:
          - - question: "What is the elevation range for the area that the eastern sector of the Colorado orogeny extends into?"
            - thought: "I need to search Colorado orogeny, find the area that the eastern sector of the Colorado ..."
            - action: |
                {"name": "Search", "arguments": {"topic": "Colorado orogeny"}}
            - observation: "The Colorado orogeny was an episode of mountain building (an orogeny) ..."
            - thought: "It does not mention the eastern sector. So I need to look up eastern sector."
            - thought: "High Plains rise in elevation from around 1,800 to 7,000 ft, so the answer is 1,800 to 7,000 ft."
            - action: |
                {"name": "Finish", "arguments": {"topic": "1,800 to 7,000 ft"}}
          - - question: "What profession does Nicholas Ray and Elia Kazan have in common?"
            - thought: "I need to search Nicholas Ray and Elia Kazan, find their professions, then find the profession they have in common."
            - action: |
                {"name": "Search", "arguments": {"topic": "Nicholas Ray"}}
            - observation: "Nicholas Ray (born Raymond Nicholas Kienzle Jr., August 7, 1911 - June 16, 1979) was an American film director, screenwriter, and actor best known for the 1955 film Rebel Without a Cause."
            - thought: "Professions of Nicholas Ray are director, screenwriter, and actor. I need to search Elia Kazan next and find his professions."
            - action: |
                {"name": "Search", "arguments": {"topic": "Elia Kazan"}}
            - observation: "Elia Kazan was an American film and theatre director, producer, screenwriter and actor."
            - thought: "Professions of Elia Kazan are director, producer, screenwriter, and actor. So profession Nicholas Ray and Elia Kazan have in common is director, screenwriter, and actor."
            - action: |
                {"name": "Finish", "arguments": {"topic": "director, screenwriter, actor"}}
      - name: Search_old
        description: Search Wikipedia for a summary
        parameters:
          - name: query
            type: string
            description: The topic of interest
        examples:
          - - question: "What is the elevation range for the area that the eastern sector of the Colorado orogeny extends into?"
            - thought: "I need to search Colorado orogeny, find the area that the eastern sector of the Colorado ..."
            - action: "Search[Colorado orogeny]"
            - observation: "The Colorado orogeny was an episode of mountain building (an orogeny) ..."
            - thought: "High Plains rise in elevation from around 1,800 to 7,000 ft, so the answer is 1,800 to 7,000 ft."
            - action: "Finish[1,800 to 7,000 ft]"
          - - question: "What profession does Nicholas Ray and Elia Kazan have in common?"
            - thought: "I need to search Nicholas Ray and Elia Kazan, find their professions, then find the profession they have in common."
            - action: "Search[Nicholas Ray]"
            - observation: "Nicholas Ray (born Raymond Nicholas Kienzle Jr., August 7, 1911 - June 16, 1979) was an American film director, screenwriter, and actor best known for the 1955 film Rebel Without a Cause."
            - thought: "Professions of Nicholas Ray are director, screenwriter, and actor. I need to search Elia Kazan next and find his professions."
            - action: "Search[Elia Kazan]"
            - observation: "Elia Kazan was an American film and theatre director, producer, screenwriter and actor."
            - thought: "Professions of Elia Kazan are director, producer, screenwriter, and actor. So profession Nicholas Ray and Elia Kazan have in common is director, screenwriter, and actor."
            - action: "Finish[director, screenwriter, actor]"

  filter_tools_by_name:
    function:
      tools: { list: obj }
      tool_names: { list: str }
    return:
      data: ${ tools|selectattr('name', 'in', tool_names)|list }

  list_tools:
    function:
      tools: { list: obj }
    return:
      - defs:
          signatures:
            for:
              tool: ${ tools }
            repeat: "${ tool.name }[<${ tool.parameters|join('>, <', attribute='name') }>]"
          typed_signatures:
            for:
              tool: ${ tools }
            repeat:
              - defs:
                  parameters:
                    for:
                      param: ${ tool.parameters }
                    repeat: "${ param.name }: ${ param.type }"
              - "${ tool.name }(${ parameters|join(', ') })"
      - data:
          names: ${ tools|map(attribute='name')|list }
          signatures: ${ signatures }
          typed_signatures: ${ typed_signatures }
          descriptions: ${ tools|map(attribute='description')|list }<|MERGE_RESOLUTION|>--- conflicted
+++ resolved
@@ -74,17 +74,11 @@
     function:
       subject: str
     return:
-<<<<<<< HEAD
-      - api: https
-        url: https://api.weatherapi.com/v1/current.json?key=cf601276764642cb96224947230712&q=
-        input: ${ subject }
-=======
       - lan: python
->>>>>>> d42f0701
         contribute: []
         code: |
           import requests
-          response = requests.get('https://api.weatherapi.com/v1/current.json?key=cf601276764642cb96224947230712&q={{ subject }}') 
+          response = requests.get('https://api.weatherapi.com/v1/current.json?key=cf601276764642cb96224947230712&q=${ subject }') 
           result = response.content
 
   default_tools:
