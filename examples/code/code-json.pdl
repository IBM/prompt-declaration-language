--- conflicted
+++ resolved
@@ -6,13 +6,8 @@
   contribute: []
 - read: ./ground_truth.txt
   def: TRUTH
-<<<<<<< HEAD
-  show_result: False
+  contribute: []
 - model: watsonx/ibm/granite-34b-code-instruct
-=======
-  contribute: []
-- model: ibm/granite-34b-code-instruct
->>>>>>> 1802914d
   def: EXPLANATION
   contribute: []
   input:
