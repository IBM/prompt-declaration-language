description: Fibonacci
document:
- def: CODE
  model: watsonx/ibm/granite-34b-code-instruct
  input: "Write a Python function to compute the Fibonacci sequence\n\n"
  
- "\nFind a random number between 1 and 20\n"
- def: N
  lan: python
  code: |
    import random
    result = random.randint(1, 20)
<<<<<<< HEAD
  show_result: true
- "\nNow computing fibonacci("
=======
- "\nNow computing fib("
>>>>>>> 1802914d
- get: N
- ")\n"
- def: EXTRACTED
  lan: python
  code: |
    s = """'{{ CODE }} '"""
    result = s.split("```")[1].replace("python", "")
- def: RESULT
  lan: python
  code: |
<<<<<<< HEAD
    {{ EXTRACTED }}
    result = fibonacci({{ N }})
  show_result: false
=======
    {{ CODE }}
    result = fib({{ N }})
  contribute: []
>>>>>>> 1802914d
- 'The result is: '
- get: RESULT
- "\n\nExplain what the above code does and what the result means\n\n"
- model: watsonx/ibm/granite-34b-code-instruct
- "\n"<|MERGE_RESOLUTION|>--- conflicted
+++ resolved
@@ -10,12 +10,7 @@
   code: |
     import random
     result = random.randint(1, 20)
-<<<<<<< HEAD
-  show_result: true
 - "\nNow computing fibonacci("
-=======
-- "\nNow computing fib("
->>>>>>> 1802914d
 - get: N
 - ")\n"
 - def: EXTRACTED
@@ -26,15 +21,9 @@
 - def: RESULT
   lan: python
   code: |
-<<<<<<< HEAD
     {{ EXTRACTED }}
     result = fibonacci({{ N }})
-  show_result: false
-=======
-    {{ CODE }}
-    result = fib({{ N }})
   contribute: []
->>>>>>> 1802914d
 - 'The result is: '
 - get: RESULT
 - "\n\nExplain what the above code does and what the result means\n\n"
