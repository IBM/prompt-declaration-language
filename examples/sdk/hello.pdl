--- conflicted
+++ resolved
@@ -1,11 +1,7 @@
 text:
 - Hello,
-<<<<<<< HEAD
 - model: ibm/granite-34b-code-instruct
   platform: bam
-=======
-- model: watsonx/ibm/granite-34b-code-instruct
->>>>>>> 842994d3
   parameters:
     stop_sequences:
     - '!'
