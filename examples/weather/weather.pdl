description: Using a weather API and LLM to make a small weather app
text:
- read:
  def: QUERY
  message: "Ask a query: "
  contribute: []
- model: watsonx/ibm/granite-34b-code-instruct
  input: |
      Question: What is the weather in London?
      London
      Question: What's the weather in Paris?
      Paris
      Question: Tell me the weather in Lagos?
      Lagos
      Question: ${ QUERY }
  parameters:
    stop:
    - Question
    - What
    - '!'
    include_stop_sequence: false
  def: LOCATION
  contribute: []
<<<<<<< HEAD
- api: https
  url: https://api.weatherapi.com/v1/current.json?key=cf601276764642cb96224947230712&q=
  input: '${ LOCATION }'
=======
- lan: python
  code: |
    import requests
    response = requests.get('https://api.weatherapi.com/v1/current.json?key=cf601276764642cb96224947230712&q={{ LOCATION }}') 
    result = response.content
>>>>>>> d42f0701
  def: WEATHER
  parser: json
  contribute: []

- model: watsonx/ibm/granite-34b-code-instruct
  input: |
<<<<<<< HEAD
      Explain the weather from the following JSON.
      `${ WEATHER }` 
=======
      Explain the weather from the following JSON:
      {{ WEATHER }}
>>>>>>> d42f0701

  <|MERGE_RESOLUTION|>--- conflicted
+++ resolved
@@ -21,29 +21,18 @@
     include_stop_sequence: false
   def: LOCATION
   contribute: []
-<<<<<<< HEAD
-- api: https
-  url: https://api.weatherapi.com/v1/current.json?key=cf601276764642cb96224947230712&q=
-  input: '${ LOCATION }'
-=======
 - lan: python
   code: |
     import requests
-    response = requests.get('https://api.weatherapi.com/v1/current.json?key=cf601276764642cb96224947230712&q={{ LOCATION }}') 
+    response = requests.get('https://api.weatherapi.com/v1/current.json?key=cf601276764642cb96224947230712&q=${ LOCATION }') 
     result = response.content
->>>>>>> d42f0701
   def: WEATHER
   parser: json
   contribute: []
 
 - model: watsonx/ibm/granite-34b-code-instruct
   input: |
-<<<<<<< HEAD
-      Explain the weather from the following JSON.
-      `${ WEATHER }` 
-=======
       Explain the weather from the following JSON:
-      {{ WEATHER }}
->>>>>>> d42f0701
+      ${ WEATHER }
 
   