description: chatbot
document:
- read:
  message: "What is your query?\n"
- repeat:
<<<<<<< HEAD
  - model: ibm/granite-13b-chat-v2
    spec: str
    params:
      stop_sequences: ["."]
  - read:
    def: eval
    message: "\nIs this a good answer[yes/no]?\n"
    contribute: []
  - if: "{{ eval == 'no' }}"
    then:
      - read:
        message: "Why not?\n"
=======
    document:
    - model: watsonx/ibm/granite-13b-chat-v2
    - read:
      def: eval
      message: "\nIs this a good answer[yes/no]?\n"
      show_result: false
    - if: "{{ eval == 'no' }}"
      then:
        document:
        - read:
          message: "Why not?\n"
>>>>>>> 0c741027
  until: "{{ eval == 'yes'}}"
  as: document
role: user


<|MERGE_RESOLUTION|>--- conflicted
+++ resolved
@@ -3,32 +3,17 @@
 - read:
   message: "What is your query?\n"
 - repeat:
-<<<<<<< HEAD
-  - model: ibm/granite-13b-chat-v2
-    spec: str
-    params:
-      stop_sequences: ["."]
-  - read:
-    def: eval
-    message: "\nIs this a good answer[yes/no]?\n"
-    contribute: []
-  - if: "{{ eval == 'no' }}"
-    then:
-      - read:
-        message: "Why not?\n"
-=======
     document:
     - model: watsonx/ibm/granite-13b-chat-v2
     - read:
       def: eval
       message: "\nIs this a good answer[yes/no]?\n"
-      show_result: false
+      contribute: []
     - if: "{{ eval == 'no' }}"
       then:
         document:
         - read:
           message: "Why not?\n"
->>>>>>> 0c741027
   until: "{{ eval == 'yes'}}"
   as: document
 role: user
