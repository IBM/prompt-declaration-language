--- conflicted
+++ resolved
@@ -3,13 +3,8 @@
 - read:
   multiline: True
   def: QUERY
-<<<<<<< HEAD
-  show_result: false
+  contribute: []
 - model: watsonx/ibm/granite-34b-code-instruct
-=======
-  contribute: []
-- model: ibm/granite-20b-code-instruct
->>>>>>> 1802914d
   input:
     document:
     - |-
