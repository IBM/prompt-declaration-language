--- conflicted
+++ resolved
@@ -13,15 +13,9 @@
       contents.append(line + "\n")
     result = ''.join(contents)
   def: QUERY
-<<<<<<< HEAD
-  show_result: false
+  contribute: []
 - model: watsonx/ibm/granite-20b-code-instruct
-  parameters:
-=======
-  contribute: []
-- model: ibm/granite-20b-code-instruct
   params:
->>>>>>> 1802914d
     decoding_method: greedy
   input:
     document:
