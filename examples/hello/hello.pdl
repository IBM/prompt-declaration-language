description: Hello world
document:
<<<<<<< HEAD
- role: user
  document: Hello, 
- model: ollama_chat/granite-code:34b-instruct-q5_K_M
  parameters:
    stop:
=======
- Hello,
- model: ibm/granite-34b-code-instruct
  params:
    stop_sequences:
>>>>>>> ea00db2f
    - '!'
    decoding_method: greedy
    include_stop_sequence: true
    # temperature: 0.7
    repetition_penalty: 1.05
    top_p: 0.85
    top_k: 50
- "\n"<|MERGE_RESOLUTION|>--- conflicted
+++ resolved
@@ -1,17 +1,9 @@
 description: Hello world
 document:
-<<<<<<< HEAD
-- role: user
-  document: Hello, 
-- model: ollama_chat/granite-code:34b-instruct-q5_K_M
-  parameters:
-    stop:
-=======
 - Hello,
 - model: ibm/granite-34b-code-instruct
   params:
     stop_sequences:
->>>>>>> ea00db2f
     - '!'
     decoding_method: greedy
     include_stop_sequence: true
