{
    // Use IntelliSense to learn about possible attributes.
    // Hover to view descriptions of existing attributes.
    // For more information, visit: https://go.microsoft.com/fwlink/?linkid=830387
    "version": "0.2.0",
    "configurations": [
        {
            "name": "Python: Module",
            "type": "python",
            "request": "launch",
            "module": "src.pdl.pdl",
            "justMyCode": false,
            "args": [
<<<<<<< HEAD
                "a.pdl",
=======
                "examples/expectations/email.pdl",
>>>>>>> 1494184a
                "--stream", "none",
                "--trace",
            ]
        }
    ]
    // "configurations": [
    //     {
    //         "name": "Python: Module",
    //         "type": "debugpy",
    //         "request": "launch",
    //         "program": "examples/sdk/hello_str.py",
    //         // "justMyCode": true,
    //     }
    // ]
    // "configurations": [
    //     {
    //         "name": "Python: Module",
    //         "type": "python",
    //         "request": "launch",
    //         "module": "pdl.benchmark",
    //         "justMyCode": true,
    //         "args": [ "-b", "gsm8k"
    //         ]
    //     }
    // ]
}<|MERGE_RESOLUTION|>--- conflicted
+++ resolved
@@ -11,11 +11,7 @@
             "module": "src.pdl.pdl",
             "justMyCode": false,
             "args": [
-<<<<<<< HEAD
-                "a.pdl",
-=======
                 "examples/expectations/email.pdl",
->>>>>>> 1494184a
                 "--stream", "none",
                 "--trace",
             ]
