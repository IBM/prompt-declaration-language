--- conflicted
+++ resolved
@@ -59,13 +59,10 @@
 from .pdl_location_utils import append, get_loc_string
 from .pdl_parser import PDLParseError, parse_file
 from .pdl_scheduler import (
-<<<<<<< HEAD
     CodeYieldResultMessage,
     ModelCallMessage,
     ModelYieldResultMessage,
-=======
     ModelCallMessage,
->>>>>>> 7ce30a3d
     YieldBackgroundMessage,
     YieldMessage,
     YieldResultMessage,
@@ -292,11 +289,7 @@
                 state, scope, block, loc
             )
             if state.yield_result:
-<<<<<<< HEAD
                 yield CodeYieldResultMessage(result)
-=======
-                yield YieldResultMessage(result)
->>>>>>> 7ce30a3d
             if state.yield_background:
                 yield YieldBackgroundMessage(background)
         case GetBlock(get=var):
@@ -899,11 +892,7 @@
     role = None
     for chunk in msg_stream:
         if state.yield_result:
-<<<<<<< HEAD
             yield ModelYieldResultMessage(chunk["content"])
-=======
-            yield YieldResultMessage(chunk["content"])
->>>>>>> 7ce30a3d
         if state.yield_background:
             yield YieldBackgroundMessage([chunk])
         if complete_msg is None:
