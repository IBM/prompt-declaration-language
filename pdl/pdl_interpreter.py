import json
import re
import types
from itertools import batched
from pathlib import Path
from typing import Any, Generator, Iterable, Literal, Optional, Sequence, TypeAlias

import requests
import yaml
from jinja2 import Environment, StrictUndefined, Template, UndefinedError
from jinja2.runtime import Undefined
from pydantic import BaseModel

from .pdl_ast import (
    AdvancedBlockType,
    ApiBlock,
    ArrayBlock,
    BamModelBlock,
    BamTextGenerationParameters,
    Block,
    BlocksType,
    BlockType,
    CallBlock,
    CodeBlock,
    DataBlock,
    DocumentBlock,
    EmptyBlock,
    ErrorBlock,
    ExpressionType,
    ForBlock,
    FunctionBlock,
    GetBlock,
    IfBlock,
    IncludeBlock,
    IterationType,
    LitellmModelBlock,
    LitellmParameters,
    LocationType,
    Message,
    MessageBlock,
    ModelBlock,
    ParserType,
    PDLException,
    PdlParser,
    Program,
    ReadBlock,
    RegexParser,
    RepeatBlock,
    RepeatUntilBlock,
    RoleType,
    ScopeType,
    SequenceBlock,
    WatsonxModelBlock,
    empty_block_location,
)
from .pdl_ast_utils import iter_block_children, iter_blocks
from .pdl_dumper import block_to_dict, dump_yaml
from .pdl_llms import BamModel, LitellmModel, WatsonxModel
from .pdl_location_utils import append, get_loc_string
from .pdl_parser import PDLParseError, parse_program
from .pdl_scheduler import ModelCallMessage, OutputMessage, YieldMessage, schedule
from .pdl_schema_validator import type_check_args, type_check_spec


class PDLRuntimeParserError(PDLException):
    pass


empty_scope: ScopeType = {"context": []}

Messages: TypeAlias = list[Message]


class InterpreterState(BaseModel):
    yield_output: bool = True
    log: list[str] = []
    batch: int = 0
    # batch=0: streaming
    # batch=1: call to generate with `input`
    role: RoleType = None

    def with_yield_output(self: "InterpreterState", b: bool) -> "InterpreterState":
        return self.model_copy(update={"yield_output": b})

    def with_role(self: "InterpreterState", role: RoleType) -> "InterpreterState":
        return self.model_copy(update={"role": role})


def generate(
    pdl_file: str,
    log_file: Optional[str],
    initial_scope: ScopeType,
    output_mode: Optional[Literal["json", "yaml"]],
    output_file: Optional[str],
):
    """Execute the PDL program defined in `pdl_file`.

    Args:
        pdl_file: Program to execute.
        log_file: File where the log is written. If `None`, use `log.txt`.
        initial_scope: Environment defining the variables in scope to execute the program.
        output_mode: Format in which the execution trace must be produced.
        output_file: File to save the execution trace.
    """
    if log_file is None:
        log_file = "log.txt"
    try:
        prog, line_table = parse_program(pdl_file)
        state = InterpreterState(yield_output=True)
        loc = LocationType(path=[], file=pdl_file, table=line_table)
        _, _, _, trace = process_prog(state, initial_scope, prog, loc)
        with open(log_file, "w", encoding="utf-8") as log_fp:
            for line in state.log:
                log_fp.write(line)
        if output_mode is not None and trace is not None:
            write_trace(pdl_file, output_mode, output_file, trace)
    except PDLParseError as e:
        print("\n".join(e.msg))


def write_trace(
    pdl_file: str,
    mode: Literal["json", "yaml"],
    output_file: Optional[str],
    trace: BlockType,
):
    """Write the execution trace into a file.

    Args:
        pdl_file: Name of the PDL program executed.
        mode: Format in which the execution trace must be produced.
        output_file:  File to save the execution trace.
        trace: Execution trace.
    """
    if output_file is None:
        output_file = str(Path(pdl_file).with_suffix("")) + f"_result.{mode}"
    with open(output_file, "w", encoding="utf-8") as fp:
        match mode:
            case "json":
                json.dump(block_to_dict(trace), fp)
            case "yaml":
                dump_yaml(block_to_dict(trace), stream=fp)


def process_prog(
    state: InterpreterState,
    initial_scope: ScopeType,
    prog: Program,
    loc: LocationType = empty_block_location,
) -> tuple[Any, Messages, ScopeType, BlockType]:
    """Execute a PDL program.

    Args:
        state: Initial state of the interpreter.
        initial_scope: Environment defining the variables in scope to execute the program.
        prog: Program to execute.
        loc: Source code location mapping. Defaults to empty_block_location.

    Returns:
        Return the final result, the background messages, the final variable mapping, and the execution trace.
    """
    scope: ScopeType = empty_scope | initial_scope
    doc_generator = step_block(state, scope, block=prog.root, loc=loc)
    for result, document, scope, trace in schedule([doc_generator]):
        return result, document, scope, trace
    assert False
    # doc_generator = GeneratorWrapper(step_block(state, scope, block=prog.root, loc=loc))
    # # result, document, scope, trace = schedule(doc_generator)
    # incremental_document = ""
    # for output in doc_generator:
    #     print(output, end="")
    #     assert output is not None
    #     incremental_document += output
    # print()
    # result, document, scope, trace = doc_generator.value
    # assert document == incremental_document or not state.yield_output
    # return result, document, scope, trace


def process_progs(
    state: InterpreterState,
    initial_scopes: Iterable[ScopeType],
    prog: Program,
    loc=empty_block_location,
) -> Iterable[tuple[Any, Messages, ScopeType, BlockType]]:
    if state.batch > 1:
        batch_size = state.batch
    else:
        batch_size = 1
    for batch in batched(initial_scopes, batch_size):
        doc_generators = [
            step_block(state, empty_scope | initial_scope, block=prog.root, loc=loc)
            for initial_scope in batch
        ]
        for result, document, scope, trace in schedule(doc_generators):
            yield result, document, scope, trace


def step_block(
    state: InterpreterState, scope: ScopeType, block: BlockType, loc: LocationType
) -> Generator[YieldMessage, Any, tuple[Any, Messages, ScopeType, BlockType]]:
    result: Any
    background: Messages
    trace: BlockType
    if not isinstance(block, Block):
        result, errors = process_expr(scope, block, loc)
        if len(errors) != 0:
            trace = handle_error(block, loc, None, errors, block)
            result = block
            background = [{"role": state.role, "content": str(block)}]
        else:
            background = [{"role": state.role, "content": stringify(result)}]
            trace = result
        if state.yield_output:
            yield OutputMessage(background)
        append_log(state, "Document", background)
    else:
        result, background, scope, trace = yield from step_advanced_block(
            state, scope, block, loc
        )
    scope = scope | {"context": background}
    return result, background, scope, trace


def step_advanced_block(
    state: InterpreterState,
    scope: ScopeType,
    block: AdvancedBlockType,
    loc: LocationType,
) -> Generator[YieldMessage, Any, tuple[Any, Messages, ScopeType, BlockType]]:
    if block.role is not None:
        state = state.with_role(block.role)
    if len(block.defs) > 0:
        scope, defs_trace = yield from step_defs(state, scope, block.defs, loc)
    else:
        defs_trace = block.defs
    state = state.with_yield_output(state.yield_output and block.show_result)
    result, background, scope, trace = yield from step_block_body(
        state, scope, block, loc
    )
    trace = trace.model_copy(update={"defs": defs_trace, "result": background})
    if block.parser is not None:
        try:
            result = parse_result(block.parser, result)
        except PDLRuntimeParserError as e:
            trace = handle_error(block, loc, e.msg, [], trace)
    if block.assign is not None:
        var = block.assign
        scope = scope | {var: result}
    if block.spec is not None and not isinstance(block, FunctionBlock):
        errors = type_check_spec(result, block.spec, block.location)
        if len(errors) > 0:
            trace = handle_error(
                block, loc, "Type errors during spec checking", errors, trace
            )
    if block.show_result is False:
        result = ""
        background = []
    return result, background, scope, trace


def step_block_body(
    state: InterpreterState,
    scope: ScopeType,
    block: AdvancedBlockType,
    loc: LocationType,
) -> Generator[YieldMessage, Any, tuple[Any, Messages, ScopeType, AdvancedBlockType]]:
    scope_init = scope
    result: Any
    background: Messages
    trace: AdvancedBlockType
    block.location = loc
    match block:
        case ModelBlock():
            result, background, scope, trace = yield from step_call_model(
                state, scope, block, loc
            )
        case CodeBlock():
            result, background, scope, trace = yield from step_call_code(
                state, scope, block, loc
            )
            if state.yield_output:
                yield OutputMessage(background)
        case GetBlock(get=var):
            result = get_var(var, scope)
            if result is None:
                background = []
                trace = handle_error(
                    block,
                    append(loc, "get"),
                    f"Variable is undefined: {var}",
                    [],
                    block.model_copy(),
                )
            else:
                background = [{"role": state.role, "content": stringify(result)}]
                trace = block.model_copy()
            if state.yield_output:
                yield OutputMessage(background)
        case DataBlock(data=v):
            block.location = append(loc, "data")
            result, errors = process_expr(scope, v, append(loc, "data"))
            if len(errors) != 0:
                result = None
                background = []
                trace = handle_error(
                    block, append(loc, "data"), None, errors, block.model_copy()
                )
            else:
                background = [{"role": state.role, "content": stringify(result)}]
                trace = block.model_copy()
            if state.yield_output:
                yield OutputMessage(background)
        case ApiBlock():
            result, background, scope, trace = yield from step_call_api(
                state, scope, block, loc
            )
            if state.yield_output:
                yield OutputMessage(background)
        case DocumentBlock():
            result, background, scope, document = yield from step_blocks(
                IterationType.DOCUMENT,
                state,
                scope,
                block.document,
                append(loc, "document"),
            )
            trace = block.model_copy(update={"document": document})
        case SequenceBlock():
            result, background, scope, sequence = yield from step_blocks(
                IterationType.SEQUENCE,
                state,
                scope,
                block.sequence,
                append(loc, "sequence"),
            )
            trace = block.model_copy(update={"sequence": sequence})
        case ArrayBlock():
            result, background, scope, array = yield from step_blocks(
                IterationType.ARRAY,
                state,
                scope,
                block.array,
                append(loc, "array"),
            )
            trace = block.model_copy(update={"array": array})
        case MessageBlock():
            content, background, scope, content_trace = yield from step_blocks(
                IterationType.SEQUENCE,
                state,
                scope,
                block.content,
                append(loc, "content"),
            )
            result = {"role": state.role, "content": content_trace}
            trace = block.model_copy(update={"content": content})
        case IfBlock():
            result = None
            background = []
            b, errors = process_condition(scope, block.condition, append(loc, "if"))
            if len(errors) != 0:
                trace = handle_error(
                    block, append(loc, "if"), None, errors, block.model_copy()
                )
            else:
                if b:
                    thenloc = append(loc, "then")
                    result, background, scope, then_trace = yield from step_blocks(
                        IterationType.SEQUENCE, state, scope, block.then, thenloc
                    )
                    trace = block.model_copy(
                        update={
                            "if_result": b,
                            "then": then_trace,
                        }
                    )
                elif block.elses is not None:
                    elseloc = append(loc, "else")
                    result, background, scope, else_trace = yield from step_blocks(
                        IterationType.SEQUENCE, state, scope, block.elses, elseloc
                    )
                    trace = block.model_copy(
                        update={
                            "if_result": b,
                            "elses": else_trace,
                        }
                    )
                else:
                    trace = block.model_copy(update={"if_result": b})
        case RepeatBlock(num_iterations=n):
            results = []
            background = []
            iterations_trace: list[BlocksType] = []
            context_init = scope_init["context"]
            for _ in range(n):
                repeatloc = append(loc, "repeat")
                scope = scope | {"context": messages_concat(context_init, background)}
                (
                    iteration_result,
                    iteration_background,
                    scope,
                    body_trace,
                ) = yield from step_blocks(
                    IterationType.SEQUENCE, state, scope, block.repeat, repeatloc
                )
                results.append(iteration_result)
                background = messages_concat(background, iteration_background)
                iterations_trace.append(body_trace)
                if contains_error(body_trace):
                    break
            result = combine_results(block.iteration_type, results)
            trace = block.model_copy(update={"trace": iterations_trace})
        case ForBlock():
            results = []
            background = []
            iter_trace: list[BlocksType] = []
            context_init = scope_init["context"]
            items: dict[str, Any] = {}
            lengths = []
            for k, v in block.fors.items():
                klist: list[Any] = []
                kloc = append(append(block.location, "for"), k)
                klist, errors = process_expr(scope, v, kloc)
                if len(errors) != 0:
                    trace = handle_error(block, kloc, None, errors, block.model_copy())
                if not isinstance(klist, list):
                    trace = handle_error(
                        block,
                        kloc,
                        "Values inside the For block must be lists",
                        [],
                        block.model_copy(),
                    )
                    klist = []
                items = items | {k: klist}
                lengths.append(len(klist))
            if len(set(lengths)) != 1:  # Not all the lists are of the same length
                result = []
                trace = handle_error(
                    block,
                    append(block.location, "for"),
                    "Lists inside the For block must be of the same length",
                    [],
                    block.model_copy(),
                )
            else:
                for i in range(lengths[0]):
                    scope = scope | {
                        "context": messages_concat(context_init, background)
                    }
                    for k in items.keys():
                        scope = scope | {k: items[k][i]}
                    newloc = append(loc, "repeat")
                    (
                        iteration_result,
                        iteration_background,
                        scope,
                        body_trace,
                    ) = yield from step_blocks(
                        IterationType.SEQUENCE, state, scope, block.repeat, newloc
                    )
                    background = messages_concat(background, iteration_background)
                    results.append(iteration_result)
                    iter_trace.append(body_trace)
                    if contains_error(body_trace):
                        break
                result = combine_results(block.iteration_type, results)
                trace = block.model_copy(update={"trace": iter_trace})
        case RepeatUntilBlock(until=cond):
            results = []
            stop = False
            background = []
            iterations_trace = []
            context_init = scope_init["context"]
            while not stop:
                scope = scope | {"context": messages_concat(context_init, background)}
                repeatloc = append(loc, "repeat")
                (
                    iteration_result,
                    iteration_background,
                    scope,
                    body_trace,
                ) = yield from step_blocks(
                    IterationType.SEQUENCE, state, scope, block.repeat, repeatloc
                )
                results.append(iteration_result)
                background = messages_concat(background, iteration_background)
                iterations_trace.append(body_trace)
                if contains_error(body_trace):
                    break
                stop, errors = process_condition(scope, cond, append(loc, "until"))
                if len(errors) != 0:
                    trace = handle_error(
                        block, append(loc, "until"), None, errors, block.model_copy()
                    )
                    iterations_trace.append(trace)
                    break
            result = combine_results(block.iteration_type, results)
            trace = block.model_copy(update={"trace": iterations_trace})
        case ReadBlock():
            result, background, scope, trace = process_input(state, scope, block, loc)
            if state.yield_output:
                yield OutputMessage(background)

        case IncludeBlock():
            result, background, scope, trace = yield from step_include(
                state, scope, block, loc
            )

        case FunctionBlock():
            closure = block.model_copy()
            if block.assign is not None:
                scope = scope | {block.assign: closure}
            closure.scope = scope
            result = closure
            background = []
            trace = closure.model_copy(update={})
        case CallBlock(call=f):
<<<<<<< HEAD
            result, output, scope, trace = yield from step_call(
                state, scope, block, loc
            )
=======
            result = None
            background = []
            args, errors = process_expr(scope, block.args, append(loc, "args"))
            if len(errors) != 0:
                trace = handle_error(
                    block, append(loc, "args"), None, errors, block.model_copy()
                )
            closure_expr, errors = process_expr(scope, block.call, append(loc, "call"))
            if len(errors) != 0:
                trace = handle_error(
                    block, append(loc, "call"), None, errors, block.model_copy()
                )
            closure = get_var(closure_expr, scope)
            if closure is None:
                trace = handle_error(
                    block,
                    append(loc, "call"),
                    f"Function is undefined: {f}",
                    [],
                    block.model_copy(),
                )
            else:
                argsloc = append(loc, "args")
                type_errors = type_check_args(args, closure.function, argsloc)
                if len(type_errors) > 0:
                    trace = handle_error(
                        block,
                        argsloc,
                        f"Type errors during function call to {f}",
                        type_errors,
                        block.model_copy(),
                    )
                else:
                    f_body = closure.returns
                    f_scope = closure.scope | {"context": scope["context"]} | args
                    funloc = LocationType(
                        file=closure.location.file,
                        path=closure.location.path + ["return"],
                        table=loc.table,
                    )
                    result, background, _, f_trace = yield from step_blocks(
                        IterationType.SEQUENCE, state, f_scope, f_body, funloc
                    )
                    trace = block.model_copy(update={"trace": f_trace})
                    if closure.spec is not None:
                        errors = type_check_spec(result, closure.spec, funloc)
                        if len(errors) > 0:
                            trace = handle_error(
                                block,
                                loc,
                                f"Type errors in result of function call to {f}",
                                errors,
                                trace,
                            )
>>>>>>> 7c55ef99
        case EmptyBlock():
            result = ""
            background = []
            trace = block.model_copy()

        case _:
            assert False, f"Internal error: unsupported type ({type(block)})"
    if isinstance(trace, ErrorBlock) or children_contain_error(trace):
        if block.fallback is None:
            trace.has_error = True
        else:
            (
                result,
                fallback_background,
                scope,
                fallback_trace,
            ) = yield from step_blocks(
                IterationType.SEQUENCE,
                state,
                scope,
                blocks=block.fallback,
                loc=append(loc, "fallback"),
            )
            background = messages_concat(background, fallback_background)
            trace.fallback = fallback_trace
    return result, background, scope, trace


def stringify(result):
    if isinstance(result, str):
        s = result
    elif isinstance(result, FunctionBlock):
        s = ""
    else:
        try:
            s = json.dumps(result)
        except TypeError:
            s = str(result)
    return s


def step_defs(
    state: InterpreterState,
    scope: ScopeType,
    defs: dict[str, BlocksType],
    loc: LocationType,
) -> Generator[YieldMessage, Any, tuple[ScopeType, dict[str, BlocksType]]]:
    defs_trace: dict[str, BlocksType] = {}
    defloc = append(loc, "defs")
    for x, blocks in defs.items():
        newloc = append(defloc, x)
        state = state.with_yield_output(False)
        result, _, _, blocks_trace = yield from step_blocks(
            IterationType.SEQUENCE, state, scope, blocks, newloc
        )
        scope = scope | {x: result}
        defs_trace[x] = blocks_trace
    return scope, defs_trace


def step_blocks(
    iteration_type: IterationType,
    state: InterpreterState,
    scope: ScopeType,
    blocks: BlocksType,
    loc: LocationType,
) -> Generator[YieldMessage, Any, tuple[Any, Messages, ScopeType, BlocksType]]:
    result: Any
    background: Messages
    trace: BlocksType
    results = []
    iteration_state = state
    if not isinstance(blocks, str) and isinstance(blocks, Sequence):
        background = []
        trace = []
        context_init = scope["context"]
        for i, block in enumerate(blocks):
            scope = scope | {"context": messages_concat(context_init, background)}
            newloc = append(loc, "[" + str(i) + "]")
            iteration_result, o, scope, t = yield from step_block(
                iteration_state, scope, block, newloc
            )
            results.append(iteration_result)
            background = messages_concat(background, o)
            trace.append(t)  # type: ignore
    else:
        block_result, background, scope, trace = yield from step_block(
            iteration_state, scope, blocks, loc
        )
        results.append(block_result)
    result = combine_results(iteration_type, results)
    return result, background, scope, trace


def combine_results(iteration_type: IterationType, results: list[Any]):
    result: Any
    match iteration_type:
        case IterationType.ARRAY:
            result = results
        case IterationType.SEQUENCE:
            if len(results) > 0:
                result = results[-1]
            else:
                result = None
        case IterationType.DOCUMENT:
            result = "".join([stringify(r) for r in results])
        case _:
            assert False
    return result


def process_expr(
    scope: ScopeType, expr: Any, loc: LocationType
) -> tuple[Any, list[str]]:
    if isinstance(expr, str):
        try:
            if expr.startswith("{{") and expr.endswith("}}") and "}}" not in expr[:-2]:
                env = Environment(
                    block_start_string="{%%%%%PDL%%%%%%%%%%",
                    block_end_string="%%%%%PDL%%%%%%%%%%}",
                    undefined=StrictUndefined,
                )

                s = env.compile_expression(expr[2:-2], undefined_to_none=False)(scope)
                if isinstance(s, Undefined):
                    raise UndefinedError(str(s))
            else:
                template = Template(
                    expr,
                    keep_trailing_newline=True,
                    block_start_string="{%%%%%PDL%%%%%%%%%%",
                    block_end_string="%%%%%PDL%%%%%%%%%%}",
                    # comment_start_string="",
                    # comment_end_string="",
                    autoescape=False,
                    undefined=StrictUndefined,
                )
                s = template.render(scope)
        except UndefinedError as e:
            msg = f"{get_loc_string(loc)}{e}"
            return (None, [msg])

        return (s, [])
    if isinstance(expr, list):
        errors = []
        result = []
        for index, x in enumerate(expr):
            res, errs = process_expr(scope, x, append(loc, "[" + str(index) + "]"))
            if len(errs) != 0:
                errors += errs
            result.append(res)
        return (result, errors)  # type: ignore
    if isinstance(expr, dict):
        errors = []
        result_dict: dict[str, Any] = {}
        for k, x in expr.items():
            r, errs = process_expr(scope, x, append(loc, k))
            if len(errs) != 0:
                errors += errs
            result_dict[k] = r
        return (result_dict, errors)  # type: ignore
    return (expr, [])


def process_condition(
    scope: ScopeType, cond: ExpressionType, loc: LocationType
) -> tuple[bool, list[str]]:
    b, errors = process_expr(scope, cond, loc)
    return b, errors


def step_call_model(
    state: InterpreterState,
    scope: ScopeType,
    block: BamModelBlock | WatsonxModelBlock | LitellmModelBlock,
    loc: LocationType,
) -> Generator[
    YieldMessage,
    Any,
    tuple[
        Any,
        Messages,
        ScopeType,
        BamModelBlock | WatsonxModelBlock | LitellmModelBlock | ErrorBlock,
    ],
]:
    # evaluate model name
    model, errors = process_expr(scope, block.model, append(loc, "model"))
    # evaluate input
    model_input: Messages
    if block.input is not None:  # If not implicit, then input must be a block
        model_input_result, _, _, input_trace = yield from step_blocks(
            IterationType.SEQUENCE,
            state.with_yield_output(False),
            scope,
            block.input,
            append(loc, "input"),
        )
        if isinstance(model_input_result, str):
            model_input = [{"role": None, "content": model_input_result}]
        else:
            model_input = model_input_result
    else:
        model_input = scope["context"]
        input_trace = None
    # evaluate model params
    match block:
        case BamModelBlock():
            if isinstance(block.parameters, BamTextGenerationParameters):
                params_expr = block.parameters.model_dump()
            else:
                params_expr = block.parameters
            params, param_errors = process_expr(scope, params_expr, loc)
            errors += param_errors
            concrete_block = block.model_copy(
                update={
                    "model": model,
                    "input": input_trace,
                    "parameters": params,
                }
            )
        case WatsonxModelBlock():
            params, param_errors = process_expr(scope, block.params, loc)
            errors += param_errors
            concrete_block = block.model_copy(
                update={
                    "model": model,
                    "input": input_trace,
                    "params": params,
                }
            )
        case LitellmModelBlock():
            # TODO: evaluate all the parameters?
            concrete_block = block.model_copy(
                update={
                    "model": model,
                    "input": input_trace,
                }
            )
        case _:
            assert False
    if len(errors) != 0:
        trace = handle_error(
            block,
            loc,
            None,
            errors,
            block.model_copy(update={"trace": concrete_block}),
        )
        return None, [], scope, trace
    # Execute model call
    try:
        append_log(state, "Model Input", messages_to_str(model_input))
        msg = yield from generate_client_response(state, concrete_block, model_input)
        background: Messages = [msg]
        result = msg["content"]
        append_log(state, "Model Output", result)
        trace = block.model_copy(update={"result": result, "trace": concrete_block})
        return result, background, scope, trace
    except Exception as e:
        trace = handle_error(
            block,
            loc,
            f"Model error: {e}",
            [],
            block.model_copy(update={"trace": concrete_block}),
        )
        return None, [], scope, trace


def generate_client_response(  # pylint: disable=too-many-arguments
    state: InterpreterState,
    block: BamModelBlock | WatsonxModelBlock | LitellmModelBlock,
    model_input: Messages,
) -> Generator[YieldMessage, Any, Message]:
    match state.batch:
        case 0:
            model_output = yield from generate_client_response_streaming(
                state, block, model_input
            )
        case 1:
            model_output = yield from generate_client_response_single(
                state, block, model_input
            )
        case _:
            model_output = yield from generate_client_response_batching(
                state, block, model_input
            )
    return model_output


def generate_client_response_streaming(
    state: InterpreterState,
    block: BamModelBlock | WatsonxModelBlock | LitellmModelBlock,
    model_input: Messages,
) -> Generator[YieldMessage, Any, Message]:
    msg_stream: Generator[Message, Any, None]
    model_input_str = messages_to_str(model_input)
    match block:
        case BamModelBlock():
            msg_stream = BamModel.generate_text_stream(
                model_id=block.model,
                prompt_id=block.prompt_id,
                model_input=model_input_str,
                parameters=block.parameters,
                moderations=block.moderations,
                data=block.data,
            )
        case WatsonxModelBlock():
            msg_stream = WatsonxModel.generate_text_stream(
                model_id=block.model,
                prompt=model_input_str,
                params=block.params,
                guardrails=block.guardrails,
                guardrails_hap_params=block.guardrails_hap_params,
            )
        case LitellmModelBlock():
            parameters = litellm_block_to_dict(block)
            msg_stream = LitellmModel.generate_text_stream(
                model_id=block.model, messages=model_input, parameters=parameters
            )
        case _:
            assert False
    complete_msg: Optional[Message] = None
    role = None
    for chunk in msg_stream:
        if state.yield_output:
            yield OutputMessage([chunk])
        if complete_msg is None:
            complete_msg = chunk
            role = complete_msg["role"]
        else:
            chunk_role = chunk["role"]
            if chunk_role is None or chunk_role == role:
                complete_msg["content"] += chunk["content"]
    if complete_msg is None:
        return Message(role=state.role, content="")
    return complete_msg


def litellm_block_to_dict(block: LitellmModelBlock) -> dict[str, Any]:
    if block.parameters is None:
        block_parameters = LitellmParameters()
    else:
        block_parameters = block.parameters
    parameters = block_parameters.model_dump(exclude={"stream"})
    return parameters


def generate_client_response_single(
    state: InterpreterState,
    block: BamModelBlock | WatsonxModelBlock | LitellmModelBlock,
    model_input: Messages,
) -> Generator[YieldMessage, Any, Message]:
    msg: Message
    model_input_str = messages_to_str(model_input)
    match block:
        case BamModelBlock():
            msg = BamModel.generate_text(
                model_id=block.model,
                prompt_id=block.prompt_id,
                model_input=model_input_str,
                parameters=block.parameters,
                moderations=block.moderations,
                data=block.data,
            )
        case WatsonxModelBlock():
            msg = WatsonxModel.generate_text(
                model_id=block.model,
                prompt=model_input_str,
                params=block.params,
                guardrails=block.guardrails,
                guardrails_hap_params=block.guardrails_hap_params,
            )
        case LitellmModelBlock():
            parameters = litellm_block_to_dict(block)
            msg = LitellmModel.generate_text(
                model_id=block.model, messages=model_input, parameters=parameters
            )
    if state.yield_output:
        yield OutputMessage([msg])
    return msg


def generate_client_response_batching(  # pylint: disable=too-many-arguments
    state: InterpreterState,
    block: BamModelBlock | WatsonxModelBlock | LitellmModelBlock,
    # model: str,
    model_input: Messages,
) -> Generator[YieldMessage, Any, Message]:
    model_input_str = messages_to_str(model_input)
    match block:
        case BamModelBlock():
            msg = yield ModelCallMessage(
                model_id=block.model,
                prompt_id=block.prompt_id,
                model_input=model_input_str,
                parameters=block.parameters,
                moderations=block.moderations,
                data=block.data,
            )
            if state.yield_output:
                yield OutputMessage(msg)
        case WatsonxModelBlock():
            assert False  # XXX TODO
        case LitellmModelBlock():
            assert False  # XXX TODO
        case _:
            assert False
    return msg


def step_call_api(
    state: InterpreterState, scope: ScopeType, block: ApiBlock, loc: LocationType
) -> Generator[
    YieldMessage, Any, tuple[Any, Messages, ScopeType, ApiBlock | ErrorBlock]
]:
    background: Messages
    input_value, _, _, input_trace = yield from step_blocks(
        IterationType.SEQUENCE,
        state.with_yield_output(False),
        scope,
        block.input,
        append(loc, "input"),
    )
    input_str = block.url + stringify(input_value)
    try:
        append_log(state, "API Input", input_str)
        response = requests.get(input_str)
        result = response.json()
        background = [{"role": state.role, "content": stringify(result)}]
        append_log(state, "API Output", background)
        trace = block.model_copy(update={"input": input_trace})
    except Exception as e:
        trace = handle_error(
            block,
            loc,
            f"API error: {e}",
            [],
            block.model_copy(update={"input": input_trace}),
        )
        result = None
        background = []
    return result, background, scope, trace


def step_call_code(
    state: InterpreterState, scope: ScopeType, block: CodeBlock, loc: LocationType
) -> Generator[
    YieldMessage, Any, tuple[Any, Messages, ScopeType, CodeBlock | ErrorBlock]
]:
    background: Messages
    code_s, _, _, code_trace = yield from step_blocks(
        IterationType.SEQUENCE,
        state.with_yield_output(False),
        scope,
        block.code,
        append(loc, "code"),
    )
    append_log(state, "Code Input", code_s)
    try:
        match block.lan:
            case "python":
                result = call_python(code_s, scope)
                background = [{"role": state.role, "content": str(result)}]
            case _:
                trace = handle_error(
                    block,
                    append(loc, "lan"),
                    f"Unsupported language: {block.lan}",
                    [],
                    block.model_copy(),
                )
                result = None
                background = []
                return result, background, scope, trace
    except Exception as e:
        trace = handle_error(
            block,
            loc,
            f"Code error: {e}",
            [],
            block.model_copy(update={"code": code_s}),
        )
        result = None
        background = []

    append_log(state, "Code Output", result)
    trace = block.model_copy(update={"result": result, "code": code_trace})
    return result, background, scope, trace


__PDL_SESSION = types.SimpleNamespace()


def call_python(code: str, scope: dict) -> Any:
    my_namespace = types.SimpleNamespace(PDL_SESSION=__PDL_SESSION, **scope)
    exec(code, my_namespace.__dict__)
    result = my_namespace.result
    return result


<<<<<<< HEAD
def call_command(code: str) -> tuple[int, str]:
    args = shlex.split(code)
    p = subprocess.run(args, capture_output=True, text=True, check=False)
    if p.stderr != "":
        print(p.stderr)
    result = p.returncode
    output = p.stdout
    return result, output


def step_call(
    state: InterpreterState, scope: ScopeType, block: CallBlock, loc: LocationType
) -> Generator[YieldMessage, Any, tuple[Any, str, ScopeType, CallBlock | ErrorBlock]]:
    result = None
    output = ""
    args, errors = process_expr(scope, block.args, append(loc, "args"))
    if len(errors) != 0:
        trace = handle_error(
            block, append(loc, "args"), None, errors, block.model_copy()
        )
    closure = get_var(f, scope)
    if closure is None:
        trace = handle_error(
            block,
            append(loc, "call"),
            f"Function is undefined: {f}",
            [],
            block.model_copy(),
        )
    else:
        argsloc = append(loc, "args")
        type_errors = type_check_args(args, closure.function, argsloc)
        if len(type_errors) > 0:
            trace = handle_error(
                block,
                argsloc,
                f"Type errors during function call to {f}",
                type_errors,
                block.model_copy(),
            )
        else:
            f_body = closure.returns
            f_scope = closure.scope | {"context": scope["context"]} | args
            funloc = LocationType(
                file=closure.location.file,
                path=closure.location.path + ["return"],
                table=loc.table,
            )
            result, output, _, f_trace = yield from step_blocks(
                state, f_scope, f_body, funloc
            )
            trace = block.model_copy(update={"trace": f_trace})
            if closure.spec is not None:
                errors = type_check_spec(result, closure.spec, funloc)
                if len(errors) > 0:
                    trace = handle_error(
                        block,
                        loc,
                        f"Type errors in result of function call to {f}",
                        errors,
                        trace,
                    )
    return result, output, scope, trace


=======
>>>>>>> 7c55ef99
def process_input(
    state: InterpreterState, scope: ScopeType, block: ReadBlock, loc: LocationType
) -> tuple[str, Messages, ScopeType, ReadBlock | ErrorBlock]:
    read, errors = process_expr(scope, block.read, append(loc, "read"))
    if len(errors) != 0:
        trace = handle_error(block, loc, None, errors, block.model_copy())
        return "", [], scope, trace
    if read is not None:
        with open(read, encoding="utf-8") as f:
            s = f.read()
            append_log(state, "Input from File: " + read, s)
    else:
        message = ""
        if block.message is not None:
            message = block.message
        elif block.multiline is False:
            message = "How can I help you?: "
        else:
            message = "Enter/Paste your content. Ctrl-D to save it."
        if block.multiline is False:
            s = input(message)
            append_log(state, "Input from stdin: ", s)
        else:  # multiline
            print(message)
            contents = []
            while True:
                try:
                    line = input()
                except EOFError:
                    break
                contents.append(line + "\n")
            s = "".join(contents)
            append_log(state, "Input from stdin: ", s)
    trace = block.model_copy(update={"result": s})
    background: Messages = [{"role": state.role, "content": s}]
    return s, background, scope, trace


def step_include(
    state: InterpreterState,
    scope: ScopeType,
    block: IncludeBlock,
    loc: LocationType,
) -> Generator[
    YieldMessage, Any, tuple[Any, Messages, ScopeType, IncludeBlock | ErrorBlock]
]:
    try:
        prog, line_table = parse_program(block.include)
        newloc = LocationType(file=block.include, path=[], table=line_table)
        result, background, scope, trace = yield from step_block(
            state, scope, prog.root, newloc
        )
        include_trace = block.model_copy(update={"trace": trace})
        return result, background, scope, include_trace
    except PDLParseError as e:
        trace = handle_error(
            block,
            append(loc, "include"),
            f"Attempting to include invalid yaml: {block.include}",
            e.msg,
            block.model_copy(),
        )
        return None, [], scope, trace


def parse_result(parser: ParserType, text: str) -> Optional[dict[str, Any] | list[Any]]:
    result: Optional[dict[str, Any] | list[Any]]
    match parser:
        case "json":
            try:
                result = json.loads(text)
            except Exception as exc:
                raise PDLRuntimeParserError(
                    "Attempted to parse ill-formed JSON"
                ) from exc
        case "yaml":
            try:
                result = yaml.safe_load(text)
            except Exception as exc:
                raise PDLRuntimeParserError(
                    "Attempted to parse ill-formed YAML"
                ) from exc
        case PdlParser():
            assert False, "TODO"
        case RegexParser(mode="search" | "match" | "fullmatch"):
            regex = parser.regex
            match parser.mode:
                case "search":
                    matcher = re.search
                case "match":
                    matcher = re.match
                case "fullmatch":
                    matcher = re.fullmatch
                case _:
                    assert False
            m = matcher(regex, text, flags=re.M)
            if m is None:
                return None
            if parser.spec is None:
                result = list(m.groups())
            else:
                current_group_name = ""
                try:
                    result = {}
                    for x in parser.spec.keys():
                        current_group_name = x
                        result[x] = m.group(x)
                    return result
                except IndexError as exc:
                    msg = f"No group named {current_group_name} found by {regex} in {text}"
                    raise PDLRuntimeParserError(msg) from exc
        case RegexParser(mode="split" | "findall"):
            regex = parser.regex
            match parser.mode:
                case "split":
                    result = re.split(regex, text, flags=re.M)
                case "findall":
                    result = re.findall(regex, text, flags=re.M)
                case _:
                    assert False
        case _:
            assert False
    return result


def get_var(var: str, scope: ScopeType) -> Any:
    try:
        segs = var.split(".")
        res = scope[segs[0]]

        for v in segs[1:]:
            res = res[v]
    except Exception:
        return None
    return res


def append_log(state: InterpreterState, title, somestring):
    state.log.append("**********  " + title + "  **********\n")
    state.log.append(str(somestring) + "\n")


def handle_error(
    block: BlockType,
    loc: LocationType,
    top_message: Optional[str],
    errors: list[str],
    subtrace: BlocksType,
) -> ErrorBlock:
    msg = ""
    if top_message is not None:
        msg += f"{get_loc_string(loc)}{top_message}\n"
    msg += "\n".join(errors)
    print("\n" + msg)
    return ErrorBlock(msg=msg, program=subtrace)


def _raise_on_error(block: BlockType):
    if not isinstance(block, Block) or block.fallback is not None:
        return
    if isinstance(block, ErrorBlock):
        raise StopIteration
    iter_block_children(_raise_on_error, block)


def children_contain_error(block: AdvancedBlockType) -> bool:
    try:
        iter_block_children(_raise_on_error, block)
        return False
    except StopIteration:
        return True


def contains_error(blocks: BlocksType) -> bool:
    try:
        iter_blocks(_raise_on_error, blocks)
        return False
    except StopIteration:
        return True


def messages_concat(messages1: Messages, messages2: Messages) -> Messages:
    if len(messages1) == 0:
        return messages2
    if len(messages2) == 0:
        return messages1
    left = messages1[-1]
    right = messages2[0]
    if left["role"] == right["role"]:
        return (
            messages1[:-1]
            + [{"role": left["role"], "content": left["content"] + right["content"]}]
            + messages2[1:]
        )
    return messages1 + messages2


def messages_to_str(messages: Messages) -> str:
    # TODO
    return "".join(
        [
            msg["content"]
            if msg["role"] is None
            else f"<|{msg['role']}|>{msg['content']}"
            for msg in messages
        ]
    )<|MERGE_RESOLUTION|>--- conflicted
+++ resolved
@@ -516,66 +516,9 @@
             background = []
             trace = closure.model_copy(update={})
         case CallBlock(call=f):
-<<<<<<< HEAD
             result, output, scope, trace = yield from step_call(
                 state, scope, block, loc
             )
-=======
-            result = None
-            background = []
-            args, errors = process_expr(scope, block.args, append(loc, "args"))
-            if len(errors) != 0:
-                trace = handle_error(
-                    block, append(loc, "args"), None, errors, block.model_copy()
-                )
-            closure_expr, errors = process_expr(scope, block.call, append(loc, "call"))
-            if len(errors) != 0:
-                trace = handle_error(
-                    block, append(loc, "call"), None, errors, block.model_copy()
-                )
-            closure = get_var(closure_expr, scope)
-            if closure is None:
-                trace = handle_error(
-                    block,
-                    append(loc, "call"),
-                    f"Function is undefined: {f}",
-                    [],
-                    block.model_copy(),
-                )
-            else:
-                argsloc = append(loc, "args")
-                type_errors = type_check_args(args, closure.function, argsloc)
-                if len(type_errors) > 0:
-                    trace = handle_error(
-                        block,
-                        argsloc,
-                        f"Type errors during function call to {f}",
-                        type_errors,
-                        block.model_copy(),
-                    )
-                else:
-                    f_body = closure.returns
-                    f_scope = closure.scope | {"context": scope["context"]} | args
-                    funloc = LocationType(
-                        file=closure.location.file,
-                        path=closure.location.path + ["return"],
-                        table=loc.table,
-                    )
-                    result, background, _, f_trace = yield from step_blocks(
-                        IterationType.SEQUENCE, state, f_scope, f_body, funloc
-                    )
-                    trace = block.model_copy(update={"trace": f_trace})
-                    if closure.spec is not None:
-                        errors = type_check_spec(result, closure.spec, funloc)
-                        if len(errors) > 0:
-                            trace = handle_error(
-                                block,
-                                loc,
-                                f"Type errors in result of function call to {f}",
-                                errors,
-                                trace,
-                            )
->>>>>>> 7c55ef99
         case EmptyBlock():
             result = ""
             background = []
@@ -1078,28 +1021,22 @@
     return result
 
 
-<<<<<<< HEAD
-def call_command(code: str) -> tuple[int, str]:
-    args = shlex.split(code)
-    p = subprocess.run(args, capture_output=True, text=True, check=False)
-    if p.stderr != "":
-        print(p.stderr)
-    result = p.returncode
-    output = p.stdout
-    return result, output
-
-
 def step_call(
     state: InterpreterState, scope: ScopeType, block: CallBlock, loc: LocationType
-) -> Generator[YieldMessage, Any, tuple[Any, str, ScopeType, CallBlock | ErrorBlock]]:
+) -> Generator[YieldMessage, Any, tuple[Any, Messages, ScopeType, CallBlock | ErrorBlock]]:
     result = None
-    output = ""
+    background = []
     args, errors = process_expr(scope, block.args, append(loc, "args"))
     if len(errors) != 0:
         trace = handle_error(
             block, append(loc, "args"), None, errors, block.model_copy()
         )
-    closure = get_var(f, scope)
+    closure_expr, errors = process_expr(scope, block.call, append(loc, "call"))
+    if len(errors) != 0:
+        trace = handle_error(
+            block, append(loc, "call"), None, errors, block.model_copy()
+        )
+    closure = get_var(closure_expr, scope)
     if closure is None:
         trace = handle_error(
             block,
@@ -1127,8 +1064,8 @@
                 path=closure.location.path + ["return"],
                 table=loc.table,
             )
-            result, output, _, f_trace = yield from step_blocks(
-                state, f_scope, f_body, funloc
+            result, background, _, f_trace = yield from step_blocks(
+                IterationType.SEQUENCE, state, f_scope, f_body, funloc
             )
             trace = block.model_copy(update={"trace": f_trace})
             if closure.spec is not None:
@@ -1141,11 +1078,8 @@
                         errors,
                         trace,
                     )
-    return result, output, scope, trace
-
-
-=======
->>>>>>> 7c55ef99
+    return result, background, scope, trace
+
 def process_input(
     state: InterpreterState, scope: ScopeType, block: ReadBlock, loc: LocationType
 ) -> tuple[str, Messages, ScopeType, ReadBlock | ErrorBlock]:
