import json
import re
import time
import types
from itertools import batched
from pathlib import Path
from typing import Any, Generator, Iterable, Literal, Optional, Sequence, TypeAlias

import requests
import yaml
from jinja2 import Environment, StrictUndefined, Template, UndefinedError
from jinja2.runtime import Undefined
from pydantic import BaseModel

from .pdl_ast import (
    AdvancedBlockType,
    ApiBlock,
    ArrayBlock,
    BamModelBlock,
    BamTextGenerationParameters,
    Block,
    BlocksType,
    BlockType,
    CallBlock,
    CodeBlock,
    DataBlock,
    DocumentBlock,
    EmptyBlock,
    ErrorBlock,
    ExpressionType,
    ForBlock,
    FunctionBlock,
    GetBlock,
    IfBlock,
    IncludeBlock,
    IterationType,
    LitellmModelBlock,
    LitellmParameters,
    LocationType,
    Message,
    MessageBlock,
    ModelBlock,
    ParserType,
    PDLException,
    PdlParser,
    Program,
    ReadBlock,
    RegexParser,
    RepeatBlock,
    RepeatUntilBlock,
    RoleType,
    ScopeType,
    SequenceBlock,
    WatsonxModelBlock,
    empty_block_location,
)
from .pdl_ast_utils import iter_block_children, iter_blocks
from .pdl_dumper import block_to_dict, dump_yaml
from .pdl_llms import BamModel, LitellmModel, WatsonxModel
from .pdl_location_utils import append, get_loc_string
from .pdl_parser import PDLParseError, parse_file
from .pdl_scheduler import ModelCallMessage, OutputMessage, YieldMessage, schedule
from .pdl_schema_validator import type_check_args, type_check_spec


class PDLRuntimeParserError(PDLException):
    pass


empty_scope: ScopeType = {"context": []}

Messages: TypeAlias = list[Message]


class InterpreterState(BaseModel):
    yield_output: bool = True
    log: list[str] = []
    batch: int = 0
    runtime: float | None = None
    # batch=0: streaming
    # batch=1: call to generate with `input`
    role: RoleType = None

    def with_yield_output(self: "InterpreterState", b: bool) -> "InterpreterState":
        return self.model_copy(update={"yield_output": b})

    def with_role(self: "InterpreterState", role: RoleType) -> "InterpreterState":
        return self.model_copy(update={"role": role})


def generate(
    pdl_file: str,
    log_file: Optional[str],
    initial_scope: ScopeType,
    output_trace: Optional[Literal["json", "yaml"]],
    output_file: Optional[str],
):
    """Execute the PDL program defined in `pdl_file`.

    Args:
        pdl_file: Program to execute.
        log_file: File where the log is written. If `None`, use `log.txt`.
        initial_scope: Environment defining the variables in scope to execute the program.
        output_trace: Format in which the execution trace must be produced.
        output_file: File to save the execution trace.
    """
    if log_file is None:
        log_file = "log.txt"
    try:
        prog, loc = parse_file(pdl_file)
        state = InterpreterState(yield_output=True)
        _, _, _, trace = process_prog(state, initial_scope, prog, loc)
        with open(log_file, "w", encoding="utf-8") as log_fp:
            for line in state.log:
                log_fp.write(line)
        if output_trace is not None and trace is not None:
            write_trace(pdl_file, output_trace, output_file, trace)
    except PDLParseError as e:
        print("\n".join(e.msg))


def write_trace(
    pdl_file: str,
    mode: Literal["json", "yaml"],
    output_file: Optional[str],
    trace: BlockType,
):
    """Write the execution trace into a file.

    Args:
        pdl_file: Name of the PDL program executed.
        mode: Format in which the execution trace must be produced.
        output_file:  File to save the execution trace.
        trace: Execution trace.
    """
    if output_file is None:
        output_file = str(Path(pdl_file).with_suffix("")) + f"_result.{mode}"
    with open(output_file, "w", encoding="utf-8") as fp:
        match mode:
            case "json":
                json.dump(block_to_dict(trace), fp)
            case "yaml":
                dump_yaml(block_to_dict(trace), stream=fp)


def process_prog(
    state: InterpreterState,
    initial_scope: ScopeType,
    prog: Program,
<<<<<<< HEAD
    loc=empty_block_location,
    timeout: int | None = None
) -> tuple[Any, str, ScopeType, BlockType]:
=======
    loc: LocationType = empty_block_location,
) -> tuple[Any, Messages, ScopeType, BlockType]:
    """Execute a PDL program.

    Args:
        state: Initial state of the interpreter.
        initial_scope: Environment defining the variables in scope to execute the program.
        prog: Program to execute.
        loc: Source code location mapping. Defaults to empty_block_location.

    Returns:
        Return the final result, the background messages, the final variable mapping, and the execution trace.
    """
>>>>>>> c900d02e
    scope: ScopeType = empty_scope | initial_scope
    doc_generator = step_block(state, scope, block=prog.root, loc=loc)
    for result, document, scope, trace in schedule([doc_generator], timeout=timeout):
        return result, document, scope, trace
    assert False
    # doc_generator = GeneratorWrapper(step_block(state, scope, block=prog.root, loc=loc))
    # # result, document, scope, trace = schedule(doc_generator)
    # incremental_document = ""
    # for output in doc_generator:
    #     print(output, end="")
    #     assert output is not None
    #     incremental_document += output
    # print()
    # result, document, scope, trace = doc_generator.value
    # assert document == incremental_document or not state.yield_output
    # return result, document, scope, trace


def process_progs(
    state: InterpreterState,
    initial_scopes: Iterable[ScopeType],
    prog: Program,
    loc=empty_block_location,
) -> Iterable[tuple[Any, Messages, ScopeType, BlockType]]:
    if state.batch > 1:
        batch_size = state.batch
    else:
        batch_size = 1
    for batch in batched(initial_scopes, batch_size):
        doc_generators = [
            step_block(state, empty_scope | initial_scope, block=prog.root, loc=loc)
            for initial_scope in batch
        ]
        for result, document, scope, trace in schedule(doc_generators):
            yield result, document, scope, trace


def step_block(
    state: InterpreterState, scope: ScopeType, block: BlockType, loc: LocationType
) -> Generator[YieldMessage, Any, tuple[Any, Messages, ScopeType, BlockType]]:
    result: Any
    background: Messages
    trace: BlockType
    if not isinstance(block, Block):
        result, errors = process_expr(scope, block, loc)
        if len(errors) != 0:
            trace = handle_error(block, loc, None, errors, block)
            result = block
            background = [{"role": state.role, "content": str(block)}]
        else:
            background = [{"role": state.role, "content": stringify(result)}]
            trace = result
        if state.yield_output:
            yield OutputMessage(background)
        append_log(state, "Document", background)
    else:
        result, background, scope, trace = yield from step_advanced_block(
            state, scope, block, loc
        )
    scope = scope | {"context": background}
    return result, background, scope, trace


def step_advanced_block(
    state: InterpreterState,
    scope: ScopeType,
    block: AdvancedBlockType,
    loc: LocationType,
) -> Generator[YieldMessage, Any, tuple[Any, Messages, ScopeType, BlockType]]:
    if block.role is not None:
        state = state.with_role(block.role)
    if len(block.defs) > 0:
        scope, defs_trace = yield from step_defs(state, scope, block.defs, loc)
    else:
        defs_trace = block.defs
    state = state.with_yield_output(state.yield_output and block.show_result)
    result, background, scope, trace = yield from step_block_body(
        state, scope, block, loc
    )
    trace = trace.model_copy(update={"defs": defs_trace, "result": result})
    if block.parser is not None:
        try:
            result = parse_result(block.parser, result)
        except PDLRuntimeParserError as e:
            trace = handle_error(block, loc, e.msg, [], trace)
    if block.assign is not None:
        var = block.assign
        scope = scope | {var: result}
    if block.spec is not None and not isinstance(block, FunctionBlock):
        errors = type_check_spec(result, block.spec, block.location)
        if len(errors) > 0:
            trace = handle_error(
                block, loc, "Type errors during spec checking", errors, trace
            )
    if block.show_result is False:
        result = ""
        background = []
    return result, background, scope, trace


def step_block_body(
    state: InterpreterState,
    scope: ScopeType,
    block: AdvancedBlockType,
    loc: LocationType,
) -> Generator[YieldMessage, Any, tuple[Any, Messages, ScopeType, AdvancedBlockType]]:
    scope_init = scope
    result: Any
    background: Messages
    trace: AdvancedBlockType
    block.location = loc
    match block:
        case ModelBlock():
            result, background, scope, trace = yield from step_call_model(
                state, scope, block, loc
            )
        case CodeBlock():
            result, background, scope, trace = yield from step_call_code(
                state, scope, block, loc
            )
            if state.yield_output:
                yield OutputMessage(background)
        case GetBlock(get=var):
            result = get_var(var, scope)
            if result is None:
                background = []
                trace = handle_error(
                    block,
                    append(loc, "get"),
                    f"Variable is undefined: {var}",
                    [],
                    block.model_copy(),
                )
            else:
                background = [{"role": state.role, "content": stringify(result)}]
                trace = block.model_copy()
            if state.yield_output:
                yield OutputMessage(background)
        case DataBlock(data=v):
            block.location = append(loc, "data")
            result, errors = process_expr(scope, v, append(loc, "data"))
            if len(errors) != 0:
                result = None
                background = []
                trace = handle_error(
                    block, append(loc, "data"), None, errors, block.model_copy()
                )
            else:
                background = [{"role": state.role, "content": stringify(result)}]
                trace = block.model_copy()
            if state.yield_output:
                yield OutputMessage(background)
        case ApiBlock():
            result, background, scope, trace = yield from step_call_api(
                state, scope, block, loc
            )
            if state.yield_output:
                yield OutputMessage(background)
        case DocumentBlock():
            result, background, scope, document = yield from step_blocks(
                IterationType.DOCUMENT,
                state,
                scope,
                block.document,
                append(loc, "document"),
            )
            trace = block.model_copy(update={"document": document})
        case SequenceBlock():
            result, background, scope, sequence = yield from step_blocks(
                IterationType.SEQUENCE,
                state,
                scope,
                block.sequence,
                append(loc, "sequence"),
            )
            trace = block.model_copy(update={"sequence": sequence})
        case ArrayBlock():
            result, background, scope, array = yield from step_blocks(
                IterationType.ARRAY,
                state,
                scope,
                block.array,
                append(loc, "array"),
            )
            trace = block.model_copy(update={"array": array})
        case MessageBlock():
            content, background, scope, content_trace = yield from step_blocks(
                IterationType.SEQUENCE,
                state,
                scope,
                block.content,
                append(loc, "content"),
            )
            result = {"role": state.role, "content": content_trace}
            trace = block.model_copy(update={"content": content})
        case IfBlock():
            result = None
            background = []
            b, errors = process_condition(scope, block.condition, append(loc, "if"))
            if len(errors) != 0:
                trace = handle_error(
                    block, append(loc, "if"), None, errors, block.model_copy()
                )
            else:
                if b:
                    thenloc = append(loc, "then")
                    result, background, scope, then_trace = yield from step_blocks(
                        IterationType.SEQUENCE, state, scope, block.then, thenloc
                    )
                    trace = block.model_copy(
                        update={
                            "if_result": b,
                            "then": then_trace,
                        }
                    )
                elif block.elses is not None:
                    elseloc = append(loc, "else")
                    result, background, scope, else_trace = yield from step_blocks(
                        IterationType.SEQUENCE, state, scope, block.elses, elseloc
                    )
                    trace = block.model_copy(
                        update={
                            "if_result": b,
                            "elses": else_trace,
                        }
                    )
                else:
                    trace = block.model_copy(update={"if_result": b})
        case RepeatBlock(num_iterations=n):
            results = []
            background = []
            iterations_trace: list[BlocksType] = []
            context_init = scope_init["context"]
            for _ in range(n):
                repeatloc = append(loc, "repeat")
                scope = scope | {"context": messages_concat(context_init, background)}
                (
                    iteration_result,
                    iteration_background,
                    scope,
                    body_trace,
                ) = yield from step_blocks(
                    IterationType.SEQUENCE, state, scope, block.repeat, repeatloc
                )
                results.append(iteration_result)
                background = messages_concat(background, iteration_background)
                iterations_trace.append(body_trace)
                if contains_error(body_trace):
                    break
            result = combine_results(block.iteration_type, results)
            trace = block.model_copy(update={"trace": iterations_trace})
        case ForBlock():
            results = []
            background = []
            iter_trace: list[BlocksType] = []
            context_init = scope_init["context"]
            items: dict[str, Any] = {}
            lengths = []
            for k, v in block.fors.items():
                klist: list[Any] = []
                kloc = append(append(block.location, "for"), k)
                klist, errors = process_expr(scope, v, kloc)
                if len(errors) != 0:
                    trace = handle_error(block, kloc, None, errors, block.model_copy())
                if not isinstance(klist, list):
                    trace = handle_error(
                        block,
                        kloc,
                        "Values inside the For block must be lists",
                        [],
                        block.model_copy(),
                    )
                    klist = []
                items = items | {k: klist}
                lengths.append(len(klist))
            if len(set(lengths)) != 1:  # Not all the lists are of the same length
                result = []
                trace = handle_error(
                    block,
                    append(block.location, "for"),
                    "Lists inside the For block must be of the same length",
                    [],
                    block.model_copy(),
                )
            else:
                for i in range(lengths[0]):
                    scope = scope | {
                        "context": messages_concat(context_init, background)
                    }
                    for k in items.keys():
                        scope = scope | {k: items[k][i]}
                    newloc = append(loc, "repeat")
                    (
                        iteration_result,
                        iteration_background,
                        scope,
                        body_trace,
                    ) = yield from step_blocks(
                        IterationType.SEQUENCE, state, scope, block.repeat, newloc
                    )
                    background = messages_concat(background, iteration_background)
                    results.append(iteration_result)
                    iter_trace.append(body_trace)
                    if contains_error(body_trace):
                        break
                result = combine_results(block.iteration_type, results)
                trace = block.model_copy(update={"trace": iter_trace})
        case RepeatUntilBlock(until=cond):
            results = []
            stop = False
            background = []
            iterations_trace = []
            context_init = scope_init["context"]
            while not stop:
                scope = scope | {"context": messages_concat(context_init, background)}
                repeatloc = append(loc, "repeat")
                (
                    iteration_result,
                    iteration_background,
                    scope,
                    body_trace,
                ) = yield from step_blocks(
                    IterationType.SEQUENCE, state, scope, block.repeat, repeatloc
                )
                results.append(iteration_result)
                background = messages_concat(background, iteration_background)
                iterations_trace.append(body_trace)
                if contains_error(body_trace):
                    break
                stop, errors = process_condition(scope, cond, append(loc, "until"))
                if len(errors) != 0:
                    trace = handle_error(
                        block, append(loc, "until"), None, errors, block.model_copy()
                    )
                    iterations_trace.append(trace)
                    break
            result = combine_results(block.iteration_type, results)
            trace = block.model_copy(update={"trace": iterations_trace})
        case ReadBlock():
            result, background, scope, trace = process_input(state, scope, block, loc)
            if state.yield_output:
                yield OutputMessage(background)

        case IncludeBlock():
            result, background, scope, trace = yield from step_include(
                state, scope, block, loc
            )

        case FunctionBlock():
            closure = block.model_copy()
            if block.assign is not None:
                scope = scope | {block.assign: closure}
            closure.scope = scope
            result = closure
            background = []
            trace = closure.model_copy(update={})
        case CallBlock():
            result, background, scope, trace = yield from step_call(
                state, scope, block, loc
            )
        case EmptyBlock():
            result = ""
            background = []
            trace = block.model_copy()

        case _:
            assert False, f"Internal error: unsupported type ({type(block)})"
    if isinstance(trace, ErrorBlock) or children_contain_error(trace):
        if block.fallback is None:
            trace.has_error = True
        else:
            (
                result,
                fallback_background,
                scope,
                fallback_trace,
            ) = yield from step_blocks(
                IterationType.SEQUENCE,
                state,
                scope,
                blocks=block.fallback,
                loc=append(loc, "fallback"),
            )
            background = messages_concat(background, fallback_background)
            trace.fallback = fallback_trace
    return result, background, scope, trace


def stringify(result):
    if isinstance(result, str):
        s = result
    elif isinstance(result, FunctionBlock):
        s = ""
    else:
        try:
            s = json.dumps(result)
        except TypeError:
            s = str(result)
    return s


def step_defs(
    state: InterpreterState,
    scope: ScopeType,
    defs: dict[str, BlocksType],
    loc: LocationType,
) -> Generator[YieldMessage, Any, tuple[ScopeType, dict[str, BlocksType]]]:
    defs_trace: dict[str, BlocksType] = {}
    defloc = append(loc, "defs")
    for x, blocks in defs.items():
        newloc = append(defloc, x)
        state = state.with_yield_output(False)
        result, _, _, blocks_trace = yield from step_blocks(
            IterationType.SEQUENCE, state, scope, blocks, newloc
        )
        scope = scope | {x: result}
        defs_trace[x] = blocks_trace
    return scope, defs_trace


def step_blocks(
    iteration_type: IterationType,
    state: InterpreterState,
    scope: ScopeType,
    blocks: BlocksType,
    loc: LocationType,
) -> Generator[YieldMessage, Any, tuple[Any, Messages, ScopeType, BlocksType]]:
    result: Any
    background: Messages
    trace: BlocksType
    results = []
    iteration_state = state
    if not isinstance(blocks, str) and isinstance(blocks, Sequence):
        background = []
        trace = []
        context_init = scope["context"]
        for i, block in enumerate(blocks):
            scope = scope | {"context": messages_concat(context_init, background)}
            newloc = append(loc, "[" + str(i) + "]")
            iteration_result, o, scope, t = yield from step_block(
                iteration_state, scope, block, newloc
            )
            results.append(iteration_result)
            background = messages_concat(background, o)
            trace.append(t)  # type: ignore
    else:
        block_result, background, scope, trace = yield from step_block(
            iteration_state, scope, blocks, loc
        )
        results.append(block_result)
    result = combine_results(iteration_type, results)
    return result, background, scope, trace


def combine_results(iteration_type: IterationType, results: list[Any]):
    result: Any
    match iteration_type:
        case IterationType.ARRAY:
            result = results
        case IterationType.SEQUENCE:
            if len(results) > 0:
                result = results[-1]
            else:
                result = None
        case IterationType.DOCUMENT:
            result = "".join([stringify(r) for r in results])
        case _:
            assert False
    return result


def process_expr(
    scope: ScopeType, expr: Any, loc: LocationType
) -> tuple[Any, list[str]]:
    if isinstance(expr, str):
        try:
            if expr.startswith("{{") and expr.endswith("}}") and "}}" not in expr[:-2]:
                env = Environment(
                    block_start_string="{%%%%%PDL%%%%%%%%%%",
                    block_end_string="%%%%%PDL%%%%%%%%%%}",
                    undefined=StrictUndefined,
                )

                s = env.compile_expression(expr[2:-2], undefined_to_none=False)(scope)
                if isinstance(s, Undefined):
                    raise UndefinedError(str(s))
            else:
                template = Template(
                    expr,
                    keep_trailing_newline=True,
                    block_start_string="{%%%%%PDL%%%%%%%%%%",
                    block_end_string="%%%%%PDL%%%%%%%%%%}",
                    # comment_start_string="",
                    # comment_end_string="",
                    autoescape=False,
                    undefined=StrictUndefined,
                )
                s = template.render(scope)
        except UndefinedError as e:
            msg = f"{get_loc_string(loc)}{e}"
            return (None, [msg])

        return (s, [])
    if isinstance(expr, list):
        errors = []
        result = []
        for index, x in enumerate(expr):
            res, errs = process_expr(scope, x, append(loc, "[" + str(index) + "]"))
            if len(errs) != 0:
                errors += errs
            result.append(res)
        return (result, errors)  # type: ignore
    if isinstance(expr, dict):
        errors = []
        result_dict: dict[str, Any] = {}
        for k, x in expr.items():
            r, errs = process_expr(scope, x, append(loc, k))
            if len(errs) != 0:
                errors += errs
            result_dict[k] = r
        return (result_dict, errors)  # type: ignore
    return (expr, [])


def process_condition(
    scope: ScopeType, cond: ExpressionType, loc: LocationType
) -> tuple[bool, list[str]]:
    b, errors = process_expr(scope, cond, loc)
    return b, errors


def step_call_model(
    state: InterpreterState,
    scope: ScopeType,
    block: BamModelBlock | WatsonxModelBlock | LitellmModelBlock,
    loc: LocationType,
) -> Generator[
    YieldMessage,
    Any,
    tuple[
        Any,
        Messages,
        ScopeType,
        BamModelBlock | WatsonxModelBlock | LitellmModelBlock | ErrorBlock,
    ],
]:
    # evaluate model name
    model, errors = process_expr(scope, block.model, append(loc, "model"))
    # evaluate input
    model_input: Messages
    if block.input is not None:  # If not implicit, then input must be a block
        model_input_result, _, _, input_trace = yield from step_blocks(
            IterationType.SEQUENCE,
            state.with_yield_output(False),
            scope,
            block.input,
            append(loc, "input"),
        )
        if isinstance(model_input_result, str):
            model_input = [{"role": None, "content": model_input_result}]
        else:
            model_input = model_input_result
    else:
        model_input = scope["context"]
        input_trace = None
    # evaluate model params
    match block:
        case BamModelBlock():
            if isinstance(block.parameters, BamTextGenerationParameters):
                params_expr = block.parameters.model_dump()
            else:
                params_expr = block.parameters
            params, param_errors = process_expr(scope, params_expr, loc)
            errors += param_errors
            concrete_block = block.model_copy(
                update={
                    "model": model,
                    "input": input_trace,
                    "parameters": params,
                }
            )
        case WatsonxModelBlock():
            params, param_errors = process_expr(scope, block.params, loc)
            errors += param_errors
            concrete_block = block.model_copy(
                update={
                    "model": model,
                    "input": input_trace,
                    "params": params,
                }
            )
        case LitellmModelBlock():
            params, param_errors = process_expr(scope, block.parameters, loc)
            errors += param_errors
            concrete_block = block.model_copy(
                update={
                    "model": model,
                    "input": input_trace,
                    "params": params,
                }
            )
        case _:
            assert False
    if len(errors) != 0:
        trace = handle_error(
            block,
            loc,
            None,
            errors,
            block.model_copy(update={"trace": concrete_block}),
        )
        return None, [], scope, trace
    # Execute model call
    try:
        append_log(state, "Model Input", messages_to_str(model_input))
        msg = yield from generate_client_response(state, concrete_block, model_input)
        background: Messages = [msg]
        result = msg["content"]
        append_log(state, "Model Output", result)
        trace = block.model_copy(update={"result": result, "trace": concrete_block})
        return result, background, scope, trace
    except Exception as e:
        trace = handle_error(
            block,
            loc,
            f"Model error: {e}",
            [],
            block.model_copy(update={"trace": concrete_block}),
        )
        return None, [], scope, trace


def generate_client_response(  # pylint: disable=too-many-arguments
    state: InterpreterState,
    block: BamModelBlock | WatsonxModelBlock | LitellmModelBlock,
    model_input: Messages,
) -> Generator[YieldMessage, Any, Message]:
    match state.batch:
        case 0:
            model_output = yield from generate_client_response_streaming(
                state, block, model_input
            )
        case 1:
            model_output = yield from generate_client_response_single(
                state, block, model_input
            )
        case _:
            model_output = yield from generate_client_response_batching(
                state, block, model_input
            )
    return model_output


def generate_client_response_streaming(
    state: InterpreterState,
    block: BamModelBlock | WatsonxModelBlock | LitellmModelBlock,
    model_input: Messages,
) -> Generator[YieldMessage, Any, Message]:
    msg_stream: Generator[Message, Any, None]
    model_input_str = messages_to_str(model_input)
    match block:
        case BamModelBlock():
            msg_stream = BamModel.generate_text_stream(
                model_id=block.model,
                prompt_id=block.prompt_id,
                model_input=model_input_str,
                parameters=block.parameters,
                moderations=block.moderations,
                data=block.data,
            )
        case WatsonxModelBlock():
            msg_stream = WatsonxModel.generate_text_stream(
                model_id=block.model,
                prompt=model_input_str,
                params=block.params,
                guardrails=block.guardrails,
                guardrails_hap_params=block.guardrails_hap_params,
            )
        case LitellmModelBlock():
            parameters = litellm_block_to_dict(block)
            msg_stream = LitellmModel.generate_text_stream(
                model_id=block.model, messages=model_input, parameters=parameters
            )
        case _:
            assert False
    complete_msg: Optional[Message] = None
    role = None
    for chunk in msg_stream:
        if state.yield_output:
            yield OutputMessage([chunk])
        if complete_msg is None:
            complete_msg = chunk
            role = complete_msg["role"]
        else:
            chunk_role = chunk["role"]
            if chunk_role is None or chunk_role == role:
                complete_msg["content"] += chunk["content"]
    if complete_msg is None:
        return Message(role=state.role, content="")
    return complete_msg


def litellm_block_to_dict(block: LitellmModelBlock) -> dict[str, Any]:
    if block.parameters is None:
        block_parameters = LitellmParameters()
    else:
        block_parameters = block.parameters
    parameters = block_parameters.model_dump(exclude={"stream"})
    return parameters


def generate_client_response_single(
    state: InterpreterState,
    block: BamModelBlock | WatsonxModelBlock | LitellmModelBlock,
    model_input: Messages,
) -> Generator[YieldMessage, Any, Message]:
    msg: Message
    model_input_str = messages_to_str(model_input)
    match block:
        case BamModelBlock():
            msg = BamModel.generate_text(
                model_id=block.model,
                prompt_id=block.prompt_id,
                model_input=model_input_str,
                parameters=block.parameters,
                moderations=block.moderations,
                data=block.data,
            )
        case WatsonxModelBlock():
            msg = WatsonxModel.generate_text(
                model_id=block.model,
                prompt=model_input_str,
                params=block.params,
                guardrails=block.guardrails,
                guardrails_hap_params=block.guardrails_hap_params,
            )
        case LitellmModelBlock():
            parameters = litellm_block_to_dict(block)
            msg = LitellmModel.generate_text(
                model_id=block.model, messages=model_input, parameters=parameters
            )
    if state.yield_output:
        yield OutputMessage([msg])
    return msg


def generate_client_response_batching(  # pylint: disable=too-many-arguments
    state: InterpreterState,
    block: BamModelBlock | WatsonxModelBlock | LitellmModelBlock,
    # model: str,
    model_input: Messages,
) -> Generator[YieldMessage, Any, Message]:
    model_input_str = messages_to_str(model_input)
    match block:
        case BamModelBlock():
            msg = yield ModelCallMessage(
                model_id=block.model,
                prompt_id=block.prompt_id,
                model_input=model_input_str,
                parameters=block.parameters,
                moderations=block.moderations,
                data=block.data,
            )
            if state.yield_output:
                yield OutputMessage(msg)
        case WatsonxModelBlock():
            assert False  # XXX TODO
        case LitellmModelBlock():
            assert False  # XXX TODO
        case _:
            assert False
    return msg


def step_call_api(
    state: InterpreterState, scope: ScopeType, block: ApiBlock, loc: LocationType
) -> Generator[
    YieldMessage, Any, tuple[Any, Messages, ScopeType, ApiBlock | ErrorBlock]
]:
    background: Messages
    input_value, _, _, input_trace = yield from step_blocks(
        IterationType.SEQUENCE,
        state.with_yield_output(False),
        scope,
        block.input,
        append(loc, "input"),
    )
    input_str = block.url + stringify(input_value)
    try:
        append_log(state, "API Input", input_str)
        response = requests.get(input_str)
        result = response.json()
        background = [{"role": state.role, "content": stringify(result)}]
        append_log(state, "API Output", background)
        trace = block.model_copy(update={"input": input_trace})
    except Exception as e:
        trace = handle_error(
            block,
            loc,
            f"API error: {e}",
            [],
            block.model_copy(update={"input": input_trace}),
        )
        result = None
        background = []
    return result, background, scope, trace


def step_call_code(
    state: InterpreterState, scope: ScopeType, block: CodeBlock, loc: LocationType
) -> Generator[
    YieldMessage, Any, tuple[Any, Messages, ScopeType, CodeBlock | ErrorBlock]
]:
    background: Messages
    code_s, _, _, code_trace = yield from step_blocks(
        IterationType.SEQUENCE,
        state.with_yield_output(False),
        scope,
        block.code,
        append(loc, "code"),
    )
    append_log(state, "Code Input", code_s)
    try:
        match block.lan:
            case "python":
                result = call_python(code_s, scope)
                background = [{"role": state.role, "content": str(result)}]
            case _:
                trace = handle_error(
                    block,
                    append(loc, "lan"),
                    f"Unsupported language: {block.lan}",
                    [],
                    block.model_copy(),
                )
                result = None
                background = []
                return result, background, scope, trace
    except Exception as e:
        trace = handle_error(
            block,
            loc,
            f"Code error: {e}",
            [],
            block.model_copy(update={"code": code_s}),
        )
        result = None
        background = []

    append_log(state, "Code Output", result)
    trace = block.model_copy(update={"result": result, "code": code_trace})
    return result, background, scope, trace


__PDL_SESSION = types.SimpleNamespace()


def call_python(code: str, scope: dict) -> Any:
    my_namespace = types.SimpleNamespace(PDL_SESSION=__PDL_SESSION, **scope)
    exec(code, my_namespace.__dict__)
    result = my_namespace.result
    return result


def step_call(
    state: InterpreterState, scope: ScopeType, block: CallBlock, loc: LocationType
) -> Generator[
    YieldMessage, Any, tuple[Any, Messages, ScopeType, CallBlock | ErrorBlock]
]:
    result = None
    background: Messages = []
    args, errors = process_expr(scope, block.args, append(loc, "args"))
    if len(errors) != 0:
        trace = handle_error(
            block, append(loc, "args"), None, errors, block.model_copy()
        )
    closure_expr, errors = process_expr(scope, block.call, append(loc, "call"))
    if len(errors) != 0:
        trace = handle_error(
            block, append(loc, "call"), None, errors, block.model_copy()
        )
    closure = get_var(closure_expr, scope)
    if closure is None:
        trace = handle_error(
            block,
            append(loc, "call"),
            f"Function is undefined: {block.call}",
            [],
            block.model_copy(),
        )
    else:
        argsloc = append(loc, "args")
        type_errors = type_check_args(args, closure.function, argsloc)
        if len(type_errors) > 0:
            trace = handle_error(
                block,
                argsloc,
                f"Type errors during function call to {closure_expr}",
                type_errors,
                block.model_copy(),
            )
        else:
            f_body = closure.returns
            f_scope = closure.scope | {"context": scope["context"]} | args
            funloc = LocationType(
                file=closure.location.file,
                path=closure.location.path + ["return"],
                table=loc.table,
            )
            result, background, _, f_trace = yield from step_blocks(
                IterationType.SEQUENCE, state, f_scope, f_body, funloc
            )
            trace = block.model_copy(update={"trace": f_trace})
            if closure.spec is not None:
                errors = type_check_spec(result, closure.spec, funloc)
                if len(errors) > 0:
                    trace = handle_error(
                        block,
                        loc,
                        f"Type errors in result of function call to {closure_expr}",
                        errors,
                        trace,
                    )
    return result, background, scope, trace


def process_input(
    state: InterpreterState, scope: ScopeType, block: ReadBlock, loc: LocationType
) -> tuple[str, Messages, ScopeType, ReadBlock | ErrorBlock]:
    read, errors = process_expr(scope, block.read, append(loc, "read"))
    if len(errors) != 0:
        trace = handle_error(block, loc, None, errors, block.model_copy())
        return "", [], scope, trace
    if read is not None:
        with open(read, encoding="utf-8") as f:
            s = f.read()
            append_log(state, "Input from File: " + read, s)
    else:
        message = ""
        if block.message is not None:
            message = block.message
        elif block.multiline is False:
            message = "How can I help you?: "
        else:
            message = "Enter/Paste your content. Ctrl-D to save it."
        if block.multiline is False:
            s = input(message)
            append_log(state, "Input from stdin: ", s)
        else:  # multiline
            print(message)
            contents = []
            while True:
                try:
                    line = input()
                except EOFError:
                    break
                contents.append(line + "\n")
            s = "".join(contents)
            append_log(state, "Input from stdin: ", s)
    trace = block.model_copy(update={"result": s})
    background: Messages = [{"role": state.role, "content": s}]
    return s, background, scope, trace


def step_include(
    state: InterpreterState,
    scope: ScopeType,
    block: IncludeBlock,
    loc: LocationType,
) -> Generator[
    YieldMessage, Any, tuple[Any, Messages, ScopeType, IncludeBlock | ErrorBlock]
]:
    try:
        prog, newloc = parse_file(block.include)
        result, background, scope, trace = yield from step_block(
            state, scope, prog.root, newloc
        )
        include_trace = block.model_copy(update={"trace": trace})
        return result, background, scope, include_trace
    except PDLParseError as e:
        trace = handle_error(
            block,
            append(loc, "include"),
            f"Attempting to include invalid yaml: {block.include}",
            e.msg,
            block.model_copy(),
        )
        return None, [], scope, trace


def parse_result(parser: ParserType, text: str) -> Optional[dict[str, Any] | list[Any]]:
    result: Optional[dict[str, Any] | list[Any]]
    match parser:
        case "json":
            try:
                result = json.loads(text)
            except Exception as exc:
                raise PDLRuntimeParserError(
                    "Attempted to parse ill-formed JSON"
                ) from exc
        case "yaml":
            try:
                result = yaml.safe_load(text)
            except Exception as exc:
                raise PDLRuntimeParserError(
                    "Attempted to parse ill-formed YAML"
                ) from exc
        case PdlParser():
            assert False, "TODO"
        case RegexParser(mode="search" | "match" | "fullmatch"):
            regex = parser.regex
            match parser.mode:
                case "search":
                    matcher = re.search
                case "match":
                    matcher = re.match
                case "fullmatch":
                    matcher = re.fullmatch
                case _:
                    assert False
            m = matcher(regex, text, flags=re.M)
            if m is None:
                return None
            if parser.spec is None:
                result = list(m.groups())
            else:
                current_group_name = ""
                try:
                    result = {}
                    for x in parser.spec.keys():
                        current_group_name = x
                        result[x] = m.group(x)
                    return result
                except IndexError as exc:
                    msg = f"No group named {current_group_name} found by {regex} in {text}"
                    raise PDLRuntimeParserError(msg) from exc
        case RegexParser(mode="split" | "findall"):
            regex = parser.regex
            match parser.mode:
                case "split":
                    result = re.split(regex, text, flags=re.M)
                case "findall":
                    result = re.findall(regex, text, flags=re.M)
                case _:
                    assert False
        case _:
            assert False
    return result


def get_var(var: str, scope: ScopeType) -> Any:
    try:
        segs = var.split(".")
        res = scope[segs[0]]

        for v in segs[1:]:
            res = res[v]
    except Exception:
        return None
    return res


def append_log(state: InterpreterState, title, somestring):
    state.log.append("**********  " + title + "  **********\n")
    state.log.append(str(somestring) + "\n")


def handle_error(
    block: BlockType,
    loc: LocationType,
    top_message: Optional[str],
    errors: list[str],
    subtrace: BlocksType,
) -> ErrorBlock:
    msg = ""
    if top_message is not None:
        msg += f"{get_loc_string(loc)}{top_message}\n"
    msg += "\n".join(errors)
    print("\n" + msg)
    return ErrorBlock(msg=msg, program=subtrace)


def _raise_on_error(block: BlockType):
    if not isinstance(block, Block) or block.fallback is not None:
        return
    if isinstance(block, ErrorBlock):
        raise StopIteration
    iter_block_children(_raise_on_error, block)


def children_contain_error(block: AdvancedBlockType) -> bool:
    try:
        iter_block_children(_raise_on_error, block)
        return False
    except StopIteration:
        return True


def contains_error(blocks: BlocksType) -> bool:
    try:
        iter_blocks(_raise_on_error, blocks)
        return False
    except StopIteration:
        return True


def messages_concat(messages1: Messages, messages2: Messages) -> Messages:
    if len(messages1) == 0:
        return messages2
    if len(messages2) == 0:
        return messages1
    left = messages1[-1]
    right = messages2[0]
    if left["role"] == right["role"]:
        return (
            messages1[:-1]
            + [{"role": left["role"], "content": left["content"] + right["content"]}]
            + messages2[1:]
        )
    return messages1 + messages2


def messages_to_str(messages: Messages) -> str:
    # TODO
    return "".join(
        [
            msg["content"]
            if msg["role"] is None
            else f"<|{msg['role']}|>{msg['content']}"
            for msg in messages
        ]
    )<|MERGE_RESOLUTION|>--- conflicted
+++ resolved
@@ -147,25 +147,9 @@
     state: InterpreterState,
     initial_scope: ScopeType,
     prog: Program,
-<<<<<<< HEAD
     loc=empty_block_location,
     timeout: int | None = None
 ) -> tuple[Any, str, ScopeType, BlockType]:
-=======
-    loc: LocationType = empty_block_location,
-) -> tuple[Any, Messages, ScopeType, BlockType]:
-    """Execute a PDL program.
-
-    Args:
-        state: Initial state of the interpreter.
-        initial_scope: Environment defining the variables in scope to execute the program.
-        prog: Program to execute.
-        loc: Source code location mapping. Defaults to empty_block_location.
-
-    Returns:
-        Return the final result, the background messages, the final variable mapping, and the execution trace.
-    """
->>>>>>> c900d02e
     scope: ScopeType = empty_scope | initial_scope
     doc_generator = step_block(state, scope, block=prog.root, loc=loc)
     for result, document, scope, trace in schedule([doc_generator], timeout=timeout):
