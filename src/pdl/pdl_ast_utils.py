from typing import Callable, Sequence

from .pdl_ast import (
    ArrayBlock,
    BamModelBlock,
    BamTextGenerationParameters,
    Block,
    BlocksType,
    BlockType,
    CallBlock,
    CodeBlock,
    DataBlock,
    EmptyBlock,
    ErrorBlock,
    ExpressionType,
    ForBlock,
    FunctionBlock,
    GetBlock,
    IfBlock,
    IncludeBlock,
    LastOfBlock,
    LitellmModelBlock,
    MessageBlock,
    ModelBlock,
    ObjectBlock,
    PdlParser,
    ReadBlock,
    RegexParser,
    RepeatBlock,
    RepeatUntilBlock,
    TextBlock,
)


def iter_block_children(f: Callable[[BlocksType], None], block: BlockType) -> None:
    if not isinstance(block, Block):
        return
    for blocks in block.defs.values():
        f(blocks)
    match block:
        case FunctionBlock():
<<<<<<< HEAD
            iter_blocks(f, block.returns)
=======
            if block.returns is not None:
                f(block.returns)
>>>>>>> b11bb7f1
        case CallBlock():
            if block.trace is not None:
                f(block.trace)
        case ModelBlock():
            if block.input is not None:
                f(block.input)
            if block.trace is not None:
                f(block.trace)
        case CodeBlock():
            f(block.code)
        case GetBlock():
            pass
        case DataBlock():
            pass
        case TextBlock():
            f(block.text)
        case LastOfBlock():
            f(block.lastOf)
        case ArrayBlock():
            f(block.array)
        case ObjectBlock():
            if isinstance(block.object, dict):
                for blocks in block.object.values():
                    f(blocks)
            else:
                f(block.object)
        case MessageBlock():
            f(block.content)
        case IfBlock():
            f(block.then)
            if block.elses is not None:
                f(block.elses)
        case RepeatBlock():
            f(block.repeat)
            if block.trace is not None:
                for trace in block.trace:
                    f(trace)
        case RepeatUntilBlock():
            f(block.repeat)
            if block.trace is not None:
                for trace in block.trace:
                    f(trace)
        case ForBlock():
            f(block.repeat)
            if block.trace is not None:
                for trace in block.trace:
                    f(trace)
        case ErrorBlock():
            f(block.program)
        case ReadBlock():
            pass
        case IncludeBlock():
            if block.trace is not None:
                f(block.trace)
        case EmptyBlock():
            pass
        case _:
            assert (
                False
            ), f"Internal error (missing case iter_block_children({type(block)}))"
    match (block.parser):
        case "json" | "yaml" | RegexParser():
            pass
        case PdlParser():
            f(block.parser.pdl)
    if block.fallback is not None:
<<<<<<< HEAD
        iter_blocks(f, block.fallback)


def iter_blocks(f: Callable[[BlockType], None], blocks: BlocksType) -> None:
    if not isinstance(blocks, str) and isinstance(blocks, Sequence):
        # Is a list of blocks
        for block in blocks:
            f(block)
    else:
        f(blocks)
=======
        f(block.fallback)
>>>>>>> b11bb7f1


class MappedFunctions:
    def f_block(self, block: BlockType) -> BlockType:
        return block

    def f_expr(self, expr: ExpressionType) -> ExpressionType:
        return expr


def map_block_children(f: MappedFunctions, block: BlockType) -> BlockType:
    if not isinstance(block, Block):
        return block
    defs = {x: map_blocks(f, blocks) for x, blocks in block.defs.items()}
    if block.fallback is not None:
        fallback = map_blocks(f, block.fallback)
    else:
        fallback = None
    block = block.model_copy(update={"defs": defs, "fallback": fallback})
    match block:
        case FunctionBlock():
            block.returns = map_blocks(f, block.returns)
        case CallBlock():
            block.call = f.f_expr(block.call)
            block.args = {x: f.f_expr(e) for x, e in block.args.items()}
            if block.trace is not None:
                block.trace = map_blocks(f, block.trace)
        case BamModelBlock() | LitellmModelBlock():
            block.model = f.f_expr(block.model)
            if block.input is not None:
                block.input = map_blocks(f, block.input)
            if block.trace is not None:
                block.trace = f.f_block(block.trace)
            if isinstance(block.parameters, BamTextGenerationParameters):
                block.parameters = f.f_expr(block.parameters.model_dump())
            elif isinstance(block.parameters, dict):
                block.parameters = f.f_expr(block.parameters)
        case CodeBlock():
            block.code = map_blocks(f, block.code)
        case GetBlock():
            pass
        case DataBlock():
            block.data = f.f_expr(block.data)
        case TextBlock():
            block.text = map_blocks(f, block.text)
        case LastOfBlock():
            block.lastOf = map_blocks(f, block.lastOf)
        case ArrayBlock():
            block.array = map_blocks(f, block.array)
        case ObjectBlock():
            if isinstance(block.object, dict):
                block.object = {
                    x: map_blocks(f, blocks) for x, blocks in block.object.items()
                }
            else:
                block.object = [f.f_block(b) for b in block.object]
        case MessageBlock():
            block.content = map_blocks(f, block.content)
        case IfBlock():
            block.condition = f.f_expr(block.condition)
            block.then = map_blocks(f, block.then)
            if block.elses is not None:
                block.elses = map_blocks(f, block.elses)
        case RepeatBlock():
            block.repeat = map_blocks(f, block.repeat)
            if block.trace is not None:
                block.trace = [map_blocks(f, trace) for trace in block.trace]
        case RepeatUntilBlock():
            block.until = f.f_expr(block.until)
            block.repeat = map_blocks(f, block.repeat)
            if block.trace is not None:
                block.trace = [map_blocks(f, trace) for trace in block.trace]
        case ForBlock():
            block.fors = {x: f.f_expr(blocks) for x, blocks in block.fors.items()}
            block.repeat = map_blocks(f, block.repeat)
            if block.trace is not None:
                block.trace = [map_blocks(f, trace) for trace in block.trace]
        case ErrorBlock():
            block.program = map_blocks(f, block.program)
        case ReadBlock():
            block.read = f.f_expr(block.read)
        case IncludeBlock():
            if block.trace is not None:
                block.trace = map_blocks(f, block.trace)
        case EmptyBlock():
            pass
        case _:
            assert (
                False
            ), f"Internal error (missing case iter_block_children({type(block)}))"
    match (block.parser):
        case "json" | "yaml" | RegexParser():
            pass
        case PdlParser():
            block.parser.pdl = map_blocks(f, block.parser.pdl)
    return block


def map_blocks(f: MappedFunctions, blocks: BlocksType) -> BlocksType:
    if not isinstance(blocks, str) and isinstance(blocks, Sequence):
        # Is a list of blocks
        blocks = [f.f_block(block) for block in blocks]
    else:
        blocks = f.f_block(blocks)
    return blocks<|MERGE_RESOLUTION|>--- conflicted
+++ resolved
@@ -39,12 +39,7 @@
         f(blocks)
     match block:
         case FunctionBlock():
-<<<<<<< HEAD
-            iter_blocks(f, block.returns)
-=======
-            if block.returns is not None:
-                f(block.returns)
->>>>>>> b11bb7f1
+            f(block.returns)
         case CallBlock():
             if block.trace is not None:
                 f(block.trace)
@@ -111,20 +106,7 @@
         case PdlParser():
             f(block.parser.pdl)
     if block.fallback is not None:
-<<<<<<< HEAD
-        iter_blocks(f, block.fallback)
-
-
-def iter_blocks(f: Callable[[BlockType], None], blocks: BlocksType) -> None:
-    if not isinstance(blocks, str) and isinstance(blocks, Sequence):
-        # Is a list of blocks
-        for block in blocks:
-            f(block)
-    else:
-        f(blocks)
-=======
         f(block.fallback)
->>>>>>> b11bb7f1
 
 
 class MappedFunctions:
