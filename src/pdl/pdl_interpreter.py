--- conflicted
+++ resolved
@@ -556,30 +556,6 @@
                     evaluate = getattr(req, "feedback", None)
                     stdlib_dict: Any = scope["stdlib"]
                     if evaluate is None:
-<<<<<<< HEAD
-                        evaluate = stdlib_dict["requirements"]["evaluation"]
-                    evalfn: Any
-                    evalfn, _ = process_expr(scope, evaluate, loc)
-                    requirement, _ = process_expr(scope, getattr(req, "expect"), loc)
-                    evaluation = evalfn(requirement=requirement, response=result)
-                    score = evaluation
-                    if evaluation < -0.3:
-                        requirements_satisfied = False
-                        transform_context = getattr(req, "transformContext", None)
-                        if transform_context is None:
-                            transform_context = stdlib_dict["requirements"][
-                                "transformContext"
-                            ]
-                        transfn: Any
-                        transfn, _ = process_expr(scope, transform_context, loc)
-                        new_context = transfn(
-                            pdl_context=scope["pdl_context"],
-                            requirement=requirement,
-                            response=result,
-                        )
-                        if trial_idx < max_retry:
-                            scope = scope | {"pdl_context": new_context}
-=======
                         evaluate = stdlib_dict["expectations"]["feedback"]
                     expectation, _ = process_expr(scope, getattr(req, "expect"), loc)
                     call_block = CallBlock(
@@ -596,7 +572,11 @@
                     if feedback_result is not None:
                         if isinstance(feedback_result, str):
                             instruction = feedback_result
+                        elif isinstance(feedback_result, float):
+                            score = feedback_result
+                            instruction = ""
                         elif isinstance(feedback_result, tuple):
+                            score = feedback_result[0]
                             instruction = feedback_result[1]
                         else:
                             instruction = ""
@@ -610,7 +590,6 @@
                             reset_replay(state, block.pdl__id)
                             expectations_satisfied = False
 
->>>>>>> e257e238
                 if (
                     expectations_satisfied is False
                 ):  # This is needed, otherwise we don't retry
