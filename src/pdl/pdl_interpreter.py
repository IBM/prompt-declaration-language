import json
import logging
import re
import shlex
import subprocess  # nosec
import sys
import types

# from itertools import batched
from pathlib import Path
from typing import Any, Generator, Optional, Sequence, TypeVar

import litellm
import yaml
from jinja2 import (
    Environment,
    StrictUndefined,
    Template,
    TemplateSyntaxError,
    UndefinedError,
)
from jinja2.nodes import TemplateData
from jinja2.runtime import Undefined
from pydantic import BaseModel

from .pdl_ast import (
    AdvancedBlockType,
    ArrayBlock,
    BamModelBlock,
    BamTextGenerationParameters,
    Block,
    BlockType,
    CallBlock,
    CodeBlock,
    ContributeTarget,
    DataBlock,
    EmptyBlock,
    ErrorBlock,
    ForBlock,
    FunctionBlock,
    GetBlock,
    IfBlock,
    IncludeBlock,
    IterationType,
    LastOfBlock,
    LitellmModelBlock,
    LitellmParameters,
    LocalizedExpression,
    LocationType,
    Message,
    MessageBlock,
    Messages,
    ModelBlock,
    ObjectBlock,
    ParserType,
    PDLException,
    PdlParser,
    Program,
    ReadBlock,
    RegexParser,
    RepeatBlock,
    RepeatUntilBlock,
    RoleType,
    ScopeType,
    TextBlock,
    empty_block_location,
)
from .pdl_dumper import block_to_dict
from .pdl_llms import BamModel, LitellmModel
from .pdl_location_utils import append, get_loc_string
from .pdl_parser import PDLParseError, parse_file, parse_str
from .pdl_scheduler import (
    CodeYieldResultMessage,
    GeneratorWrapper,
    ModelCallMessage,
    ModelYieldResultMessage,
    YieldBackgroundMessage,
    YieldMessage,
    YieldResultMessage,
    schedule,
)
from .pdl_schema_validator import type_check_args, type_check_spec
from .pdl_utils import (
    get_contribute_value,
    messages_concat,
    messages_to_str,
    replace_contribute_value,
    stringify,
)

logger = logging.getLogger(__name__)


class PDLRuntimeError(PDLException):
    def __init__(
        self,
        message: str,
        loc: Optional[LocationType] = None,
        trace: Optional[BlockType] = None,
        fallback: Optional[Any] = None,
    ):
        super().__init__(message)
        self.loc = loc
        self.trace = trace
        self.fallback = fallback
        self.message = message


class PDLRuntimeExpressionError(PDLRuntimeError):
    pass


class PDLRuntimeParserError(PDLRuntimeError):
    pass


class PDLRuntimeStepBlocksError(PDLException):
    def __init__(
        self,
        message: str,
        blocks: list[BlockType],
        loc: Optional[LocationType] = None,
        fallback: Optional[Any] = None,
    ):
        super().__init__(message)
        self.loc = loc
        self.blocks = blocks
        self.fallback = fallback
        self.message = message


empty_scope: ScopeType = {"pdl_context": []}


class InterpreterState(BaseModel):
    yield_result: bool = False
    yield_background: bool = False
    batch: int = 1
    # batch=0: streaming
    # batch=1: call to generate with `input`
    role: RoleType = "user"
    cwd: Path = Path.cwd()

    def with_yield_result(self: "InterpreterState", b: bool) -> "InterpreterState":
        return self.model_copy(update={"yield_result": b})

    def with_yield_background(self: "InterpreterState", b: bool) -> "InterpreterState":
        return self.model_copy(update={"yield_background": b})

    def with_role(self: "InterpreterState", role: RoleType) -> "InterpreterState":
        return self.model_copy(update={"role": role})


def generate(
    pdl_file: str | Path,
    log_file: Optional[str | Path],
    state: Optional[InterpreterState],
    initial_scope: ScopeType,
    trace_file: Optional[str | Path],
):
    """Execute the PDL program defined in `pdl_file`.

    Args:
        pdl_file: Program to execute.
        log_file: File where the log is written. If `None`, use `log.txt`.
        initial_scope: Environment defining the variables in scope to execute the program.
        state: Initial state of the interpreter.
        trace_file: Indicate if the execution trace must be produced and the file to save it.
    """
    if log_file is None:
        log_file = "log.txt"
    logging.basicConfig(filename=log_file, encoding="utf-8", format="", filemode="w")
    try:
        prog, loc = parse_file(pdl_file)
        if state is None:
            state = InterpreterState(cwd=Path(pdl_file).parent)
        result, _, _, trace = process_prog(state, initial_scope, prog, loc)
        if not state.yield_result:
            if state.yield_background:
                print("\n----------------")
            if result is None:
                print()
            else:
                print(stringify(result))
        else:
            print()
        if trace_file:
            write_trace(trace_file, trace)
    except PDLParseError as exc:
        print("\n".join(exc.message), file=sys.stderr)
    except PDLRuntimeError as exc:
        if exc.loc is None:
            message = exc.message
        else:
            message = get_loc_string(exc.loc) + exc.message
        print(message, file=sys.stderr)
        if trace_file and exc.trace is not None:
            write_trace(trace_file, exc.trace)


def write_trace(
    trace_file: str | Path,
    trace: BlockType,
):
    """Write the execution trace into a file.

    Args:
        trace_file:  File to save the execution trace.
        trace: Execution trace.
    """
    try:
        with open(trace_file, "w", encoding="utf-8") as fp:
            json.dump(block_to_dict(trace, json_compatible=True), fp)
    except Exception:
        print("Fail to generate the trace", file=sys.stderr)


def process_prog(
    state: InterpreterState,
    scope: ScopeType,
    prog: Program,
    loc: LocationType = empty_block_location,
) -> tuple[Any, Messages, ScopeType, BlockType]:
    """Execute a PDL program.

    Args:
        state: Initial state of the interpreter.
        scope: Environment defining the variables in scope to execute the program.
        prog: Program to execute.
        loc: Source code location mapping. Defaults to empty_block_location.

    Returns:
        Return the final result, the background messages, the final variable mapping, and the execution trace.

    Raises:
        PDLRuntimeError: If the program raises an error.
    """
    scope = empty_scope | scope
    doc_generator = step_block(state, scope, block=prog.root, loc=loc)
    for result, document, final_scope, trace in schedule([doc_generator]):
        return result, document, final_scope, trace
    assert False
    # doc_generator = GeneratorWrapper(step_block(state, scope, block=prog.root, loc=loc))
    # # result, document, scope, trace = schedule(doc_generator)
    # incremental_document = ""
    # for output in doc_generator:
    #     print(output, end="")
    #     assert output is not None
    #     incremental_document += output
    # print()
    # result, document, scope, trace = doc_generator.value
    # assert document == incremental_document or not state.yield_background
    # return result, document, scope, trace


# def process_progs(
#     state: InterpreterState,
#     initial_scopes: Iterable[ScopeType],
#     prog: Program,
#     loc=empty_block_location,
# ) -> Iterable[tuple[Any, Messages, ScopeType, BlockType]]:
#     if state.batch > 1:
#         batch_size = state.batch
#     else:
#         batch_size = 1
#     for batch in batched(initial_scopes, batch_size):
#         doc_generators = [
#             step_block(state, empty_scope | initial_scope, block=prog.root, loc=loc)
#             for initial_scope in batch
#         ]
#         for result, document, scope, trace in schedule(doc_generators):
#             yield result, document, scope, trace


def step_block(
    state: InterpreterState, scope: ScopeType, block: BlockType, loc: LocationType
) -> Generator[YieldMessage, Any, tuple[Any, Messages, ScopeType, BlockType]]:
    result: Any
    background: Messages
    trace: BlockType
    if not isinstance(block, Block):
        try:
            result = process_expr(scope, block, loc)
        except PDLRuntimeExpressionError as exc:
            raise PDLRuntimeError(
                exc.message,
                loc=exc.loc or loc,
                trace=ErrorBlock(msg=exc.message, location=loc, program=block),
            ) from exc
        background = [{"role": state.role, "content": stringify(result)}]
        trace = stringify(result)
        if state.yield_background:
            yield YieldBackgroundMessage(background)
        if state.yield_result:
            yield YieldResultMessage(result)
        append_log(state, "pdl_context", background)
    else:
        result, background, scope, trace = yield from step_advanced_block(
            state, scope, block, loc
        )
    scope = scope | {"pdl_context": background}
    return result, background, scope, trace


def context_in_contribute(block: AdvancedBlockType) -> bool:
    if ContributeTarget.CONTEXT.value in block.contribute:
        return True
    if get_contribute_value(block.contribute) is not None:
        return True
    return False


def step_advanced_block(
    state: InterpreterState,
    scope: ScopeType,
    block: AdvancedBlockType,
    loc: LocationType,
) -> Generator[YieldMessage, Any, tuple[Any, Messages, ScopeType, BlockType]]:
    if block.role is not None:
        state = state.with_role(block.role)
    if len(block.defs) > 0:
        scope, defs_trace = yield from step_defs(state, scope, block.defs, loc)
        block = block.model_copy(update={"defs": defs_trace})
    state = state.with_yield_result(
        state.yield_result and ContributeTarget.RESULT in block.contribute
    )
    state = state.with_yield_background(
        state.yield_background and context_in_contribute(block)
    )
    try:
        result, background, scope, trace = yield from step_block_body(
            state, scope, block, loc
        )
        trace = trace.model_copy(update={"result": result})
        if block.parser is not None:
            result = parse_result(block.parser, result)
        if block.spec is not None and not isinstance(block, FunctionBlock):
            errors = type_check_spec(result, block.spec, block.location)
            if len(errors) > 0:
                message = "Type errors during spec checking:\n" + "\n".join(errors)
                raise PDLRuntimeError(
                    message,
                    loc=loc,
                    trace=ErrorBlock(msg=message, program=trace),
                    fallback=result,
                )
    except Exception as exc:
        if block.fallback is None:
            raise exc from exc
        (
            result,
            background,
            scope,
            trace,
        ) = yield from step_block_of(
            block,
            "fallback",
            state,
            scope,
            loc=loc,
        )
        if block.spec is not None and not isinstance(block, FunctionBlock):
            errors = type_check_spec(result, block.spec, block.location)
            if len(errors) > 0:
                message = "Type errors during spec checking:\n" + "\n".join(errors)
                raise PDLRuntimeError(  # pylint: disable=raise-missing-from
                    message,
                    loc=append(loc, "fallback"),
                    trace=ErrorBlock(msg=message, program=trace),
                    fallback=result,
                )
    if block.assign is not None:
        var = block.assign
        scope = scope | {var: result}
    if ContributeTarget.RESULT not in block.contribute:
        result = ""
    if ContributeTarget.CONTEXT not in block.contribute:
        background = []
    contribute_value, trace = process_contribute(trace, scope, loc)
    if contribute_value is not None:
        background = contribute_value

    return result, background, scope, trace


def step_block_body(
    state: InterpreterState,
    scope: ScopeType,
    block: AdvancedBlockType,
    loc: LocationType,
) -> Generator[YieldMessage, Any, tuple[Any, Messages, ScopeType, AdvancedBlockType]]:
    scope_init = scope
    result: Any
    background: Messages
    trace: AdvancedBlockType
    block.location = loc
    match block:
        case ModelBlock():
            result, background, scope, trace = yield from step_call_model(
                state, scope, block, loc
            )
        case CodeBlock():
            result, background, scope, trace = yield from step_call_code(
                state, scope, block, loc
            )
            if state.yield_result:
                yield CodeYieldResultMessage(result)
            if state.yield_background:
                yield YieldBackgroundMessage(background)
        case GetBlock(get=var):
            block.location = append(loc, "get")
            try:
                result = get_var(var, scope, block.location)
            except PDLRuntimeExpressionError as exc:
                raise PDLRuntimeError(
                    exc.message,
                    loc=exc.loc or loc,
                    trace=ErrorBlock(msg=exc.message, location=loc, program=block),
                ) from exc
            background = [{"role": state.role, "content": stringify(result)}]
            trace = block.model_copy()
            if state.yield_result:
                yield YieldResultMessage(result)
            if state.yield_background:
                yield YieldBackgroundMessage(background)
        case DataBlock(data=v):
            block.location = append(loc, "data")
            if block.raw:
                result = v
                trace = block.model_copy()
            else:
                result, trace = process_expr_of(block, "data", scope, loc)
            background = [{"role": state.role, "content": stringify(result)}]
            if state.yield_result:
                yield YieldResultMessage(result)
            if state.yield_background:
                yield YieldBackgroundMessage(background)
        case TextBlock():
            result, background, scope, trace = yield from step_blocks_of(
                block,
                "text",
                IterationType.TEXT,
                state,
                scope,
                loc,
            )
        case LastOfBlock():
            result, background, scope, trace = yield from step_blocks_of(
                block,
                "lastOf",
                IterationType.LASTOF,
                state,
                scope,
                loc,
            )
        case ArrayBlock():
            result, background, scope, trace = yield from step_blocks_of(
                block,
                "array",
                IterationType.ARRAY,
                state,
                scope,
                loc,
            )
        case ObjectBlock():
            iteration_state = state.with_yield_result(False)
            if isinstance(block.object, dict):
                background = []
                values = []
                values_trace = []
                try:
                    obj_loc = append(loc, "object")
                    for k, value_blocks in block.object.items():
                        value, value_background, scope, value_trace = (
                            yield from step_blocks(
                                IterationType.LASTOF,
                                iteration_state,
                                scope,
                                value_blocks,
                                append(obj_loc, k),
                            )
                        )
                        background = messages_concat(background, value_background)
                        values.append(value)
                        values_trace.append(value_trace)
                except PDLRuntimeStepBlocksError as exc:
                    obj = dict(zip(block.object.keys(), exc.blocks))
                    trace = block.model_copy(update={"object": obj})
                    raise PDLRuntimeError(
                        exc.message,
                        loc=exc.loc or loc,
                        trace=trace,
                    ) from exc
                result = dict(zip(block.object.keys(), values))
                object_trace = dict(zip(block.object.keys(), values_trace))
                trace = block.model_copy(update={"object": object_trace})
            else:
                results, background, scope, trace = yield from step_blocks_of(
                    block,
                    "object",
                    IterationType.ARRAY,
                    iteration_state,
                    scope,
                    loc,
                )
                result = {}
                for d in results:
                    result = result | d
            if state.yield_result and not iteration_state.yield_result:
                yield YieldResultMessage(result)
        case MessageBlock():
            content, background, scope, trace = yield from step_block_of(
                block,
                "content",
                state,
                scope,
                loc,
            )
            result = {"role": state.role, "content": content}
        case IfBlock():
            b = process_condition_of(block, "condition", scope, loc, "if")
            if b:
                result, background, scope, trace = yield from step_block_of(
                    block, "then", state, scope, loc
                )
            elif block.elses is not None:
                result, background, scope, trace = yield from step_block_of(
                    block, "elses", state, scope, loc, "else"
                )
            else:
                result = ""
                background = []
                trace = block
            trace = trace.model_copy(
                update={
                    "if_result": b,
                }
            )
        case RepeatBlock(num_iterations=n):
            results = []
            background = []
            iterations_trace: list[BlockType] = []
            pdl_context_init = scope_init["pdl_context"]
            iteration_state = state.with_yield_result(
                state.yield_result and block.join.iteration_type == IterationType.TEXT
            )
            repeat_loc = append(loc, "repeat")
            try:
                first = True
                for _ in range(n):
                    if first:
                        first = False
                    elif block.join.iteration_type == IterationType.TEXT:
                        join_string = block.join.join_string
                        results.append(join_string)
                        if iteration_state.yield_result:
                            yield YieldResultMessage(join_string)
                        if iteration_state.yield_background:
                            yield YieldBackgroundMessage(
                                [{"role": block.role, "content": join_string}]
                            )
                    scope = scope | {
                        "pdl_context": messages_concat(pdl_context_init, background)
                    }
                    (
                        iteration_result,
                        iteration_background,
                        scope,
                        body_trace,
                    ) = yield from step_block(
                        iteration_state,
                        scope,
                        block.repeat,
                        repeat_loc,
                    )
                    results.append(iteration_result)
                    background = messages_concat(background, iteration_background)
                    iterations_trace.append(body_trace)
            except PDLRuntimeError as exc:
                iterations_trace.append(exc.trace)
                trace = block.model_copy(update={"trace": iterations_trace})
                raise PDLRuntimeError(
                    exc.message,
                    loc=exc.loc or repeat_loc,
                    trace=trace,
                ) from exc
            result = combine_results(block.join.iteration_type, results)
            if state.yield_result and not iteration_state.yield_result:
                yield YieldResultMessage(result)
            trace = block.model_copy(update={"trace": iterations_trace})
        case ForBlock():
            results = []
            background = []
            iter_trace: list[BlockType] = []
            pdl_context_init = scope_init["pdl_context"]
            items, block = process_expr_of(block, "fors", scope, loc, "for")
            lengths = []
            for idx, lst in items.items():
                if not isinstance(lst, list):
                    msg = "Values inside the For block must be lists."
                    lst_loc = append(
                        append(block.location or empty_block_location, "for"), idx
                    )
                    raise PDLRuntimeError(
                        message=msg,
                        loc=lst_loc,
                        trace=ErrorBlock(msg=msg, location=lst_loc, program=block),
                        fallback=[],
                    )
                lengths.append(len(lst))
            if len(set(lengths)) != 1:  # Not all the lists are of the same length
                msg = "Lists inside the For block must be of the same length."
                for_loc = append(block.location or empty_block_location, "for")
                raise PDLRuntimeError(
                    msg,
                    loc=for_loc,
                    trace=ErrorBlock(msg=msg, location=for_loc, program=block),
                    fallback=[],
                )
            iteration_state = state.with_yield_result(
                state.yield_result and block.join.iteration_type == IterationType.TEXT
            )
            repeat_loc = append(loc, "repeat")
            try:
                first = True
                for i in range(lengths[0]):
                    if first:
                        first = False
                    elif block.join.iteration_type == IterationType.TEXT:
                        join_string = block.join.join_string
                        results.append(join_string)
                        if iteration_state.yield_result:
                            yield YieldResultMessage(join_string)
                        if iteration_state.yield_background:
                            yield YieldBackgroundMessage(
                                [{"role": block.role, "content": join_string}]
                            )
                    scope = scope | {
                        "pdl_context": messages_concat(pdl_context_init, background)
                    }
                    for k in items.keys():
                        scope = scope | {k: items[k][i]}
                    (
                        iteration_result,
                        iteration_background,
                        scope,
                        body_trace,
                    ) = yield from step_block(
                        iteration_state,
                        scope,
                        block.repeat,
                        repeat_loc,
                    )
                    background = messages_concat(background, iteration_background)
                    results.append(iteration_result)
                    iter_trace.append(body_trace)
            except PDLRuntimeError as exc:
                iter_trace.append(exc.trace)
                trace = block.model_copy(update={"trace": iter_trace})
                raise PDLRuntimeError(
                    exc.message,
                    loc=exc.loc or repeat_loc,
                    trace=trace,
                ) from exc
            result = combine_results(block.join.iteration_type, results)
            if state.yield_result and not iteration_state.yield_result:
                yield YieldResultMessage(result)
            trace = block.model_copy(update={"trace": iter_trace})
        case RepeatUntilBlock():
            results = []
            stop = False
            background = []
            iterations_trace = []
            pdl_context_init = scope_init["pdl_context"]
            iteration_state = state.with_yield_result(
                state.yield_result and block.join.iteration_type == IterationType.TEXT
            )
            repeat_loc = append(loc, "repeat")
            try:
                first = True
                while not stop:
                    if first:
                        first = False
                    elif block.join.iteration_type == IterationType.TEXT:
                        join_string = block.join.join_string
                        results.append(join_string)
                        if iteration_state.yield_result:
                            yield YieldResultMessage(join_string)
                        if iteration_state.yield_background:
                            yield YieldBackgroundMessage(
                                [{"role": block.role, "content": join_string}]
                            )
                    scope = scope | {
                        "pdl_context": messages_concat(pdl_context_init, background)
                    }
                    (
                        iteration_result,
                        iteration_background,
                        scope,
                        body_trace,
                    ) = yield from step_block(
                        iteration_state,
                        scope,
                        block.repeat,
                        repeat_loc,
                    )
                    results.append(iteration_result)
                    background = messages_concat(background, iteration_background)
                    iterations_trace.append(body_trace)
                    stop = process_condition_of(block, "until", scope, loc)
            except PDLRuntimeError as exc:
                iterations_trace.append(exc.trace)
                trace = block.model_copy(update={"trace": iterations_trace})
                raise PDLRuntimeError(
                    exc.message,
                    loc=exc.loc or repeat_loc,
                    trace=trace,
                ) from exc
            result = combine_results(block.join.iteration_type, results)
            if state.yield_result and not iteration_state.yield_result:
                yield YieldResultMessage(result)
            trace = block.model_copy(update={"trace": iterations_trace})
        case ReadBlock():
            result, background, scope, trace = process_input(state, scope, block, loc)
            if state.yield_result:
                yield YieldResultMessage(result)
            if state.yield_background:
                yield YieldBackgroundMessage(background)

        case IncludeBlock():
            result, background, scope, trace = yield from step_include(
                state, scope, block, loc
            )

        case FunctionBlock():
            closure = block.model_copy()
            if block.assign is not None:
                scope = scope | {block.assign: closure}
            closure.scope = scope
            result = closure
            background = []
            trace = closure.model_copy(update={})
        case CallBlock():
            result, background, scope, trace = yield from step_call(
                state, scope, block, loc
            )
        case EmptyBlock():
            result = ""
            background = []
            trace = block.model_copy()

        case _:
            assert False, f"Internal error: unsupported type ({type(block)})"
    return result, background, scope, trace


def step_defs(
    state: InterpreterState,
    scope: ScopeType,
    defs: dict[str, BlockType],
    loc: LocationType,
) -> Generator[YieldMessage, Any, tuple[ScopeType, dict[str, BlockType]]]:
    defs_trace: dict[str, BlockType] = {}
    defloc = append(loc, "defs")
    for x, block in defs.items():
        newloc = append(defloc, x)
        state = state.with_yield_result(False)
        state = state.with_yield_background(False)
        result, _, _, block_trace = yield from step_block(state, scope, block, newloc)
        scope = scope | {x: result}
        defs_trace[x] = block_trace
    return scope, defs_trace


BlockTypeTVarStepBlockOf = TypeVar("BlockTypeTVarStepBlockOf", bound=AdvancedBlockType)


def step_block_of(  # pylint: disable=too-many-arguments, too-many-positional-arguments
    block: BlockTypeTVarStepBlockOf,
    field: str,
    state: InterpreterState,
    scope: ScopeType,
    loc: LocationType,
    field_alias: Optional[str] = None,
) -> Generator[
    YieldMessage, Any, tuple[Any, Messages, ScopeType, BlockTypeTVarStepBlockOf]
]:
    try:
        result, background, scope, child_trace = yield from step_block(
            state,
            scope,
            getattr(block, field),
            append(loc, field_alias or field),
        )
    except PDLRuntimeError as exc:
        trace = block.model_copy(update={field: exc.trace})
        raise PDLRuntimeError(
            exc.message,
            loc=exc.loc or loc,
            trace=trace,
        ) from exc
    trace = block.model_copy(update={field: child_trace})
    return result, background, scope, trace


BlockTypeTVarStepBlocksOf = TypeVar(
    "BlockTypeTVarStepBlocksOf", bound=AdvancedBlockType
)


def step_blocks_of(  # pylint: disable=too-many-arguments, too-many-positional-arguments
    block: BlockTypeTVarStepBlocksOf,
    field: str,
    iteration_type: IterationType,
    state: InterpreterState,
    scope: ScopeType,
    loc: LocationType,
    field_alias: Optional[str] = None,
) -> Generator[
    YieldMessage, Any, tuple[Any, Messages, ScopeType, BlockTypeTVarStepBlocksOf]
]:
    try:
        result, background, scope, blocks = yield from step_blocks(
            iteration_type,
            state,
            scope,
            getattr(block, field),
            append(loc, field_alias or field),
        )
    except PDLRuntimeStepBlocksError as exc:
        trace = block.model_copy(update={field: exc.blocks})
        raise PDLRuntimeError(
            exc.message,
            loc=exc.loc or loc,
            trace=trace,
        ) from exc
    trace = block.model_copy(update={field: blocks})
    return result, background, scope, trace


def step_blocks(
    iteration_type: IterationType,
    state: InterpreterState,
    scope: ScopeType,
    blocks: BlockType | list[BlockType],
    loc: LocationType,
) -> Generator[
    YieldMessage, Any, tuple[Any, Messages, ScopeType, BlockType | list[BlockType]]
]:
    result: Any
    background: Messages
    trace: BlockType | list[BlockType]
    results = []
    if not isinstance(blocks, str) and isinstance(blocks, Sequence):
<<<<<<< HEAD
        # is a list of blocks
=======
        # Is a list of blocks
>>>>>>> 4500f2fb
        iteration_state = state.with_yield_result(
            state.yield_result and iteration_type != IterationType.ARRAY
        )
        new_loc = None
        background = []
        trace = []
        pdl_context_init = scope["pdl_context"]
        try:
            for i, block in enumerate(blocks):
                scope = scope | {
                    "pdl_context": messages_concat(pdl_context_init, background)
                }
                new_loc = append(loc, "[" + str(i) + "]")
                if iteration_type == IterationType.LASTOF and state.yield_result:
                    iteration_state = state.with_yield_result(i + 1 == len(blocks))
                (
                    iteration_result,
                    iteration_background,
                    scope,
                    t,
                ) = yield from step_block(iteration_state, scope, block, new_loc)
                results.append(iteration_result)
                background = messages_concat(background, iteration_background)
                trace.append(t)  # type: ignore
        except PDLRuntimeError as exc:
            trace.append(exc.trace)  # type: ignore
            raise PDLRuntimeStepBlocksError(
                message=exc.message, blocks=trace, loc=exc.loc or new_loc
            ) from exc
    else:
        iteration_state = state.with_yield_result(
            state.yield_result and iteration_type != IterationType.ARRAY
        )
        block_result, background, scope, trace = yield from step_block(
            iteration_state, scope, blocks, loc
        )
        results.append(block_result)
    result = combine_results(iteration_type, results)
    if state.yield_result and not iteration_state.yield_result:
        yield YieldResultMessage(result)
    return result, background, scope, trace


def combine_results(iteration_type: IterationType, results: list[Any]):
    result: Any
    match iteration_type:
        case IterationType.ARRAY:
            result = results
        case IterationType.LASTOF:
            if len(results) > 0:
                result = results[-1]
            else:
                result = None
        case IterationType.TEXT:
            result = "".join([stringify(r) for r in results])
        case _:
            assert False
    return result


BlockTypeTVarProcessExprOf = TypeVar(
    "BlockTypeTVarProcessExprOf", bound=AdvancedBlockType
)


def process_contribute(
    block: BlockTypeTVarProcessExprOf, scope: ScopeType, loc: LocationType
) -> tuple[Any, BlockTypeTVarProcessExprOf]:
    value = get_contribute_value(block.contribute)
    loc = append(loc, "contribute")
    try:
        result = process_expr(scope, value, loc)
    except PDLRuntimeExpressionError as exc:
        raise PDLRuntimeError(
            exc.message,
            loc=exc.loc or loc,
            trace=ErrorBlock(msg=exc.message, location=loc, program=block),
        ) from exc
    replace = replace_contribute_value(block.contribute, result)
    trace = block.model_copy(update={"contribute": replace})
    return result, trace


def process_expr_of(
    block: BlockTypeTVarProcessExprOf,
    field: str,
    scope: ScopeType,
    loc: LocationType,
    field_alias: Optional[str] = None,
) -> tuple[Any, BlockTypeTVarProcessExprOf]:
    expr = getattr(block, field)
    loc = append(loc, field_alias or field)
    try:
        result = process_expr(scope, expr, loc)
    except PDLRuntimeExpressionError as exc:
        raise PDLRuntimeError(
            exc.message,
            loc=exc.loc or loc,
            trace=ErrorBlock(msg=exc.message, location=loc, program=block),
        ) from exc
    trace = block.model_copy(update={field: result})
    return result, trace


def process_condition_of(
    block: AdvancedBlockType,
    field: str,
    scope: ScopeType,
    loc: LocationType,
    field_alias: Optional[str] = None,
) -> bool:
    expr = getattr(block, field)
    loc = append(loc, field_alias or field)
    try:
        result = process_expr(scope, expr, loc)
    except PDLRuntimeExpressionError as exc:
        raise PDLRuntimeError(
            exc.message,
            loc=exc.loc or loc,
            trace=ErrorBlock(msg=exc.message, location=loc, program=block),
        ) from exc
    return result


EXPR_START_STRING = "${"
EXPR_END_STRING = "}"


def process_expr(  # pylint: disable=too-many-return-statements
    scope: ScopeType, expr: Any, loc: LocationType
) -> Any:
    result: Any
    if isinstance(expr, LocalizedExpression):
        return process_expr(scope, expr.expr, loc)
    if isinstance(expr, str):
        try:
            if expr.startswith(EXPR_START_STRING) and expr.endswith(EXPR_END_STRING):
                # `expr` might be a single expression and should not be stringify
                env = Environment(  # nosec B701
                    # [B701:jinja2_autoescape_false] By default, jinja2 sets autoescape to False. Consider using autoescape=True or use the select_autoescape function to mitigate XSS vulnerabilities.
                    # This is safe because autoescape is not needed since we do not generate HTML
                    block_start_string="{%%%%%PDL%%%%%%%%%%",
                    block_end_string="%%%%%PDL%%%%%%%%%%}",
                    variable_start_string=EXPR_START_STRING,
                    variable_end_string=EXPR_END_STRING,
                    undefined=StrictUndefined,
                )
                expr_ast = env.parse(expr)
                if len(expr_ast.body) == 1:
                    expr_ast_nodes = getattr(expr_ast.body[0], "nodes", [])
                else:
                    expr_ast_nodes = []
                if len(expr_ast_nodes) == 1:
                    if isinstance(expr_ast_nodes[0], TemplateData):
                        # `expr` is a string that do not include jinja expression
                        return expr
                    # `expr` has the shape `${ ... }`: it is a single jinja expression
                    result = env.compile_expression(
                        expr[2:-1], undefined_to_none=False
                    )(scope)
                    if isinstance(result, Undefined):
                        raise UndefinedError(str(result))
                    return result
            # `expr` is not a single jinja expression
            template = Template(
                expr,
                keep_trailing_newline=True,
                block_start_string="{%%%%%PDL%%%%%%%%%%",
                block_end_string="%%%%%PDL%%%%%%%%%%}",
                variable_start_string=EXPR_START_STRING,
                variable_end_string=EXPR_END_STRING,
                # comment_start_string="",
                # comment_end_string="",
                autoescape=False,
                undefined=StrictUndefined,
            )
            result = template.render(scope)
            return result
        except UndefinedError as exc:
            raise PDLRuntimeExpressionError(
                f"Error during the evaluation of {expr}: {exc}", loc
            ) from exc
        except TemplateSyntaxError as exc:
            raise PDLRuntimeExpressionError(
                f"Syntax error in {expr}: {exc}", loc
            ) from exc

    if isinstance(expr, list):
        result = []
        for index, x in enumerate(expr):
            res = process_expr(scope, x, append(loc, "[" + str(index) + "]"))
            result.append(res)
        return result
    if isinstance(expr, dict):
        result_dict: dict[str, Any] = {}
        for k, x in expr.items():
            r = process_expr(scope, x, append(loc, k))
            result_dict[k] = r
        return result_dict
    return expr


def step_call_model(
    state: InterpreterState,
    scope: ScopeType,
    block: BamModelBlock | LitellmModelBlock,
    loc: LocationType,
) -> Generator[
    YieldMessage,
    Any,
    tuple[
        Any,
        Messages,
        ScopeType,
        BamModelBlock | LitellmModelBlock,
    ],
]:
    # evaluate model name
    _, concrete_block = process_expr_of(block, "model", scope, loc)
    # evaluate model params
    match concrete_block:
        case BamModelBlock():
            if isinstance(concrete_block.parameters, BamTextGenerationParameters):
                concrete_block = concrete_block.model_copy(
                    update={"parameters": concrete_block.parameters.model_dump()}
                )
            _, concrete_block = process_expr_of(
                concrete_block, "parameters", scope, loc
            )
        case LitellmModelBlock():
            if isinstance(concrete_block.parameters, LitellmParameters):
                concrete_block = concrete_block.model_copy(
                    update={"parameters": concrete_block.parameters.model_dump()}
                )
            _, concrete_block = process_expr_of(
                concrete_block, "parameters", scope, loc
            )
        case _:
            assert False
    # evaluate input
    model_input: Messages
    if concrete_block.input is not None:  # If not implicit, then input must be a block
        model_input_result, _, _, input_trace = yield from step_block_of(
            concrete_block,
            "input",
            state.with_yield_result(False).with_yield_background(False),
            scope,
            loc,
        )
        if isinstance(model_input_result, str):
            model_input = [{"role": state.role, "content": model_input_result}]
        else:
            model_input = model_input_result
    else:
        model_input = scope["pdl_context"]
        input_trace = None
    concrete_block = concrete_block.model_copy(
        update={
            "input": input_trace,
        }
    )
    # Execute model call
    try:
        litellm_params = {}

        def get_transformed_inputs(kwargs):
            params_to_model = kwargs["additional_args"]["complete_input_dict"]
            nonlocal litellm_params
            litellm_params = params_to_model

        litellm.input_callback = [get_transformed_inputs]
        # append_log(state, "Model Input", messages_to_str(model_input))
        msg, raw_result = yield from generate_client_response(
            state, concrete_block, model_input
        )
        if "input" in litellm_params:
            append_log(state, "Model Input", litellm_params["input"])
        else:
            append_log(state, "Model Input", messages_to_str(model_input))
        background: Messages = [msg]
        result = "" if msg["content"] is None else msg["content"]
        append_log(state, "Model Output", result)
        trace = block.model_copy(update={"result": result, "trace": concrete_block})
        if block.modelResponse is not None:
            scope = scope | {block.modelResponse: raw_result}
        return result, background, scope, trace
    except Exception as exc:
        message = f"Error during model call: {repr(exc)}"
        raise PDLRuntimeError(
            message,
            loc=loc,
            trace=ErrorBlock(msg=message, location=loc, program=concrete_block),
        ) from exc


def generate_client_response(  # pylint: disable=too-many-arguments
    state: InterpreterState,
    block: BamModelBlock | LitellmModelBlock,
    model_input: Messages,
) -> Generator[YieldMessage, Any, tuple[Message, Any]]:
    raw_result = None
    match state.batch:
        case 0:
            model_output, raw_result = yield from generate_client_response_streaming(
                state, block, model_input
            )
        case 1:
            model_output, raw_result = yield from generate_client_response_single(
                state, block, model_input
            )
        case _:
            model_output = yield from generate_client_response_batching(
                state, block, model_input
            )
    return model_output, raw_result


def generate_client_response_streaming(
    state: InterpreterState,
    block: BamModelBlock | LitellmModelBlock,
    model_input: Messages,
) -> Generator[YieldMessage, Any, tuple[Message, Any]]:
    msg_stream: Generator[Message, Any, Any]
    assert isinstance(block.model, str)  # block is a "concrete block"
    assert block.parameters is None or isinstance(
        block.parameters, dict
    )  # block is a "concrete block"
    match block:
        case BamModelBlock():
            model_input_str = messages_to_str(model_input)
            msg_stream = BamModel.generate_text_stream(
                model_id=block.model,
                prompt_id=block.prompt_id,
                model_input=model_input_str,
                parameters=block.parameters,
                moderations=block.moderations,
                data=block.data,
            )
        case LitellmModelBlock():
            msg_stream = LitellmModel.generate_text_stream(
                model_id=block.model,
                messages=model_input,
                spec=block.spec,
                parameters=litellm_parameters_to_dict(block.parameters),
            )
        case _:
            assert False
    complete_msg: Optional[Message] = None
    role = None
    wrapped_gen = GeneratorWrapper(msg_stream)
    for chunk in wrapped_gen:
        if state.yield_result:
            yield ModelYieldResultMessage(
                "" if chunk["content"] is None else chunk["content"]
            )
        if state.yield_background:
            yield YieldBackgroundMessage([chunk])
        if complete_msg is None:
            complete_msg = chunk
            role = complete_msg["role"]
        else:
            chunk_role = chunk["role"]
            if (
                chunk_role is None
                or chunk_role == role
                and chunk["content"] is not None
            ):
                complete_msg["content"] += chunk["content"]
    raw_result = None
    if block.modelResponse is not None:
        raw_result = wrapped_gen.value
    if complete_msg is None:
        return Message(role=state.role, content=""), raw_result
    return complete_msg, raw_result


def litellm_parameters_to_dict(
    parameters: Optional[LitellmParameters | dict[str, Any]]
) -> dict[str, Any]:
    if isinstance(parameters, dict):
        return parameters
    if parameters is None:
        parameters = LitellmParameters()
    parameters_dict = parameters.model_dump(exclude={"stream"})
    return parameters_dict


def generate_client_response_single(
    state: InterpreterState,
    block: BamModelBlock | LitellmModelBlock,
    model_input: Messages,
) -> Generator[YieldMessage, Any, tuple[Message, Any]]:
    assert isinstance(block.model, str)  # block is a "concrete block"
    assert block.parameters is None or isinstance(
        block.parameters, dict
    )  # block is a "concrete block"
    msg: Message
    match block:
        case BamModelBlock():
            model_input_str = messages_to_str(model_input)
            msg, raw_result = BamModel.generate_text(
                model_id=block.model,
                prompt_id=block.prompt_id,
                model_input=model_input_str,
                parameters=block.parameters,
                moderations=block.moderations,
                data=block.data,
            )
        case LitellmModelBlock():
            msg, raw_result = LitellmModel.generate_text(
                model_id=block.model,
                messages=model_input,
                spec=block.spec,
                parameters=litellm_parameters_to_dict(block.parameters),
            )
    if state.yield_result:
        yield YieldResultMessage("" if msg["content"] is None else msg["content"])
    if state.yield_background:
        yield YieldBackgroundMessage([msg])
    return msg, raw_result


def generate_client_response_batching(  # pylint: disable=too-many-arguments
    state: InterpreterState,
    block: BamModelBlock | LitellmModelBlock,
    # model: str,
    model_input: Messages,
) -> Generator[YieldMessage, Any, Message]:
    assert isinstance(block.model, str)  # block is a "concrete block"
    assert block.parameters is None or isinstance(
        block.parameters, dict
    )  # block is a "concrete block"
    match block:
        case BamModelBlock():
            model_input_str = messages_to_str(model_input)
            msg = yield ModelCallMessage(
                model_id=block.model,
                prompt_id=block.prompt_id,
                model_input=model_input_str,
                parameters=block.parameters,
                moderations=block.moderations,
                data=block.data,
            )
            if state.yield_result:
                yield YieldResultMessage(msg)
            if state.yield_background:
                yield YieldBackgroundMessage(msg)
        case LitellmModelBlock():
            assert False  # XXX TODO
        case _:
            assert False
    return msg


def step_call_code(
    state: InterpreterState, scope: ScopeType, block: CodeBlock, loc: LocationType
) -> Generator[YieldMessage, Any, tuple[Any, Messages, ScopeType, CodeBlock]]:
    background: Messages
    code_s, _, _, block = yield from step_block_of(
        block,
        "code",
        state.with_yield_result(False).with_yield_background(False),
        scope,
        loc,
    )
    append_log(state, "Code Input", code_s)
    match block.lang:
        case "python":
            try:
                result = call_python(code_s, scope)
                background = [{"role": state.role, "content": str(result)}]
            except Exception as exc:
                raise PDLRuntimeError(
                    f"Code error: {repr(exc)}",
                    loc=loc,
                    trace=block.model_copy(update={"code": code_s}),
                ) from exc
        case "command":
            try:
                result = call_command(code_s)
                background = [{"role": state.role, "content": result}]
            except Exception as exc:
                raise PDLRuntimeError(
                    f"Code error: {repr(exc)}",
                    loc=loc,
                    trace=block.model_copy(update={"code": code_s}),
                ) from exc
        case "jinja":
            try:
                result = call_jinja(code_s, scope)
                background = [{"role": state.role, "content": result}]
            except Exception as exc:
                raise PDLRuntimeError(
                    f"Code error: {repr(exc)}",
                    loc=loc,
                    trace=block.model_copy(update={"code": code_s}),
                ) from exc
        case "pdl":
            try:
                result = call_pdl(code_s, scope)
                background = [{"role": state.role, "content": result}]
            except Exception as exc:
                raise PDLRuntimeError(
                    f"Code error: {repr(exc)}",
                    loc=loc,
                    trace=block.model_copy(update={"code": code_s}),
                ) from exc
        case _:
            message = f"Unsupported language: {block.lang}"
            raise PDLRuntimeError(
                message,
                loc=loc,
                trace=block.model_copy(),
            )
    append_log(state, "Code Output", result)
    trace = block.model_copy(update={"result": result})
    return result, background, scope, trace


__PDL_SESSION = types.SimpleNamespace()


def call_python(code: str, scope: dict) -> Any:
    my_namespace = types.SimpleNamespace(PDL_SESSION=__PDL_SESSION, **scope)
    exec(code, my_namespace.__dict__)  # nosec B102
    # [B102:exec_used] Use of exec detected.
    # This is the code that the user asked to execute. It can be executed in a docker container with the option `--sandbox`
    result = my_namespace.result
    return result


def call_command(code: str) -> str:
    args = shlex.split(code)
    p = subprocess.run(
        args, capture_output=True, text=True, check=False, shell=False
    )  # nosec B603
    # [B603:subprocess_without_shell_equals_true] subprocess call - check for execution of untrusted input.
    # This is the code that the user asked to execute. It can be executed in a docker container with the option `--sandbox`
    if p.stderr != "":
        print(p.stderr, file=sys.stderr)
    if p.returncode != 0:
        raise ValueError(f"command exited with non zero code: {p.returncode}")
    output = p.stdout
    return output


def call_jinja(code: str, scope: dict) -> Any:
    template = Template(
        code,
    )
    result = template.render(scope)
    return result


def call_pdl(code: str, scope: dict) -> Any:
    program, loc = parse_str(code)
    state = InterpreterState()
    result, _, _, _ = process_prog(state, scope, program, loc)
    return result


def step_call(
    state: InterpreterState, scope: ScopeType, block: CallBlock, loc: LocationType
) -> Generator[YieldMessage, Any, tuple[Any, Messages, ScopeType, CallBlock]]:
    result = None
    background: Messages = []
    args, block = process_expr_of(block, "args", scope, loc)
    closure_expr, block = process_expr_of(block, "call", scope, loc)
    try:
        closure = get_var(closure_expr, scope, append(loc, "call"))
    except PDLRuntimeExpressionError as exc:
        raise PDLRuntimeError(
            exc.message,
            loc=exc.loc or loc,
            trace=ErrorBlock(msg=exc.message, location=loc, program=block),
        ) from exc
    args_loc = append(loc, "args")
    type_errors = type_check_args(args, closure.function, args_loc)
    if len(type_errors) > 0:
        raise PDLRuntimeError(
            f"Type errors during function call to {closure_expr}:\n"
            + "\n".join(type_errors),
            loc=args_loc,
            trace=block.model_copy(),
        )
    f_body = closure.returns
    f_scope = closure.scope | {"pdl_context": scope["pdl_context"]} | args
    fun_loc = LocationType(
        file=closure.location.file,
        path=closure.location.path + ["return"],
        table=loc.table,
    )
    try:
        result, background, _, f_trace = yield from step_block(
            state, f_scope, f_body, fun_loc
        )
    except PDLRuntimeError as exc:
        raise PDLRuntimeError(
            exc.message,
            loc=exc.loc or fun_loc,
            trace=block.model_copy(update={"trace": exc.trace}),
        ) from exc
    trace = block.model_copy(update={"trace": f_trace})
    if closure.spec is not None:
        errors = type_check_spec(result, closure.spec, fun_loc)
        if len(errors) > 0:
            raise PDLRuntimeError(
                f"Type errors in result of function call to {closure_expr}:\n"
                + "\n".join(errors),
                loc=loc,
                trace=trace,
            )
    return result, background, scope, trace


def process_input(
    state: InterpreterState, scope: ScopeType, block: ReadBlock, loc: LocationType
) -> tuple[str, Messages, ScopeType, ReadBlock]:
    read, block = process_expr_of(block, "read", scope, loc)
    if read is not None:
        file = state.cwd / read
        try:
            with open(file, encoding="utf-8") as f:
                s = f.read()
                append_log(state, "Input from File: " + str(file), s)
        except Exception as exc:
            if isinstance(exc, FileNotFoundError):
                msg = f"file {str(file)} not found"
            else:
                msg = f"Fail to open file {str(file)}"
            raise PDLRuntimeError(
                message=msg,
                loc=loc,
                trace=ErrorBlock(msg=msg, location=loc, program=block),
                fallback="",
            ) from exc
    else:
        message = ""
        if block.message is not None:
            message = block.message
        elif block.multiline is False:
            message = "How can I help you?: "
        else:
            message = "Enter/Paste your content. Ctrl-D to save it."
        if block.multiline is False:
            s = input(message)
            append_log(state, "Input from stdin: ", s)
        else:  # multiline
            print(message)
            contents = []
            while True:
                try:
                    line = input()
                except EOFError:
                    break
                contents.append(line + "\n")
            s = "".join(contents)
            append_log(state, "Input from stdin: ", s)
    trace = block.model_copy(update={"result": s})
    background: Messages = [{"role": state.role, "content": s}]
    return s, background, scope, trace


def step_include(
    state: InterpreterState,
    scope: ScopeType,
    block: IncludeBlock,
    loc: LocationType,
) -> Generator[YieldMessage, Any, tuple[Any, Messages, ScopeType, IncludeBlock]]:
    file = state.cwd / block.include
    try:
        prog, new_loc = parse_file(file)
        result, background, scope, trace = yield from step_block(
            state, scope, prog.root, new_loc
        )
        include_trace = block.model_copy(update={"trace": trace})
        return result, background, scope, include_trace
    except PDLParseError as exc:
        message = f"Attempting to include invalid yaml: {str(file)}\n{exc.message}"
        raise PDLRuntimeError(
            message,
            loc=loc,
            trace=ErrorBlock(msg=message, program=block.model_copy()),
        ) from exc
    except PDLRuntimeStepBlocksError as exc:
        trace = block.model_copy(update={"trace": exc.blocks})
        raise PDLRuntimeError(
            exc.message,
            loc=exc.loc or loc,
            trace=trace,
        ) from exc


def parse_result(parser: ParserType, text: str) -> Optional[dict[str, Any] | list[Any]]:
    result: Optional[dict[str, Any] | list[Any]]
    match parser:
        case "json":
            try:
                result = json.loads(text)
            except Exception as exc:
                raise PDLRuntimeParserError(
                    f"Attempted to parse ill-formed JSON: {repr(exc)}"
                ) from exc
        case "jsonl":
            result = []
            try:
                for line in text.split("\n"):
                    if line == "":
                        continue
                    result.append(json.loads(line))
            except Exception as exc:
                raise PDLRuntimeParserError(
                    f"Attempted to parse ill-formed JSON: {repr(exc)}"
                ) from exc
        case "yaml":
            try:
                result = yaml.safe_load(text)
            except Exception as exc:
                raise PDLRuntimeParserError(
                    f"Attempted to parse ill-formed YAML: {repr(exc)}"
                ) from exc
        case PdlParser():
            assert False, "TODO"
        case RegexParser(mode="search" | "match" | "fullmatch"):
            regex = parser.regex
            match parser.mode:
                case "search":
                    matcher = re.search
                case "match":
                    matcher = re.match
                case "fullmatch":
                    matcher = re.fullmatch
                case _:
                    assert False
            try:
                m = matcher(regex, text, flags=re.M)
            except Exception as exc:
                msg = f"Fail to parse with regex {regex}: {repr(exc)}"
                raise PDLRuntimeParserError(msg) from exc
            if m is None:
                return None
            if parser.spec is None:
                result = list(m.groups())
            else:
                current_group_name = ""
                try:
                    result = {}
                    for x in parser.spec.keys():
                        current_group_name = x
                        result[x] = m.group(x)
                    return result
                except IndexError as exc:
                    msg = f"No group named {current_group_name} found by {regex} in {text}"
                    raise PDLRuntimeParserError(msg) from exc
        case RegexParser(mode="split" | "findall"):
            regex = parser.regex
            match parser.mode:
                case "split":
                    result = re.split(regex, text, flags=re.M)
                case "findall":
                    result = re.findall(regex, text, flags=re.M)
                case _:
                    assert False
        case _:
            assert False
    return result


def get_var(var: str, scope: ScopeType, loc: LocationType) -> Any:
    return process_expr(scope, f"{EXPR_START_STRING} {var} {EXPR_END_STRING}", loc)


def append_log(state: InterpreterState, title, somestring):
    logger.warning("**********  %s  **********", title)
    logger.warning(str(somestring))<|MERGE_RESOLUTION|>--- conflicted
+++ resolved
@@ -852,11 +852,7 @@
     trace: BlockType | list[BlockType]
     results = []
     if not isinstance(blocks, str) and isinstance(blocks, Sequence):
-<<<<<<< HEAD
-        # is a list of blocks
-=======
         # Is a list of blocks
->>>>>>> 4500f2fb
         iteration_state = state.with_yield_result(
             state.yield_result and iteration_type != IterationType.ARRAY
         )
