from contextlib import contextmanager
import json
import logging
import multiprocess
import re
import shlex
<<<<<<< HEAD
import signal
import subprocess
=======
import subprocess  # nosec
>>>>>>> cda31360
import sys
import types

# from itertools import batched
from pathlib import Path
from typing import Any, Generator, Mapping, Optional, Sequence, TypeVar
from warnings import filterwarnings
from IPython.core.interactiveshell import InteractiveShell
from IPython.utils import io

import httpx
import litellm
import yaml
from jinja2 import (
    Environment,
    StrictUndefined,
    Template,
    TemplateSyntaxError,
    UndefinedError,
)
from jinja2.nodes import TemplateData
from jinja2.runtime import Undefined
from pydantic import BaseModel

from .pdl_ast import (
    AdvancedBlockType,
    ArrayBlock,
    BamModelBlock,
    BamTextGenerationParameters,
    Block,
    BlockType,
    CallBlock,
    CodeBlock,
    ContributeTarget,
    DataBlock,
    EmptyBlock,
    ErrorBlock,
    ForBlock,
    FunctionBlock,
    GetBlock,
    IfBlock,
    IncludeBlock,
    IterationType,
    LastOfBlock,
    LitellmModelBlock,
    LitellmParameters,
    LocalizedExpression,
    LocationType,
    Message,
    MessageBlock,
    Messages,
    ModelBlock,
    ObjectBlock,
    ParserType,
    PDLException,
    PdlParser,
    Program,
    ReadBlock,
    RegexParser,
    RepeatBlock,
    RepeatUntilBlock,
    RoleType,
    ScopeType,
    TextBlock,
    empty_block_location,
)
from .pdl_dumper import block_to_dict
from .pdl_llms import BamModel, LitellmModel
from .pdl_location_utils import append, get_loc_string
from .pdl_parser import PDLParseError, parse_file, parse_str
from .pdl_scheduler import (
    CodeYieldResultMessage,
    GeneratorWrapper,
    ModelCallMessage,
    ModelYieldResultMessage,
    YieldBackgroundMessage,
    YieldMessage,
    YieldResultMessage,
    schedule,
)
from .pdl_schema_validator import type_check_args, type_check_spec
from .pdl_utils import (
    get_contribute_value,
    messages_concat,
    messages_to_str,
    replace_contribute_value,
    stringify,
)

logger = logging.getLogger(__name__)


class PDLRuntimeError(PDLException):
    def __init__(
        self,
        message: str,
        loc: Optional[LocationType] = None,
        trace: Optional[BlockType] = None,
        fallback: Optional[Any] = None,
    ):
        super().__init__(message)
        self.loc = loc
        self.trace = trace
        self.fallback = fallback
        self.message = message


class PDLRuntimeExpressionError(PDLRuntimeError):
    pass


class PDLRuntimeParserError(PDLRuntimeError):
    pass


class PDLRuntimeStepBlocksError(PDLException):
    def __init__(
        self,
        message: str,
        blocks: list[BlockType],
        loc: Optional[LocationType] = None,
        fallback: Optional[Any] = None,
    ):
        super().__init__(message)
        self.loc = loc
        self.blocks = blocks
        self.fallback = fallback
        self.message = message


empty_scope: ScopeType = {"pdl_context": []}


class InterpreterState(BaseModel):
    yield_result: bool = False
    yield_background: bool = False
    batch: int = 1
    # batch=0: streaming
    # batch=1: call to generate with `input`
    role: RoleType = "user"
    cwd: Path = Path.cwd()
    pdl_total_tokens: int = 0

    def with_yield_result(self: "InterpreterState", b: bool) -> "InterpreterState":
        return self.model_copy(update={"yield_result": b})

    def with_yield_background(self: "InterpreterState", b: bool) -> "InterpreterState":
        return self.model_copy(update={"yield_background": b})

    def with_role(self: "InterpreterState", role: RoleType) -> "InterpreterState":
        return self.model_copy(update={"role": role})


def generate(
    pdl_file: str | Path,
    log_file: Optional[str | Path],
    state: Optional[InterpreterState],
    initial_scope: ScopeType,
    trace_file: Optional[str | Path],
):
    """Execute the PDL program defined in `pdl_file`.

    Args:
        pdl_file: Program to execute.
        log_file: File where the log is written. If `None`, use `log.txt`.
        initial_scope: Environment defining the variables in scope to execute the program.
        state: Initial state of the interpreter.
        trace_file: Indicate if the execution trace must be produced and the file to save it.
    """
    if log_file is None:
        log_file = "log.txt"
    logging.basicConfig(filename=log_file, encoding="utf-8", format="", filemode="w")
    try:
        prog, loc = parse_file(pdl_file)
        if state is None:
            state = InterpreterState(cwd=Path(pdl_file).parent)
        result, _, _, trace = process_prog(state, initial_scope, prog, loc)
        if not state.yield_result:
            if state.yield_background:
                print("\n----------------")
            if result is None:
                print()
            else:
                print(stringify(result))
        else:
            print()
        if trace_file:
            write_trace(trace_file, trace)
    except PDLParseError as exc:
        print("\n".join(exc.message), file=sys.stderr)
    except PDLRuntimeError as exc:
        if exc.loc is None:
            message = exc.message
        else:
            message = get_loc_string(exc.loc) + exc.message
        print(message, file=sys.stderr)
        if trace_file and exc.trace is not None:
            write_trace(trace_file, exc.trace)


def write_trace(
    trace_file: str | Path,
    trace: BlockType,
):
    """Write the execution trace into a file.

    Args:
        trace_file:  File to save the execution trace.
        trace: Execution trace.
    """
    try:
        with open(trace_file, "w", encoding="utf-8") as fp:
            json.dump(block_to_dict(trace, json_compatible=True), fp)
    except Exception:
        print("Fail to generate the trace", file=sys.stderr)


def process_prog(
    state: InterpreterState,
    scope: ScopeType,
    prog: Program,
    loc: LocationType = empty_block_location,
<<<<<<< HEAD
    timeout: int | None = None,
) -> tuple[Any, Messages, ScopeType, BlocksType]:
=======
) -> tuple[Any, Messages, ScopeType, BlockType]:
>>>>>>> cda31360
    """Execute a PDL program.

    Args:
        state: Initial state of the interpreter.
        scope: Environment defining the variables in scope to execute the program.
        prog: Program to execute.
        loc: Source code location mapping. Defaults to empty_block_location.

    Returns:
        Return the final result, the background messages, the final variable mapping, and the execution trace.

    Raises:
        PDLRuntimeError: If the program raises an error.
    """
    scope = empty_scope | scope
<<<<<<< HEAD
    doc_generator = step_blocks(
        IterationType.LASTOF, state, scope, blocks=prog.root, loc=loc
    )
    for result, document, final_scope, trace in schedule([doc_generator], timeout=timeout):
=======
    doc_generator = step_block(state, scope, block=prog.root, loc=loc)
    for result, document, final_scope, trace in schedule([doc_generator]):
>>>>>>> cda31360
        return result, document, final_scope, trace
    assert False
    # doc_generator = GeneratorWrapper(step_block(state, scope, block=prog.root, loc=loc))
    # # result, document, scope, trace = schedule(doc_generator)
    # incremental_document = ""
    # for output in doc_generator:
    #     print(output, end="")
    #     assert output is not None
    #     incremental_document += output
    # print()
    # result, document, scope, trace = doc_generator.value
    # assert document == incremental_document or not state.yield_background
    # return result, document, scope, trace


# def process_progs(
#     state: InterpreterState,
#     initial_scopes: Iterable[ScopeType],
#     prog: Program,
#     loc=empty_block_location,
# ) -> Iterable[tuple[Any, Messages, ScopeType, BlockType]]:
#     if state.batch > 1:
#         batch_size = state.batch
#     else:
#         batch_size = 1
#     for batch in batched(initial_scopes, batch_size):
#         doc_generators = [
#             step_block(state, empty_scope | initial_scope, block=prog.root, loc=loc)
#             for initial_scope in batch
#         ]
#         for result, document, scope, trace in schedule(doc_generators):
#             yield result, document, scope, trace


def step_block(
    state: InterpreterState, scope: ScopeType, block: BlockType, loc: LocationType
) -> Generator[YieldMessage, Any, tuple[Any, Messages, ScopeType, BlockType]]:
    result: Any
    background: Messages
    trace: BlockType
    if not isinstance(block, Block):
        try:
            result = process_expr(scope, block, loc)
        except PDLRuntimeExpressionError as exc:
            raise PDLRuntimeError(
                exc.message,
                loc=exc.loc or loc,
                trace=ErrorBlock(msg=exc.message, location=loc, program=block),
            ) from exc
        background = [{"role": state.role, "content": stringify(result)}]
        trace = stringify(result)
        if state.yield_background:
            yield YieldBackgroundMessage(background)
        if state.yield_result:
            yield YieldResultMessage(result)
        append_log(state, "pdl_context", background)
    else:
        result, background, scope, trace = yield from step_advanced_block(
            state, scope, block, loc
        )
    scope = scope | {"pdl_context": background}
    return result, background, scope, trace


def context_in_contribute(block: AdvancedBlockType) -> bool:
    if ContributeTarget.CONTEXT.value in block.contribute:
        return True
    if get_contribute_value(block.contribute) is not None:
        return True
    return False


def step_advanced_block(
    state: InterpreterState,
    scope: ScopeType,
    block: AdvancedBlockType,
    loc: LocationType,
) -> Generator[YieldMessage, Any, tuple[Any, Messages, ScopeType, BlockType]]:
    if block.role is not None:
        state = state.with_role(block.role)
    if len(block.defs) > 0:
        scope, defs_trace = yield from step_defs(state, scope, block.defs, loc)
        block = block.model_copy(update={"defs": defs_trace})
    state = state.with_yield_result(
        state.yield_result and ContributeTarget.RESULT in block.contribute
    )
    state = state.with_yield_background(
        state.yield_background and context_in_contribute(block)
    )
    try:
        result, background, scope, trace = yield from step_block_body(
            state, scope, block, loc
        )
<<<<<<< HEAD
        pass
    except PDLRuntimeError as exc:
=======
        trace = trace.model_copy(update={"result": result})
        if block.parser is not None:
            result = parse_result(block.parser, result)
        if block.spec is not None and not isinstance(block, FunctionBlock):
            errors = type_check_spec(result, block.spec, block.location)
            if len(errors) > 0:
                message = "Type errors during spec checking:\n" + "\n".join(errors)
                raise PDLRuntimeError(
                    message,
                    loc=loc,
                    trace=ErrorBlock(msg=message, program=trace),
                    fallback=result,
                )
    except Exception as exc:
>>>>>>> cda31360
        if block.fallback is None:
            raise exc from exc
        (
            result,
            background,
            scope,
            trace,
        ) = yield from step_block_of(
            block,
            "fallback",
            state,
            scope,
            loc=loc,
        )
        if block.spec is not None and not isinstance(block, FunctionBlock):
            errors = type_check_spec(result, block.spec, block.location)
            if len(errors) > 0:
                message = "Type errors during spec checking:\n" + "\n".join(errors)
                raise PDLRuntimeError(  # pylint: disable=raise-missing-from
                    message,
                    loc=append(loc, "fallback"),
                    trace=ErrorBlock(msg=message, program=trace),
                    fallback=result,
                )
    if block.assign is not None:
        var = block.assign
        scope = scope | {var: result}
    if ContributeTarget.RESULT not in block.contribute:
        result = ""
    if ContributeTarget.CONTEXT not in block.contribute:
        background = []
    contribute_value, trace = process_contribute(trace, scope, loc)
    if contribute_value is not None:
        background = contribute_value

    return result, background, scope, trace


def step_block_body(
    state: InterpreterState,
    scope: ScopeType,
    block: AdvancedBlockType,
    loc: LocationType,
) -> Generator[YieldMessage, Any, tuple[Any, Messages, ScopeType, AdvancedBlockType]]:
    scope_init = scope
    result: Any
    background: Messages
    trace: AdvancedBlockType
    block.location = loc
    match block:
        case ModelBlock():
            result, background, scope, trace = yield from step_call_model(
                state, scope, block, loc
            )
        case CodeBlock():
            result, background, scope, trace = yield from step_call_code(
                state, scope, block, loc
            )
            if state.yield_result:
                yield CodeYieldResultMessage(result)
            if state.yield_background:
                yield YieldBackgroundMessage(background)
        case GetBlock(get=var):
            block.location = append(loc, "get")
            try:
                result = get_var(var, scope, block.location)
            except PDLRuntimeExpressionError as exc:
                raise PDLRuntimeError(
                    exc.message,
                    loc=exc.loc or loc,
                    trace=ErrorBlock(msg=exc.message, location=loc, program=block),
                ) from exc
            background = [{"role": state.role, "content": stringify(result)}]
            trace = block.model_copy()
            if state.yield_result:
                yield YieldResultMessage(result)
            if state.yield_background:
                yield YieldBackgroundMessage(background)
        case DataBlock(data=v):
            block.location = append(loc, "data")
            if block.raw:
                result = v
                trace = block.model_copy()
            else:
                result, trace = process_expr_of(block, "data", scope, loc)
            background = [{"role": state.role, "content": stringify(result)}]
            if state.yield_result:
                yield YieldResultMessage(result)
            if state.yield_background:
                yield YieldBackgroundMessage(background)
        case TextBlock():
            result, background, scope, trace = yield from step_blocks_of(
                block,
                "text",
                IterationType.TEXT,
                state,
                scope,
                loc,
            )
        case LastOfBlock():
            result, background, scope, trace = yield from step_blocks_of(
                block,
                "lastOf",
                IterationType.LASTOF,
                state,
                scope,
                loc,
            )
        case ArrayBlock():
            result, background, scope, trace = yield from step_blocks_of(
                block,
                "array",
                IterationType.ARRAY,
                state,
                scope,
                loc,
            )
        case ObjectBlock():
            iteration_state = state.with_yield_result(False)
            if isinstance(block.object, dict):
                background = []
                values = []
                values_trace = []
                try:
                    obj_loc = append(loc, "object")
                    for k, value_blocks in block.object.items():
                        value, value_background, scope, value_trace = (
                            yield from step_blocks(
                                IterationType.LASTOF,
                                iteration_state,
                                scope,
                                value_blocks,
                                append(obj_loc, k),
                            )
                        )
                        background = messages_concat(background, value_background)
                        values.append(value)
                        values_trace.append(value_trace)
                except PDLRuntimeStepBlocksError as exc:
                    obj = dict(zip(block.object.keys(), exc.blocks))
                    trace = block.model_copy(update={"object": obj})
                    raise PDLRuntimeError(
                        exc.message,
                        loc=exc.loc or loc,
                        trace=trace,
                    ) from exc
                result = dict(zip(block.object.keys(), values))
                object_trace = dict(zip(block.object.keys(), values_trace))
                trace = block.model_copy(update={"object": object_trace})
            else:
                results, background, scope, trace = yield from step_blocks_of(
                    block,
                    "object",
                    IterationType.ARRAY,
                    iteration_state,
                    scope,
                    loc,
                )
                result = {}
                for d in results:
                    result = result | d
            if state.yield_result and not iteration_state.yield_result:
                yield YieldResultMessage(result)
        case MessageBlock():
            content, background, scope, trace = yield from step_block_of(
                block,
                "content",
                state,
                scope,
                loc,
            )
            result = {"role": state.role, "content": content}
        case IfBlock():
            b = process_condition_of(block, "condition", scope, loc, "if")
            if b:
                result, background, scope, trace = yield from step_block_of(
                    block, "then", state, scope, loc
                )
            elif block.elses is not None:
                result, background, scope, trace = yield from step_block_of(
                    block, "elses", state, scope, loc, "else"
                )
            else:
                result = ""
                background = []
                trace = block
            trace = trace.model_copy(
                update={
                    "if_result": b,
                }
            )
        case RepeatBlock(num_iterations=n):
            results = []
            background = []
            iterations_trace: list[BlockType] = []
            pdl_context_init = scope_init["pdl_context"]
            iteration_state = state.with_yield_result(
                state.yield_result and block.join.iteration_type == IterationType.TEXT
            )
            repeat_loc = append(loc, "repeat")
            try:
                first = True
                for _ in range(n):
                    if first:
                        first = False
                    elif block.join.iteration_type == IterationType.TEXT:
                        join_string = block.join.join_string
                        results.append(join_string)
                        if iteration_state.yield_result:
                            yield YieldResultMessage(join_string)
                        if iteration_state.yield_background:
                            yield YieldBackgroundMessage(
                                [{"role": block.role, "content": join_string}]
                            )
                    scope = scope | {
                        "pdl_context": messages_concat(pdl_context_init, background)
                    }
                    (
                        iteration_result,
                        iteration_background,
                        scope,
                        body_trace,
                    ) = yield from step_block(
                        iteration_state,
                        scope,
                        block.repeat,
                        repeat_loc,
                    )
                    results.append(iteration_result)
                    background = messages_concat(background, iteration_background)
                    iterations_trace.append(body_trace)
            except PDLRuntimeError as exc:
                iterations_trace.append(exc.trace)
                trace = block.model_copy(update={"trace": iterations_trace})
                raise PDLRuntimeError(
                    exc.message,
                    loc=exc.loc or repeat_loc,
                    trace=trace,
                ) from exc
            result = combine_results(block.join.iteration_type, results)
            if state.yield_result and not iteration_state.yield_result:
                yield YieldResultMessage(result)
            trace = block.model_copy(update={"trace": iterations_trace})
        case ForBlock():
            results = []
            background = []
            iter_trace: list[BlockType] = []
            pdl_context_init = scope_init["pdl_context"]
            items, block = process_expr_of(block, "fors", scope, loc, "for")
            lengths = []
            for idx, lst in items.items():
                if not isinstance(lst, list):
                    msg = "Values inside the For block must be lists."
                    lst_loc = append(
                        append(block.location or empty_block_location, "for"), idx
                    )
                    raise PDLRuntimeError(
                        message=msg,
                        loc=lst_loc,
                        trace=ErrorBlock(msg=msg, location=lst_loc, program=block),
                        fallback=[],
                    )
                lengths.append(len(lst))
            if len(set(lengths)) != 1:  # Not all the lists are of the same length
                msg = "Lists inside the For block must be of the same length."
                for_loc = append(block.location or empty_block_location, "for")
                raise PDLRuntimeError(
                    msg,
                    loc=for_loc,
                    trace=ErrorBlock(msg=msg, location=for_loc, program=block),
                    fallback=[],
                )
            iteration_state = state.with_yield_result(
                state.yield_result and block.join.iteration_type == IterationType.TEXT
            )
            repeat_loc = append(loc, "repeat")
            try:
                first = True
                for i in range(lengths[0]):
                    if first:
                        first = False
                    elif block.join.iteration_type == IterationType.TEXT:
                        join_string = block.join.join_string
                        results.append(join_string)
                        if iteration_state.yield_result:
                            yield YieldResultMessage(join_string)
                        if iteration_state.yield_background:
                            yield YieldBackgroundMessage(
                                [{"role": block.role, "content": join_string}]
                            )
                    scope = scope | {
                        "pdl_context": messages_concat(pdl_context_init, background)
                    }
                    for k in items.keys():
                        scope = scope | {k: items[k][i]}
                    (
                        iteration_result,
                        iteration_background,
                        scope,
                        body_trace,
                    ) = yield from step_block(
                        iteration_state,
                        scope,
                        block.repeat,
                        repeat_loc,
                    )
                    background = messages_concat(background, iteration_background)
                    results.append(iteration_result)
                    iter_trace.append(body_trace)
            except PDLRuntimeError as exc:
                iter_trace.append(exc.trace)
                trace = block.model_copy(update={"trace": iter_trace})
                raise PDLRuntimeError(
                    exc.message,
                    loc=exc.loc or repeat_loc,
                    trace=trace,
                ) from exc
            result = combine_results(block.join.iteration_type, results)
            if state.yield_result and not iteration_state.yield_result:
                yield YieldResultMessage(result)
            trace = block.model_copy(update={"trace": iter_trace})
        case RepeatUntilBlock():
            results = []
            stop = False
            background = []
            iterations_trace = []
            pdl_context_init = scope_init["pdl_context"]
            iteration_state = state.with_yield_result(
                state.yield_result and block.join.iteration_type == IterationType.TEXT
            )
            repeat_loc = append(loc, "repeat")
            try:
                first = True
                while not stop:
                    if first:
                        first = False
                    elif block.join.iteration_type == IterationType.TEXT:
                        join_string = block.join.join_string
                        results.append(join_string)
                        if iteration_state.yield_result:
                            yield YieldResultMessage(join_string)
                        if iteration_state.yield_background:
                            yield YieldBackgroundMessage(
                                [{"role": block.role, "content": join_string}]
                            )
                    scope = scope | {
                        "pdl_context": messages_concat(pdl_context_init, background)
                    }
                    (
                        iteration_result,
                        iteration_background,
                        scope,
                        body_trace,
                    ) = yield from step_block(
                        iteration_state,
                        scope,
                        block.repeat,
                        repeat_loc,
                    )
                    results.append(iteration_result)
                    background = messages_concat(background, iteration_background)
                    iterations_trace.append(body_trace)
                    stop = process_condition_of(block, "until", scope, loc)
            except PDLRuntimeError as exc:
                iterations_trace.append(exc.trace)
                trace = block.model_copy(update={"trace": iterations_trace})
                raise PDLRuntimeError(
                    exc.message,
                    loc=exc.loc or repeat_loc,
                    trace=trace,
                ) from exc
            result = combine_results(block.join.iteration_type, results)
            if state.yield_result and not iteration_state.yield_result:
                yield YieldResultMessage(result)
            trace = block.model_copy(update={"trace": iterations_trace})
        case ReadBlock():
            result, background, scope, trace = process_input(state, scope, block, loc)
            if state.yield_result:
                yield YieldResultMessage(result)
            if state.yield_background:
                yield YieldBackgroundMessage(background)

        case IncludeBlock():
            result, background, scope, trace = yield from step_include(
                state, scope, block, loc
            )

        case FunctionBlock():
            closure = block.model_copy()
            if block.assign is not None:
                scope = scope | {block.assign: closure}
            closure.scope = scope
            result = closure
            background = []
            trace = closure.model_copy(update={})
        case CallBlock():
            result, background, scope, trace = yield from step_call(
                state, scope, block, loc
            )
        case EmptyBlock():
            result = ""
            background = []
            trace = block.model_copy()

        case _:
            assert False, f"Internal error: unsupported type ({type(block)})"
    return result, background, scope, trace


def step_defs(
    state: InterpreterState,
    scope: ScopeType,
    defs: dict[str, BlockType],
    loc: LocationType,
) -> Generator[YieldMessage, Any, tuple[ScopeType, dict[str, BlockType]]]:
    defs_trace: dict[str, BlockType] = {}
    defloc = append(loc, "defs")
    for x, block in defs.items():
        newloc = append(defloc, x)
        state = state.with_yield_result(False)
        state = state.with_yield_background(False)
        result, _, _, block_trace = yield from step_block(state, scope, block, newloc)
        scope = scope | {x: result}
        defs_trace[x] = block_trace
    return scope, defs_trace


BlockTypeTVarStepBlockOf = TypeVar("BlockTypeTVarStepBlockOf", bound=AdvancedBlockType)


def step_block_of(  # pylint: disable=too-many-arguments, too-many-positional-arguments
    block: BlockTypeTVarStepBlockOf,
    field: str,
    state: InterpreterState,
    scope: ScopeType,
    loc: LocationType,
    field_alias: Optional[str] = None,
) -> Generator[
    YieldMessage, Any, tuple[Any, Messages, ScopeType, BlockTypeTVarStepBlockOf]
]:
    try:
        result, background, scope, child_trace = yield from step_block(
            state,
            scope,
            getattr(block, field),
            append(loc, field_alias or field),
        )
    except PDLRuntimeError as exc:
        trace = block.model_copy(update={field: exc.trace})
        raise PDLRuntimeError(
            exc.message,
            loc=exc.loc or loc,
            trace=trace,
        ) from exc
    trace = block.model_copy(update={field: child_trace})
    return result, background, scope, trace


BlockTypeTVarStepBlocksOf = TypeVar(
    "BlockTypeTVarStepBlocksOf", bound=AdvancedBlockType
)


def step_blocks_of(  # pylint: disable=too-many-arguments, too-many-positional-arguments
    block: BlockTypeTVarStepBlocksOf,
    field: str,
    iteration_type: IterationType,
    state: InterpreterState,
    scope: ScopeType,
    loc: LocationType,
    field_alias: Optional[str] = None,
) -> Generator[
    YieldMessage, Any, tuple[Any, Messages, ScopeType, BlockTypeTVarStepBlocksOf]
]:
    try:
        result, background, scope, blocks = yield from step_blocks(
            iteration_type,
            state,
            scope,
            getattr(block, field),
            append(loc, field_alias or field),
        )
    except PDLRuntimeStepBlocksError as exc:
        trace = block.model_copy(update={field: exc.blocks})
        raise PDLRuntimeError(
            exc.message,
            loc=exc.loc or loc,
            trace=trace,
        ) from exc
    trace = block.model_copy(update={field: blocks})
    return result, background, scope, trace


def step_blocks(
    iteration_type: IterationType,
    state: InterpreterState,
    scope: ScopeType,
    blocks: BlockType | list[BlockType],
    loc: LocationType,
) -> Generator[
    YieldMessage, Any, tuple[Any, Messages, ScopeType, BlockType | list[BlockType]]
]:
    result: Any
    background: Messages
    trace: BlockType | list[BlockType]
    results = []
    if not isinstance(blocks, str) and isinstance(blocks, Sequence):
        # Is a list of blocks
        iteration_state = state.with_yield_result(
            state.yield_result and iteration_type != IterationType.ARRAY
        )
        new_loc = None
        background = []
        trace = []
        pdl_context_init = scope["pdl_context"]
        try:
            for i, block in enumerate(blocks):
                scope = scope | {
                    "pdl_context": messages_concat(pdl_context_init, background)
                }
                new_loc = append(loc, "[" + str(i) + "]")
                if iteration_type == IterationType.LASTOF and state.yield_result:
                    iteration_state = state.with_yield_result(i + 1 == len(blocks))
                (
                    iteration_result,
                    iteration_background,
                    scope,
                    t,
                ) = yield from step_block(iteration_state, scope, block, new_loc)
                results.append(iteration_result)
                pass # still in scope here
                background = messages_concat(background, iteration_background)
                trace.append(t)  # type: ignore
        except PDLRuntimeError as exc:
            trace.append(exc.trace)  # type: ignore
            raise PDLRuntimeStepBlocksError(
                message=exc.message, blocks=trace, loc=exc.loc or new_loc
            ) from exc
    else:
        iteration_state = state.with_yield_result(
            state.yield_result and iteration_type != IterationType.ARRAY
        )
        block_result, background, scope, trace = yield from step_block(
            iteration_state, scope, blocks, loc
        )
        results.append(block_result)
    result = combine_results(iteration_type, results)
    if state.yield_result and not iteration_state.yield_result:
        yield YieldResultMessage(result)
    return result, background, scope, trace


def combine_results(iteration_type: IterationType, results: list[Any]):
    result: Any
    match iteration_type:
        case IterationType.ARRAY:
            result = results
        case IterationType.LASTOF:
            if len(results) > 0:
                result = results[-1]
            else:
                result = None
        case IterationType.TEXT:
            result = "".join([stringify(r) for r in results])
        case _:
            assert False
    return result


BlockTypeTVarProcessExprOf = TypeVar(
    "BlockTypeTVarProcessExprOf", bound=AdvancedBlockType
)


def process_contribute(
    block: BlockTypeTVarProcessExprOf, scope: ScopeType, loc: LocationType
) -> tuple[Any, BlockTypeTVarProcessExprOf]:
    value = get_contribute_value(block.contribute)
    loc = append(loc, "contribute")
    try:
        result = process_expr(scope, value, loc)
    except PDLRuntimeExpressionError as exc:
        raise PDLRuntimeError(
            exc.message,
            loc=exc.loc or loc,
            trace=ErrorBlock(msg=exc.message, location=loc, program=block),
        ) from exc
    replace = replace_contribute_value(block.contribute, result)
    trace = block.model_copy(update={"contribute": replace})
    return result, trace


def process_expr_of(
    block: BlockTypeTVarProcessExprOf,
    field: str,
    scope: ScopeType,
    loc: LocationType,
    field_alias: Optional[str] = None,
) -> tuple[Any, BlockTypeTVarProcessExprOf]:
    expr = getattr(block, field)
    loc = append(loc, field_alias or field)
    try:
        result = process_expr(scope, expr, loc)
    except PDLRuntimeExpressionError as exc:
        raise PDLRuntimeError(
            exc.message,
            loc=exc.loc or loc,
            trace=ErrorBlock(msg=exc.message, location=loc, program=block),
        ) from exc
    trace = block.model_copy(update={field: result})
    return result, trace


def process_condition_of(
    block: AdvancedBlockType,
    field: str,
    scope: ScopeType,
    loc: LocationType,
    field_alias: Optional[str] = None,
) -> bool:
    expr = getattr(block, field)
    loc = append(loc, field_alias or field)
    try:
        result = process_expr(scope, expr, loc)
    except PDLRuntimeExpressionError as exc:
        raise PDLRuntimeError(
            exc.message,
            loc=exc.loc or loc,
            trace=ErrorBlock(msg=exc.message, location=loc, program=block),
        ) from exc
    return result


EXPR_START_STRING = "${"
EXPR_END_STRING = "}"


def process_expr(  # pylint: disable=too-many-return-statements
    scope: ScopeType, expr: Any, loc: LocationType
) -> Any:
    result: Any
    if isinstance(expr, LocalizedExpression):
        return process_expr(scope, expr.expr, loc)
    if isinstance(expr, str):
        try:
            if expr.startswith(EXPR_START_STRING) and expr.endswith(EXPR_END_STRING):
                # `expr` might be a single expression and should not be stringify
                env = Environment(  # nosec B701
                    # [B701:jinja2_autoescape_false] By default, jinja2 sets autoescape to False. Consider using autoescape=True or use the select_autoescape function to mitigate XSS vulnerabilities.
                    # This is safe because autoescape is not needed since we do not generate HTML
                    block_start_string="{%%%%%PDL%%%%%%%%%%",
                    block_end_string="%%%%%PDL%%%%%%%%%%}",
                    variable_start_string=EXPR_START_STRING,
                    variable_end_string=EXPR_END_STRING,
                    undefined=StrictUndefined,
                )
                expr_ast = env.parse(expr)
                if len(expr_ast.body) == 1:
                    expr_ast_nodes = getattr(expr_ast.body[0], "nodes", [])
                else:
                    expr_ast_nodes = []
                if len(expr_ast_nodes) == 1:
                    if isinstance(expr_ast_nodes[0], TemplateData):
                        # `expr` is a string that do not include jinja expression
                        return expr
                    # `expr` has the shape `${ ... }`: it is a single jinja expression
                    result = env.compile_expression(
                        expr[2:-1], undefined_to_none=False
                    )(scope)
                    if isinstance(result, Undefined):
                        raise UndefinedError(str(result))
                    return result
            # `expr` is not a single jinja expression
            template = Template(
                expr,
                keep_trailing_newline=True,
                block_start_string="{%%%%%PDL%%%%%%%%%%",
                block_end_string="%%%%%PDL%%%%%%%%%%}",
                variable_start_string=EXPR_START_STRING,
                variable_end_string=EXPR_END_STRING,
                # comment_start_string="",
                # comment_end_string="",
                autoescape=False,
                undefined=StrictUndefined,
            )
            result = template.render(scope)
            return result
        except UndefinedError as exc:
            raise PDLRuntimeExpressionError(
                f"Error during the evaluation of {expr}: {exc}", loc
            ) from exc
        except TemplateSyntaxError as exc:
            raise PDLRuntimeExpressionError(
                f"Syntax error in {expr}: {exc}", loc
            ) from exc

    if isinstance(expr, list):
        result = []
        for index, x in enumerate(expr):
            res = process_expr(scope, x, append(loc, "[" + str(index) + "]"))
            result.append(res)
        return result
    if isinstance(expr, dict):
        result_dict: dict[str, Any] = {}
        for k, x in expr.items():
            r = process_expr(scope, x, append(loc, k))
            result_dict[k] = r
        return result_dict
    return expr


def step_call_model(
    state: InterpreterState,
    scope: ScopeType,
    block: BamModelBlock | LitellmModelBlock,
    loc: LocationType,
) -> Generator[
    YieldMessage,
    Any,
    tuple[
        Any,
        Messages,
        ScopeType,
        BamModelBlock | LitellmModelBlock,
    ],
]:
    # evaluate model name
    _, concrete_block = process_expr_of(block, "model", scope, loc)
    # evaluate model params
    match concrete_block:
        case BamModelBlock():
            if isinstance(concrete_block.parameters, BamTextGenerationParameters):
                concrete_block = concrete_block.model_copy(
                    update={"parameters": concrete_block.parameters.model_dump()}
                )
            _, concrete_block = process_expr_of(
                concrete_block, "parameters", scope, loc
            )
        case LitellmModelBlock():
            if isinstance(concrete_block.parameters, LitellmParameters):
                concrete_block = concrete_block.model_copy(
                    update={"parameters": concrete_block.parameters.model_dump()}
                )
            _, concrete_block = process_expr_of(
                concrete_block, "parameters", scope, loc
            )
        case _:
            assert False
    # evaluate input
    model_input: Messages
    if concrete_block.input is not None:  # If not implicit, then input must be a block
        model_input_result, _, _, input_trace = yield from step_block_of(
            concrete_block,
            "input",
            state.with_yield_result(False).with_yield_background(False),
            scope,
            loc,
        )
        if isinstance(model_input_result, str):
            model_input = [{"role": state.role, "content": model_input_result}]
        else:
            model_input = model_input_result
    else:
        model_input = scope["pdl_context"]
        input_trace = None
    concrete_block = concrete_block.model_copy(
        update={
            "input": input_trace,
        }
    )
    # Execute model call
    try:
        litellm_params = {}

        def get_transformed_inputs(kwargs):
            params_to_model = kwargs["additional_args"]["complete_input_dict"]
            nonlocal litellm_params
            litellm_params = params_to_model

        litellm.input_callback = [get_transformed_inputs]
        # append_log(state, "Model Input", messages_to_str(model_input))
<<<<<<< HEAD
        msg = yield from generate_client_response(state, concrete_block, model_input)

        if "pdl_total_tokens" in scope:
            scope["pdl_total_tokens"] += state.pdl_total_tokens
        else:
            scope["pdl_total_tokens"] = state.pdl_total_tokens
        tokens = f"**** Token count: {state.pdl_total_tokens:,}\n"
        if "input" in litellm_params:
            append_log(state, "Model Input", tokens + litellm_params["input"])
        else:
            append_log(
                state, "Model Input", tokens + messages_to_str(concrete_block.model, model_input)
            )

=======

        msg, raw_result = yield from generate_client_response(
            state, concrete_block, model_input
        )
        # if "input" in litellm_params:
        append_log(state, "Model Input", litellm_params)
        # else:
        #    append_log(state, "Model Input", messages_to_str(model_input))
>>>>>>> cda31360
        background: Messages = [msg]
        result = "" if msg["content"] is None else msg["content"]
        append_log(state, "Model Output", result)
        trace = block.model_copy(update={"result": result, "trace": concrete_block})
        if block.modelResponse is not None:
            scope = scope | {block.modelResponse: raw_result}
        return result, background, scope, trace
    except httpx.RequestError as exc:
        message = f"model '{block.model}' encountered {repr(exc)} trying to {exc.request.method} against {exc.request.url}"
        raise PDLRuntimeError(
            message,
            loc=loc,
            trace=ErrorBlock(msg=message, location=loc, program=concrete_block),
        ) from exc
    except Exception as exc:
        message = f"Error during '{block.model}' model call: {repr(exc)}"
        raise PDLRuntimeError(
            message,
            loc=loc,
            trace=ErrorBlock(msg=message, location=loc, program=concrete_block),
        ) from exc


def generate_client_response(  # pylint: disable=too-many-arguments
    state: InterpreterState,
    block: BamModelBlock | LitellmModelBlock,
    model_input: Messages,
) -> Generator[YieldMessage, Any, tuple[Message, Any]]:
    raw_result = None
    match state.batch:
        case 0:
            model_output, raw_result = yield from generate_client_response_streaming(
                state, block, model_input
            )
        case 1:
            model_output, raw_result = yield from generate_client_response_single(
                state, block, model_input
            )
        case _:
            model_output = yield from generate_client_response_batching(
                state, block, model_input
            )
    return model_output, raw_result


def generate_client_response_streaming(
    state: InterpreterState,
    block: BamModelBlock | LitellmModelBlock,
    model_input: Messages,
) -> Generator[YieldMessage, Any, tuple[Message, Any]]:
    msg_stream: Generator[Message, Any, Any]
    assert isinstance(block.model, str)  # block is a "concrete block"
    assert block.parameters is None or isinstance(
        block.parameters, dict
    )  # block is a "concrete block"
    match block:
        case BamModelBlock():
            model_input_str = messages_to_str(model_input)
            msg_stream = BamModel.generate_text_stream(
                model_id=block.model,
                prompt_id=block.prompt_id,
                model_input=model_input_str,
                parameters=block.parameters,
                moderations=block.moderations,
                data=block.data,
            )
        case LitellmModelBlock():
            msg_stream = LitellmModel.generate_text_stream(
                model_id=block.model,
                messages=model_input,
                spec=block.spec,
                parameters=litellm_parameters_to_dict(block.parameters),
            )
        case _:
            assert False
    complete_msg: Optional[Message] = None
    role = None
    wrapped_gen = GeneratorWrapper(msg_stream)
    for chunk in wrapped_gen:
        if state.yield_result:
            yield ModelYieldResultMessage(
                "" if chunk["content"] is None else chunk["content"]
            )
        if state.yield_background:
            yield YieldBackgroundMessage([chunk])
        if complete_msg is None:
            complete_msg = chunk
            role = complete_msg["role"]
        else:
            chunk_role = chunk["role"]
            if (
                chunk_role is None
                or chunk_role == role
                and chunk["content"] is not None
            ):
                complete_msg["content"] += chunk["content"]
    raw_result = None
    if block.modelResponse is not None:
        raw_result = wrapped_gen.value
    if complete_msg is None:
        return Message(role=state.role, content=""), raw_result
    return complete_msg, raw_result


def litellm_parameters_to_dict(
    parameters: Optional[LitellmParameters | dict[str, Any]]
) -> dict[str, Any]:
    if isinstance(parameters, dict):
        return parameters
    if parameters is None:
        parameters = LitellmParameters()
    parameters_dict = parameters.model_dump(exclude={"stream"})
    return parameters_dict


def generate_client_response_single(
    state: InterpreterState,
    block: BamModelBlock | LitellmModelBlock,
    model_input: Messages,
) -> Generator[YieldMessage, Any, tuple[Message, Any]]:
    assert isinstance(block.model, str)  # block is a "concrete block"
    assert block.parameters is None or isinstance(
        block.parameters, dict
    )  # block is a "concrete block"
    msg: Message
    match block:
        case BamModelBlock():
            model_input_str = messages_to_str(model_input)
            msg, raw_result = BamModel.generate_text(
                model_id=block.model,
                prompt_id=block.prompt_id,
                model_input=model_input_str,
                parameters=block.parameters,
                moderations=block.moderations,
                data=block.data,
            )
        case LitellmModelBlock():
            msg, raw_result = LitellmModel.generate_text(
                model_id=block.model,
                messages=model_input,
                spec=block.spec,
                parameters=litellm_parameters_to_dict(block.parameters),
                state=state,
            )
    if state.yield_result:
        yield YieldResultMessage("" if msg["content"] is None else msg["content"])
    if state.yield_background:
        yield YieldBackgroundMessage([msg])
    return msg, raw_result


def generate_client_response_batching(  # pylint: disable=too-many-arguments
    state: InterpreterState,
    block: BamModelBlock | LitellmModelBlock,
    # model: str,
    model_input: Messages,
) -> Generator[YieldMessage, Any, Message]:
    assert isinstance(block.model, str)  # block is a "concrete block"
    assert block.parameters is None or isinstance(
        block.parameters, dict
    )  # block is a "concrete block"
    match block:
        case BamModelBlock():
            model_input_str = messages_to_str(model_input)
            msg = yield ModelCallMessage(
                model_id=block.model,
                prompt_id=block.prompt_id,
                model_input=model_input_str,
                parameters=block.parameters,
                moderations=block.moderations,
                data=block.data,
            )
            if state.yield_result:
                yield YieldResultMessage(msg)
            if state.yield_background:
                yield YieldBackgroundMessage(msg)
        case LitellmModelBlock():
            assert False  # XXX TODO
        case _:
            assert False
    return msg


def step_call_code(
    state: InterpreterState, scope: ScopeType, block: CodeBlock, loc: LocationType
) -> Generator[YieldMessage, Any, tuple[Any, Messages, ScopeType, CodeBlock]]:
    background: Messages
    code_s, _, _, block = yield from step_block_of(
        block,
        "code",
        state.with_yield_result(False).with_yield_background(False),
        scope,
        loc,
    )
    append_log(state, "Code Input", code_s)
    match block.lang:
        case "python":
            try:
                result = call_python(code_s, scope)
                background = [{"role": state.role, "content": str(result)}]
            except Exception as exc:
                raise PDLRuntimeError(
                    f"Code error: {repr(exc)}",
                    loc=loc,
                    trace=block.model_copy(update={"code": code_s}),
                ) from exc
        case "ipython":
            try:
                result = call_ipython(code_s, scope)
                background = [{"role": state.role, "content": str(result)}]
            except Exception as exc:
                raise PDLRuntimeError(
                    f"Code error: {repr(exc)}",
                    loc=loc,
                    trace=block.model_copy(update={"code": code_s}),
                ) from exc
        case "command":
            try:
                result = call_command(code_s)
                background = [{"role": state.role, "content": result}]
            except Exception as exc:
                raise PDLRuntimeError(
                    f"Code error: {repr(exc)}",
                    loc=loc,
                    trace=block.model_copy(update={"code": code_s}),
                ) from exc
        case "jinja":
            try:
                result = call_jinja(code_s, scope)
                background = [{"role": state.role, "content": result}]
            except Exception as exc:
                raise PDLRuntimeError(
                    f"Code error: {repr(exc)}",
                    loc=loc,
                    trace=block.model_copy(update={"code": code_s}),
                ) from exc
        case "pdl":
            try:
                result = call_pdl(code_s, scope)
                background = [{"role": state.role, "content": result}]
            except Exception as exc:
                raise PDLRuntimeError(
                    f"Code error: {repr(exc)}",
                    loc=loc,
                    trace=block.model_copy(update={"code": code_s}),
                ) from exc
        case _:
            message = f"Unsupported language: {block.lang}"
            raise PDLRuntimeError(
                message,
                loc=loc,
                trace=block.model_copy(),
            )
    append_log(state, "Code Output", result)
    trace = block.model_copy(update={"result": result})
    return result, background, scope, trace


__PDL_SESSION = types.SimpleNamespace()


def call_python(code: str, scope: dict) -> Any:
    my_namespace = types.SimpleNamespace(PDL_SESSION=__PDL_SESSION, **scope)
    exec(code, my_namespace.__dict__)  # nosec B102
    # [B102:exec_used] Use of exec detected.
    # This is the code that the user asked to execute. It can be executed in a docker container with the option `--sandbox`
    result = my_namespace.result
    return result


def call_command(code: str) -> str:
    args = shlex.split(code)
    p = subprocess.run(
        args, capture_output=True, text=True, check=False, shell=False
    )  # nosec B603
    # [B603:subprocess_without_shell_equals_true] subprocess call - check for execution of untrusted input.
    # This is the code that the user asked to execute. It can be executed in a docker container with the option `--sandbox`
    if p.stderr != "":
        print(p.stderr, file=sys.stderr)
    if p.returncode != 0:
        raise ValueError(f"command exited with non zero code: {p.returncode}")
    output = p.stdout
    return output


def call_jinja(code: str, scope: dict) -> Any:
    template = Template(
        code,
    )
    result = template.render(scope)
    return result


def call_pdl(code: str, scope: dict) -> Any:
    program, loc = parse_str(code)
    state = InterpreterState()
    result, _, _, _ = process_prog(state, scope, program, loc)
    return result


def step_call(
    state: InterpreterState, scope: ScopeType, block: CallBlock, loc: LocationType
) -> Generator[YieldMessage, Any, tuple[Any, Messages, ScopeType, CallBlock]]:
    result = None
    background: Messages = []
    args, block = process_expr_of(block, "args", scope, loc)
    closure, _ = process_expr_of(block, "call", scope, loc)
    if not isinstance(closure, FunctionBlock):
        msg = f"Type error: {block.call} is of type {type(closure)} but should be a function."
        if isinstance(closure, str) and isinstance(scope.get(closure), FunctionBlock):
            msg += " You might want to call `${ " + str(block.call) + " }`."
        raise PDLRuntimeError(
            msg,
            loc=append(loc, "call"),
            trace=block.model_copy(),
        )
    args_loc = append(loc, "args")
    type_errors = type_check_args(args, closure.function, args_loc)
    if len(type_errors) > 0:
        raise PDLRuntimeError(
            f"Type errors during function call to {block.call}:\n"
            + "\n".join(type_errors),
            loc=args_loc,
            trace=block.model_copy(),
        )
    f_body = closure.returns
    f_scope = (
        (closure.scope or {}) | {"pdl_context": scope["pdl_context"]} | (args or {})
    )
    if closure.location is not None:
        fun_loc = LocationType(
            file=closure.location.file,
            path=closure.location.path + ["return"],
            table=loc.table,
        )
    else:
        fun_loc = empty_block_location
    try:
        result, background, _, f_trace = yield from step_block(
            state, f_scope, f_body, fun_loc
        )
    except PDLRuntimeError as exc:
        raise PDLRuntimeError(
            exc.message,
            loc=exc.loc or fun_loc,
            trace=block.model_copy(update={"trace": exc.trace}),
        ) from exc
    trace = block.model_copy(update={"trace": f_trace})
    if closure.spec is not None:
        errors = type_check_spec(result, closure.spec, fun_loc)
        if len(errors) > 0:
            raise PDLRuntimeError(
                f"Type errors in result of function call to {block.call}:\n"
                + "\n".join(errors),
                loc=loc,
                trace=trace,
            )
    return result, background, scope, trace


def process_input(
    state: InterpreterState, scope: ScopeType, block: ReadBlock, loc: LocationType
) -> tuple[str, Messages, ScopeType, ReadBlock]:
    read, block = process_expr_of(block, "read", scope, loc)
    if read is not None:
        file = state.cwd / read
        try:
            with open(file, encoding="utf-8") as f:
                s = f.read()
                append_log(state, "Input from File: " + str(file), s)
        except Exception as exc:
            if isinstance(exc, FileNotFoundError):
                msg = f"file {str(file)} not found"
            else:
                msg = f"Fail to open file {str(file)}"
            raise PDLRuntimeError(
                message=msg,
                loc=loc,
                trace=ErrorBlock(msg=msg, location=loc, program=block),
                fallback="",
            ) from exc
    else:
        message = ""
        if block.message is not None:
            message = block.message
        elif block.multiline is False:
            message = "How can I help you?: "
        else:
            message = "Enter/Paste your content. Ctrl-D to save it."
        if block.multiline is False:
            s = input(message)
            append_log(state, "Input from stdin: ", s)
        else:  # multiline
            print(message)
            contents = []
            while True:
                try:
                    line = input()
                except EOFError:
                    break
                contents.append(line + "\n")
            s = "".join(contents)
            append_log(state, "Input from stdin: ", s)
    trace = block.model_copy(update={"result": s})
    background: Messages = [{"role": state.role, "content": s}]
    return s, background, scope, trace


def step_include(
    state: InterpreterState,
    scope: ScopeType,
    block: IncludeBlock,
    loc: LocationType,
) -> Generator[YieldMessage, Any, tuple[Any, Messages, ScopeType, IncludeBlock]]:
    file = state.cwd / block.include
    try:
        prog, new_loc = parse_file(file)
        result, background, scope, trace = yield from step_block(
            state, scope, prog.root, new_loc
        )
        include_trace = block.model_copy(update={"trace": trace})
        return result, background, scope, include_trace
    except PDLParseError as exc:
        message = f"Attempting to include invalid yaml: {str(file)}\n{exc.message}"
        raise PDLRuntimeError(
            message,
            loc=loc,
            trace=ErrorBlock(msg=message, program=block.model_copy()),
        ) from exc
    except PDLRuntimeStepBlocksError as exc:
        trace = block.model_copy(update={"trace": exc.blocks})
        raise PDLRuntimeError(
            exc.message,
            loc=exc.loc or loc,
            trace=trace,
        ) from exc


def parse_result(parser: ParserType, text: str) -> Optional[dict[str, Any] | list[Any]]:
    result: Optional[dict[str, Any] | list[Any]]
    match parser:
        case "json":
            try:
                result = json.loads(text)
            except Exception as exc:
                raise PDLRuntimeParserError(
                    f"Attempted to parse ill-formed JSON: {repr(exc)}"
                ) from exc
        case "jsonl":
            result = []
            try:
                for line in text.split("\n"):
                    if line == "":
                        continue
                    result.append(json.loads(line))
            except Exception as exc:
                raise PDLRuntimeParserError(
                    f"Attempted to parse ill-formed JSON: {repr(exc)}"
                ) from exc
        case "yaml":
            try:
                result = yaml.safe_load(text)
            except Exception as exc:
                raise PDLRuntimeParserError(
                    f"Attempted to parse ill-formed YAML: {repr(exc)}"
                ) from exc
        case PdlParser():
            assert False, "TODO"
        case RegexParser(mode="search" | "match" | "fullmatch"):
            regex = parser.regex
            match parser.mode:
                case "search":
                    matcher = re.search
                case "match":
                    matcher = re.match
                case "fullmatch":
                    matcher = re.fullmatch
                case _:
                    assert False
            try:
                m = matcher(regex, text, flags=re.M)
            except Exception as exc:
                msg = f"Fail to parse with regex {regex}: {repr(exc)}"
                raise PDLRuntimeParserError(msg) from exc
            if m is None:
                return None
            if parser.spec is None:
                result = list(m.groups())
            else:
                current_group_name = ""
                try:
                    result = {}
                    for x in parser.spec.keys():
                        current_group_name = x
                        result[x] = m.group(x)
                    return result
                except IndexError as exc:
                    msg = f"No group named {current_group_name} found by {regex} in {text}"
                    raise PDLRuntimeParserError(msg) from exc
        case RegexParser(mode="split" | "findall"):
            regex = parser.regex
            match parser.mode:
                case "split":
                    result = re.split(regex, text, flags=re.M)
                case "findall":
                    result = re.findall(regex, text, flags=re.M)
                case _:
                    assert False
        case _:
            assert False
    return result


def get_var(var: str, scope: ScopeType, loc: LocationType) -> Any:
    return process_expr(scope, f"{EXPR_START_STRING} {var} {EXPR_END_STRING}", loc)


def append_log(state: InterpreterState, title, somestring):
    return
    # pass
    if title not in [
        "Model Input",
        "Model Output"
        ]:
        return
    logger.warning("**********  %s  **********", title)
    logger.warning(str(somestring))

# litellm.set_verbose=True

# class PythonREPL:
#     """A tool for running python code in a REPL."""

#     name = "PythonREPL"
#     # This PythonREPL is not used by the environment; It is THE ENVIRONMENT.
#     signature = "NOT_USED"
#     description = "NOT_USED"

#     def __init__(
#         self,
#         name_to_func_mapping: Mapping[str, callable],
#         timeout: int = 30,
#     ) -> None:
#         super().__init__()
#         self.user_ns = name_to_func_mapping
#         self.timeout = timeout
#         filterwarnings("ignore", "Attempting to work in a virtualenv")
#         self.reset()

#     def reset(self) -> None:
#         # InteractiveShell.clear_instance()
#         self.shell = InteractiveShell.instance(
#             # NOTE: shallow copy is needed to avoid
#             # shell modifying the original user_ns dict
#             user_ns=dict(self.user_ns),
#             colors="NoColor",
#         )

#         # disable certain function (for some rare weird cases where the tested model would try to set recursion limit and cause segfault)
#         _ = self.__call__(
#             "import sys; sys.setrecursionlimit = lambda *args, **kwargs: print('Setting recursion limit is disabled')",
#         )

#     @contextmanager
#     def time_limit(self, seconds):
#         def signal_handler(signum, frame):
#             raise TimeoutError(f"Timed out after {seconds} seconds.")

#         signal.signal(signal.SIGALRM, signal_handler)
#         signal.alarm(seconds)
#         try:
#             yield
#         finally:
#             signal.alarm(0)  # Disable the alarm

#     def __call__(self, query: str) -> str:
#         """Use the tool and return observation."""
#         # with self.time_limit(self.timeout):
#         # NOTE: The timeout error will be caught by the InteractiveShell

#         # Capture all output
#         with io.capture_output() as captured:
#             _ = self.shell.run_cell(query, store_history=False, silent=True)
#         self.shell.cleanup()
#         output = captured.stdout

#         if output == "":
#             output = "[Executed Successfully with No Output]"

#         # replace potentially sensitive filepath
#         # e.g., File /mint/mint/tools/python_tool.py:30, in PythonREPL.time_limit.<locals>.signal_handler(signum, frame)
#         # with File <filepath>:30, in PythonREPL.time_limit.<locals>.signal_handler(signum, frame)
#         # use re
#         output = re.sub(
#             # r"File (/mint/)mint/tools/python_tool.py:(\d+)",
#             r"File .*Projects/pdl/repl.py:(\d+)",
#             r"File <hidden_filepath>:\1",
#             output,
#         )
#         if len(output) > 2000:
#             output = output[:2000] + "...\n[Output Truncated]"

#         return output


# def call_ipython(code: str, scope: dict) -> Any:
#     my_namespace = types.SimpleNamespace(PDL_SESSION=__PDL_SESSION, **scope)
#     shell = PythonREPL(
#         name_to_func_mapping=my_namespace.__dict__,
#         timeout=5,
#     )
#     return shell(code)

class PythonREPL:
    """A tool for running python code in a REPL using multiprocessing."""

    name = "PythonREPL"
    signature = "NOT_USED"
    description = "NOT_USED"

    def __init__(
        self,
        name_to_func_mapping: Mapping[str, callable],
        timeout: int = 30,
    ) -> None:
        super().__init__()
        self.user_ns = name_to_func_mapping
        self.timeout = timeout
        filterwarnings("ignore", "Attempting to work in a virtualenv")
        self.reset()

    def reset(self) -> None:
        self.shell = InteractiveShell.instance(
            user_ns=dict(self.user_ns),
            colors="NoColor",
        )
        # Disable certain functions for safety
        _ = self.__call__(
            "import sys; sys.setrecursionlimit = lambda *args, **kwargs: print('Setting recursion limit is disabled')"
        )

    @staticmethod
    def _run_code_in_process(code: str, namespace: dict, timeout: float) -> str:
        """
        Function to run the given code in a separate process.
        """
        def target(return_dict):
            try:
                shell = InteractiveShell.instance(user_ns=namespace, colors="NoColor")
                with io.capture_output() as captured:
                    _ = shell.run_cell(code, store_history=False, silent=True)
                shell.cleanup()
                output = captured.stdout or "[Executed Successfully with No Output]"
                output = re.sub(r"File .*Projects/pdl/repl.py:(\d+)", r"File <hidden_filepath>:\1", output)
                return_dict["output"] = output[:2000] + "...\n[Output Truncated]" if len(output) > 2000 else output
            except Exception as e:
                return_dict["output"] = f"Error: {str(e)}"

        # Shared dictionary to store the output
        manager = multiprocess.Manager()
        return_dict = manager.dict()

        process = multiprocess.Process(target=target, args=(return_dict,))
        process.start()
        process.join(timeout)

        if process.is_alive():
            process.terminate()
            return "TimeoutError: Execution exceeded the time limit."

        return return_dict.get("output", "Error: Unknown error occurred.")

    def __call__(self, query: str) -> str:
        """Use the tool and return observation by executing in a separate process."""
        namespace = dict(self.user_ns)  # Shallow copy of the namespace
        return self._run_code_in_process(query, namespace, self.timeout)


def call_ipython(code: str, scope: dict) -> Any:
    my_namespace = types.SimpleNamespace(**scope)
    shell = PythonREPL(
        name_to_func_mapping=my_namespace.__dict__,
        timeout=5,
    )
    return shell(code)<|MERGE_RESOLUTION|>--- conflicted
+++ resolved
@@ -4,12 +4,8 @@
 import multiprocess
 import re
 import shlex
-<<<<<<< HEAD
 import signal
-import subprocess
-=======
 import subprocess  # nosec
->>>>>>> cda31360
 import sys
 import types
 
@@ -232,12 +228,8 @@
     scope: ScopeType,
     prog: Program,
     loc: LocationType = empty_block_location,
-<<<<<<< HEAD
     timeout: int | None = None,
-) -> tuple[Any, Messages, ScopeType, BlocksType]:
-=======
 ) -> tuple[Any, Messages, ScopeType, BlockType]:
->>>>>>> cda31360
     """Execute a PDL program.
 
     Args:
@@ -253,15 +245,12 @@
         PDLRuntimeError: If the program raises an error.
     """
     scope = empty_scope | scope
-<<<<<<< HEAD
-    doc_generator = step_blocks(
-        IterationType.LASTOF, state, scope, blocks=prog.root, loc=loc
-    )
+    # doc_generator = step_blocks(
+    #     IterationType.LASTOF, state, scope, blocks=prog.root, loc=loc
+    # )
+    # for result, document, final_scope, trace in schedule([doc_generator], timeout=timeout):
+    doc_generator = step_block(state, scope, block=prog.root, loc=loc)
     for result, document, final_scope, trace in schedule([doc_generator], timeout=timeout):
-=======
-    doc_generator = step_block(state, scope, block=prog.root, loc=loc)
-    for result, document, final_scope, trace in schedule([doc_generator]):
->>>>>>> cda31360
         return result, document, final_scope, trace
     assert False
     # doc_generator = GeneratorWrapper(step_block(state, scope, block=prog.root, loc=loc))
@@ -355,10 +344,8 @@
         result, background, scope, trace = yield from step_block_body(
             state, scope, block, loc
         )
-<<<<<<< HEAD
-        pass
-    except PDLRuntimeError as exc:
-=======
+        # pass
+    # except PDLRuntimeError as exc:
         trace = trace.model_copy(update={"result": result})
         if block.parser is not None:
             result = parse_result(block.parser, result)
@@ -373,7 +360,6 @@
                     fallback=result,
                 )
     except Exception as exc:
->>>>>>> cda31360
         if block.fallback is None:
             raise exc from exc
         (
@@ -1155,22 +1141,6 @@
 
         litellm.input_callback = [get_transformed_inputs]
         # append_log(state, "Model Input", messages_to_str(model_input))
-<<<<<<< HEAD
-        msg = yield from generate_client_response(state, concrete_block, model_input)
-
-        if "pdl_total_tokens" in scope:
-            scope["pdl_total_tokens"] += state.pdl_total_tokens
-        else:
-            scope["pdl_total_tokens"] = state.pdl_total_tokens
-        tokens = f"**** Token count: {state.pdl_total_tokens:,}\n"
-        if "input" in litellm_params:
-            append_log(state, "Model Input", tokens + litellm_params["input"])
-        else:
-            append_log(
-                state, "Model Input", tokens + messages_to_str(concrete_block.model, model_input)
-            )
-
-=======
 
         msg, raw_result = yield from generate_client_response(
             state, concrete_block, model_input
@@ -1179,7 +1149,6 @@
         append_log(state, "Model Input", litellm_params)
         # else:
         #    append_log(state, "Model Input", messages_to_str(model_input))
->>>>>>> cda31360
         background: Messages = [msg]
         result = "" if msg["content"] is None else msg["content"]
         append_log(state, "Model Output", result)
