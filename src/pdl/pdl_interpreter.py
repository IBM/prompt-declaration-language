--- conflicted
+++ resolved
@@ -7,8 +7,6 @@
 import time
 import traceback
 import types
-from mu_ppl import Distribution
-
 
 # TODO: temporarily disabling warnings to mute a pydantic warning from liteLLM
 import warnings
@@ -16,14 +14,9 @@
 from functools import partial, reduce
 from os import getenv
 
-from mu_ppl import factor, sample
-
 warnings.filterwarnings("ignore", "Valid config keys have changed in V2")
 
 from pathlib import Path  # noqa: E402
-<<<<<<< HEAD
-from typing import Any, Generator, Optional, Sequence, Tuple, TypeVar  # noqa: E402
-=======
 from typing import (  # noqa: E402
     Any,
     Generator,
@@ -33,7 +26,6 @@
     Tuple,
     TypeVar,
 )
->>>>>>> 873e64d4
 
 import httpx  # noqa: E402
 import json_repair  # noqa: E402
@@ -48,6 +40,7 @@
 )
 from jinja2.nodes import TemplateData  # noqa: E402
 from jinja2.runtime import Undefined  # noqa: E402
+from mu_ppl import Distribution, factor, sample  # noqa: E402
 from pydantic import BaseModel, ConfigDict, Field  # noqa: E402
 from pydantic.json_schema import SkipJsonSchema  # noqa: E402
 
@@ -1053,7 +1046,7 @@
             )
             factor(weight)
             result = PdlConst(None)
-            background = PdlList([])
+            background = DependentContext([])
         case EmptyBlock():
             result = PdlConst("")
             background = DependentContext([])
@@ -2334,6 +2327,7 @@
     v, _ = process_expr(scope, f"{EXPR_START_STRING} {var} {EXPR_END_STRING}", loc)
     return v
 
+
 class PDL_model(Distribution[Any]):
     """
     Call an LLM via PDL
@@ -2353,7 +2347,7 @@
         res, _, _, _ = x
 
         prompt = f"""
-Given a prompt I want you to estimate the logprob of a response that you already gave. Ready? 
+Given a prompt I want you to estimate the logprob of a response that you already gave. Ready?
 Here is the context:
 
 ```
@@ -2372,7 +2366,7 @@
 {{"logprob": 0.0}}
 ```
 
-What is the logprob of this response? 
+What is the logprob of this response?
 """
         block = self.block.model_copy(update={"input": prompt})
         block.parser = "json"
