--- conflicted
+++ resolved
@@ -20,10 +20,8 @@
 warnings.filterwarnings("ignore", "Valid config keys have changed in V2")
 
 from pathlib import Path  # noqa: E402
-<<<<<<< HEAD
-from typing import IO, Any, Generator, Optional, Sequence, TypeVar  # noqa: E402
-=======
 from typing import (  # noqa: E402
+    IO,
     Any,
     Generator,
     Generic,
@@ -33,7 +31,6 @@
     Tuple,
     TypeVar,
 )
->>>>>>> 5463193f
 
 import httpx  # noqa: E402
 import json_repair  # noqa: E402
@@ -583,19 +580,12 @@
     new_scope, trace = process_contribute(trace, result, new_scope, loc)
     if ContributeTarget.CONTEXT.value not in block.contribute:
         background = DependentContext([])
-<<<<<<< HEAD
     else:
         contribute_value, trace = process_contribute_context(trace, new_scope, loc)
         if contribute_value is not None:
             background = DependentContext([contribute_value])
     if ContributeTarget.RESULT.value not in block.contribute:
         result = PdlConst("")
-=======
-    contribute_value, trace = process_contribute(trace, new_scope, loc)
-    if contribute_value is not None:
-        background = DependentContext(contribute_value)
-
->>>>>>> 5463193f
     return result, background, new_scope, trace
 
 
