--- conflicted
+++ resolved
@@ -17,18 +17,15 @@
 warnings.filterwarnings("ignore", "Valid config keys have changed in V2")
 
 from pathlib import Path  # noqa: E402
-<<<<<<< HEAD
 from typing import (  # noqa: E402
     Any,
     Generator,
+    Generic,
     Optional,
     Sequence,
     Tuple,
     TypeVar,
 )
-=======
-from typing import Any, Generator, Generic, Optional, Sequence, TypeVar  # noqa: E402
->>>>>>> 642ce441
 
 import httpx  # noqa: E402
 import json_repair  # noqa: E402
