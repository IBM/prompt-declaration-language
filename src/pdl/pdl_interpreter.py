--- conflicted
+++ resolved
@@ -147,11 +147,8 @@
     # batch=1: call to generate with `input`
     role: RoleType = "user"
     cwd: Path = Path.cwd()
-<<<<<<< HEAD
     # background_tasks = {}
-=======
     id_stack: list[str] = []
->>>>>>> dd33fe90
 
     def with_yield_result(self: "InterpreterState", b: bool) -> "InterpreterState":
         return self.model_copy(update={"yield_result": b})
@@ -199,22 +196,19 @@
         prog, loc = parse_file(pdl_file)
         if state is None:
             state = InterpreterState(cwd=Path(pdl_file).parent)
-<<<<<<< HEAD
-        future_result, _, _, trace = process_prog(state, initial_scope, prog, loc)
-        result = future_result.result()
-        if not state.yield_result:
-            if state.yield_background:
-                print("\n----------------")
-            if result is None:
-                print()
-            else:
-                print(stringify(result))
-        else:
-            print()
-=======
+        # future_result, _, _, trace = process_prog(state, initial_scope, prog, loc)
+        # result = future_result.result()
+        # if not state.yield_result:
+        #     if state.yield_background:
+        #         print("\n----------------")
+        #     if result is None:
+        #         print()
+        #     else:
+        #         print(stringify(result))
+        # else:
+        #     print()
         _, _, _, trace = process_prog(state, initial_scope, prog, loc)
         print()
->>>>>>> dd33fe90
         if trace_file:
             write_trace(trace_file, trace)
     except PDLParseError as exc:
@@ -279,55 +273,35 @@
     result: PdlFuture[Any]
     background: LazyMessages
     trace: BlockType
-<<<<<<< HEAD
-    if not isinstance(block, Block):
-        try:
-            result = PdlConst(process_expr(scope, block, loc))
-        except PDLRuntimeExpressionError as exc:
-            raise PDLRuntimeError(
-                exc.message,
-                loc=exc.loc or loc,
-                trace=ErrorBlock(msg=exc.message, location=loc, program=block),
-            ) from exc
-        stringified_result = lazy_apply(stringify, result)
-        background = PdlList(
-            [PdlDict({"role": state.role, "content": stringified_result})]  # type: ignore
-        )
-        trace = DataBlock(data=block, result=stringified_result)
-        if state.yield_background:
-            yield_background(background)
-        if state.yield_result:
-            yield_result(result.result(), BlockKind.DATA)
-        append_log(state, "pdl_context", background)
-    else:
-        result, background, scope, trace = process_advanced_block_timed(
-            state, scope, block, loc
-        )
-=======
     try:
         if not isinstance(block, Block):
             try:
-                result = process_expr(scope, block, loc)
+                result = PdlConst(process_expr(scope, block, loc))
             except PDLRuntimeExpressionError as exc:
                 raise PDLRuntimeError(
                     exc.message,
                     loc=exc.loc or loc,
                     trace=ErrorBlock(msg=exc.message, location=loc, program=block),
                 ) from exc
-            background = [
-                {
-                    "role": state.role,
-                    "content": stringify(result),
-                    "defsite": ".".join(
-                        state.id_stack
-                    ),  # Warning: defsite for a literal value
-                }
-            ]
-            trace = stringify(result)
+            stringified_result = lazy_apply(stringify, result)
+            background = PdlList(
+                [
+                    PdlDict(  # type: ignore
+                        {
+                            "role": state.role,
+                            "content": stringified_result,
+                            "defsite": ".".join(
+                                state.id_stack
+                            ),  # Warning: defsite for a literal value
+                        }
+                    )
+                ]
+            )
+            trace = DataBlock(data=block, result=stringified_result)
             if state.yield_background:
                 yield_background(background)
             if state.yield_result:
-                yield_result(result, BlockKind.DATA)
+                yield_result(result.result(), BlockKind.DATA)
             append_log(state, "pdl_context", background)
         else:
             result, background, scope, trace = process_advanced_block_timed(
@@ -345,7 +319,6 @@
             loc=loc,
             trace=ErrorBlock(msg="Keyboard Interrupt", location=loc, program=block),
         ) from exc
->>>>>>> dd33fe90
     scope = scope | {"pdl_context": background}
     return result, background, scope, trace
 
@@ -364,16 +337,11 @@
     scope: ScopeType,
     block: AdvancedBlockType,
     loc: LocationType,
-<<<<<<< HEAD
 ) -> tuple[PdlFuture[Any], LazyMessages, ScopeType, BlockType]:
-    start_nanos = time.time_ns()
-=======
-) -> tuple[Any, Messages, ScopeType, BlockType]:
     state = state.with_id(str(block.kind))
     if state.id_stack is not None:
         block.id = ".".join(state.id_stack)
     block.start_nanos = time.time_ns()
->>>>>>> dd33fe90
     result, background, scope, trace = process_advanced_block(state, scope, block, loc)
     end_nanos = time.time_ns()
     match trace:
@@ -614,11 +582,9 @@
                 scope,
                 loc,
             )
-<<<<<<< HEAD
-            result = PdlDict({"role": state.role, "content": content})
-=======
-            result = {"role": state.role, "content": content, "defsite": block.id}
->>>>>>> dd33fe90
+            result = PdlDict(
+                {"role": state.role, "content": content, "defsite": block.id}
+            )
         case IfBlock():
             b = process_condition_of(block, "condition", scope, loc, "if")
             if b:
@@ -1264,7 +1230,9 @@
                 expr_ast_nodes = []
             if len(expr_ast_nodes) == 1:
                 # `expr` is either a single jinja expression or a string without expression
-                if expr.startswith(EXPR_START_STRING) and expr.endswith(EXPR_END_STRING):
+                if expr.startswith(EXPR_START_STRING) and expr.endswith(
+                    EXPR_END_STRING
+                ):
                     # `expr` has the shape `${ ... }`: it is a single jinja expression
                     result = env.compile_expression(
                         expr[2:-1], undefined_to_none=False
@@ -1390,16 +1358,10 @@
         append_log(state, "Model Input", litellm_params)
         # else:
         #    append_log(state, "Model Input", messages_to_str(model_input))
-<<<<<<< HEAD
-        background: LazyMessages = PdlList([msg])  # type: ignore
+        background: LazyMessages = PdlList([lazy_apply(lambda msg: msg | {"defsite": block.id}, msg)])  # type: ignore
         result = lazy_apply(
             lambda msg: "" if msg["content"] is None else msg["content"], msg
         )
-=======
-        msg["defsite"] = block.id
-        background: Messages = [msg]
-        result = "" if msg["content"] is None else msg["content"]
->>>>>>> dd33fe90
         append_log(state, "Model Output", result)
         trace = block.model_copy(update={"result": result, "trace": concrete_block})
         if block.modelResponse is not None:
@@ -1548,15 +1510,9 @@
         case "python":
             try:
                 result = call_python(code_s, scope)
-<<<<<<< HEAD
                 background = PdlList(
-                    [PdlDict({"role": state.role, "content": lazy_apply(str, result)})]  # type: ignore
+                    [PdlDict({"role": state.role, "content": lazy_apply(str, result), "defsite": block.id})]  # type: ignore
                 )
-=======
-                background = [
-                    {"role": state.role, "content": str(result), "defsite": block.id}
-                ]
->>>>>>> dd33fe90
             except Exception as exc:
                 raise PDLRuntimeError(
                     f"Code error: {repr(exc)}",
@@ -1568,22 +1524,13 @@
         case "command":
             try:
                 result = call_command(code_s)
-<<<<<<< HEAD
                 background = PdlList(
                     [
                         PdlDict(  # type: ignore
-                            {
-                                "role": state.role,
-                                "content": result,
-                            }
+                            {"role": state.role, "content": result, "defsite": block.id}
                         )
                     ]
                 )
-=======
-                background = [
-                    {"role": state.role, "content": result, "defsite": block.id}
-                ]
->>>>>>> dd33fe90
             except Exception as exc:
                 raise PDLRuntimeError(
                     f"Code error: {repr(exc)}",
@@ -1593,22 +1540,17 @@
         case "jinja":
             try:
                 result = call_jinja(code_s, scope)
-<<<<<<< HEAD
                 background = PdlList(
                     [
                         PdlDict(  # type: ignore
                             {
                                 "role": state.role,
                                 "content": lazy_apply(lambda r: r.result(), result),
+                                "defsite": block.id,
                             }
                         )
                     ]
                 )
-=======
-                background = [
-                    {"role": state.role, "content": result, "defsite": block.id}
-                ]
->>>>>>> dd33fe90
             except Exception as exc:
                 raise PDLRuntimeError(
                     f"Code error: {repr(exc)}",
@@ -1618,16 +1560,10 @@
         case "pdl":
             try:
                 result = call_pdl(code_s, scope)
-<<<<<<< HEAD
                 stringified_result = lazy_apply(stringify, result)
                 background = PdlList(
-                    [PdlDict({"role": state.role, "content": stringified_result})]  # type: ignore
+                    [PdlDict({"role": state.role, "content": stringified_result, "defsite": block.id})]  # type: ignore
                 )
-=======
-                background = [
-                    {"role": state.role, "content": result, "defsite": block.id}
-                ]
->>>>>>> dd33fe90
             except Exception as exc:
                 raise PDLRuntimeError(
                     f"Code error: {repr(exc)}",
@@ -1794,15 +1730,10 @@
             s = "".join(contents)
             append_log(state, "Input from stdin: ", s)
     trace = block.model_copy(update={"result": s})
-<<<<<<< HEAD
     background: LazyMessages = PdlList(
-        [PdlDict({"role": state.role, "content": s})]  # type: ignore
+        [PdlDict({"role": state.role, "content": s, "defsite": block.id})]  # type: ignore
     )
     return PdlConst(s), background, scope, trace
-=======
-    background: Messages = [{"role": state.role, "content": s, "defsite": block.id}]
-    return s, background, scope, trace
->>>>>>> dd33fe90
 
 
 def process_include(
