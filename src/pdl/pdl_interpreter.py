# pylint: disable=import-outside-toplevel
import json
import re
import shlex
import subprocess  # nosec
import sys
import time
import traceback
import types

# TODO: temporarily disabling warnings to mute a pydantic warning from liteLLM
import warnings
from os import getenv

warnings.filterwarnings("ignore", "Valid config keys have changed in V2")

# from itertools import batched
from pathlib import Path  # noqa: E402
from typing import Any, Generator, Optional, Sequence, TypeVar  # noqa: E402

import httpx  # noqa: E402
import json_repair  # noqa: E402
import yaml  # noqa: E402
from jinja2 import (  # noqa: E402
    Environment,
    StrictUndefined,
    Template,
    TemplateSyntaxError,
    UndefinedError,
    meta,
)
from jinja2.nodes import TemplateData  # noqa: E402
from jinja2.runtime import Undefined  # noqa: E402
from pydantic import BaseModel  # noqa: E402

from .pdl_ast import (  # noqa: E402
    AdvancedBlockType,
    AnyPattern,
    ArgsBlock,
    ArrayBlock,
    ArrayPattern,
    Block,
    BlockKind,
    BlockType,
    CallBlock,
    CodeBlock,
    ContributeTarget,
    ContributeValue,
    DataBlock,
    EmptyBlock,
    ErrorBlock,
    ExpressionType,
    FunctionBlock,
    GetBlock,
    GraniteioModelBlock,
    IfBlock,
    ImportBlock,
    IncludeBlock,
    IterationType,
    LastOfBlock,
    LazyMessage,
    LazyMessages,
    LitellmModelBlock,
    LitellmParameters,
    LocalizedExpression,
    MatchBlock,
    MessageBlock,
    ModelBlock,
    ModelInput,
    ObjectBlock,
    ObjectPattern,
    OrPattern,
    ParserType,
    Pattern,
    PatternType,
    PdlLocationType,
    PdlParser,
    PDLRuntimeError,
    PDLRuntimeExpressionError,
    PDLRuntimeParserError,
    PDLRuntimeProcessBlocksError,
    PdlTiming,
    PdlUsage,
    Program,
    ReadBlock,
    RegexParser,
    RepeatBlock,
    RoleType,
    ScopeType,
    TextBlock,
    empty_block_location,
)
from .pdl_dumper import as_json, block_to_dict  # noqa: E402
from .pdl_lazy import PdlConst, PdlDict, PdlLazy, PdlList, lazy_apply  # noqa: E402
from .pdl_llms import LitellmModel  # noqa: E402
from .pdl_location_utils import append, get_loc_string  # noqa: E402
from .pdl_parser import PDLParseError, parse_file, parse_str  # noqa: E402
from .pdl_scheduler import yield_background, yield_result  # noqa: E402
from .pdl_schema_validator import type_check_args, type_check_spec  # noqa: E402
from .pdl_utils import (  # noqa: E402
    GeneratorWrapper,
    apply_defaults,
    get_contribute_value,
    lazy_messages_concat,
    replace_contribute_value,
    stringify,
    value_of_expr,
)

empty_scope: ScopeType = PdlDict({"pdl_context": PdlList([])})


class InterpreterState(BaseModel):
    yield_result: bool = False
    yield_background: bool = False
    batch: int = 1
    # batch=0: streaming
    # batch=1: call to generate with `input`
    role: RoleType = "user"
    cwd: Path = Path.cwd()
    # background_tasks = {}
    id_stack: list[str] = []

    def with_yield_result(self: "InterpreterState", b: bool) -> "InterpreterState":
        return self.model_copy(update={"yield_result": b})

    def with_yield_background(self: "InterpreterState", b: bool) -> "InterpreterState":
        return self.model_copy(update={"yield_background": b})

    def with_role(self: "InterpreterState", role: RoleType) -> "InterpreterState":
        return self.model_copy(update={"role": role})

    def with_id(self: "InterpreterState", n: str) -> "InterpreterState":
        stack = self.id_stack.copy() if self.id_stack is not None else []
        stack.append(n)
        return self.model_copy(update={"id_stack": stack})

    def with_iter(self: "InterpreterState", i: int) -> "InterpreterState":
        return self.with_id(str(i))

    def with_pop(self: "InterpreterState") -> "InterpreterState":
        stack = self.id_stack.copy() if self.id_stack is not None else []
        stack.pop()
        return self.model_copy(update={"id_stack": stack})


def generate(
    pdl_file: str | Path,
    state: Optional[InterpreterState],
    initial_scope: ScopeType,
    trace_file: Optional[str | Path],
) -> int:
    """Execute the PDL program defined in `pdl_file`.

    Args:
        pdl_file: Program to execute.
        initial_scope: Environment defining the variables in scope to execute the program.
        state: Initial state of the interpreter.
        trace_file: Indicate if the execution trace must be produced and the file to save it.

    Returns:
        Returns the exit code: `0` for success, `1` for failure
    """
    try:
        prog, loc = parse_file(pdl_file)
        if state is None:
            state = InterpreterState(cwd=Path(pdl_file).parent)
        future_result, _, _, trace = process_prog(state, initial_scope, prog, loc)
        result = future_result.result()
        if not state.yield_background and not state.yield_result:
            print(stringify(result))
        else:
            print()
        if trace_file:
            write_trace(trace_file, trace)
    except PDLParseError as exc:
        print("\n".join(exc.message), file=sys.stderr)
        return 1
    except PDLRuntimeError as exc:
        if exc.loc is None:
            message = exc.message
        else:
            message = get_loc_string(exc.loc) + exc.message
        print(message, file=sys.stderr)
        if trace_file and exc.pdl__trace is not None:
            write_trace(trace_file, exc.pdl__trace)
        return 1
    return 0


def write_trace(
    trace_file: str | Path,
    trace: BlockType,
):
    """Write the execution trace into a file.

    Args:
        trace_file:  File to save the execution trace.
        trace: Execution trace.
    """
    try:
        d: Any = block_to_dict(trace, json_compatible=True)
        d = as_json(d)
        with open(trace_file, "w", encoding="utf-8") as fp:
            json.dump(d, fp)
    except Exception as e:
        print(f"Failure generating the trace: {str(e)}", file=sys.stderr)


def process_prog(
    state: InterpreterState,
    scope: ScopeType,
    prog: Program,
    loc: PdlLocationType = empty_block_location,
) -> tuple[PdlLazy[Any], LazyMessages, ScopeType, BlockType]:
    """Execute a PDL program.

    Args:
        state: Initial state of the interpreter.
        scope: Environment defining the variables in scope to execute the program.
        prog: Program to execute.
        loc: Source code location mapping. Defaults to empty_block_location.

    Returns:
        Return the final result, the background messages, the final variable mapping, and the execution trace.

    Raises:
        PDLRuntimeError: If the program raises an error.
    """
    scope = empty_scope | scope
    result, document, final_scope, trace = process_block(
        state, scope, block=prog.root, loc=loc
    )
    return result, document, final_scope, trace


def process_block(
    state: InterpreterState, scope: ScopeType, block: BlockType, loc: PdlLocationType
) -> tuple[PdlLazy[Any], LazyMessages, ScopeType, BlockType]:
    result: PdlLazy[Any]
    background: LazyMessages
    trace: BlockType
    try:
        if not isinstance(block, Block):
            start = time.time_ns()
            try:
                v, expr = process_expr(scope, block, loc)
            except PDLRuntimeExpressionError as exc:
                raise PDLRuntimeError(
                    exc.message,
                    loc=exc.loc or loc,
                    trace=ErrorBlock(msg=exc.message, pdl__location=loc, program=block),
                ) from exc
            result = PdlConst(v)
            stringified_result = lazy_apply(stringify, result)
            background = PdlList(
                [
                    PdlDict(  # type: ignore
                        {
                            "role": state.role,
                            "content": stringified_result,
                            "defsite": ".".join(
                                state.id_stack
                            ),  # Warning: defsite for a literal value
                        }
                    )
                ]
            )
            trace = DataBlock(
                data=expr,
                pdl__result=stringified_result,
                pdl__timing=PdlTiming(start_nanos=start, end_nanos=time.time_ns()),
                pdl__id=".".join(state.id_stack),
            )
            if state.yield_background:
                yield_background(background)
            if state.yield_result:
                yield_result(result.result(), BlockKind.DATA)
        else:
            result, background, scope, trace = process_advanced_block_timed(
                state, scope, block, loc
            )
    except EOFError as exc:
        raise PDLRuntimeError(
            "EOF",
            loc=loc,
            trace=ErrorBlock(msg="EOF", pdl__location=loc, program=block),
        ) from exc
    except KeyboardInterrupt as exc:
        raise PDLRuntimeError(
            "Keyboard Interrupt",
            loc=loc,
            trace=ErrorBlock(
                msg="Keyboard Interrupt", pdl__location=loc, program=block
            ),
        ) from exc
    scope = scope | {"pdl_context": background}
    return result, background, scope, trace


def context_in_contribute(block: AdvancedBlockType) -> bool:
    if ContributeTarget.CONTEXT.value in block.contribute:
        return True
    if get_contribute_value(block.contribute) is not None:
        return True
    return False


# A start-end time wrapper around `process_advanced_block`
def process_advanced_block_timed(
    state: InterpreterState,
    scope: ScopeType,
    block: AdvancedBlockType,
    loc: PdlLocationType,
) -> tuple[PdlLazy[Any], LazyMessages, ScopeType, BlockType]:
    state = state.with_id(str(block.kind))
    if state.id_stack is not None:
        block.pdl__id = ".".join(state.id_stack)
    block.pdl__timing = PdlTiming()
    block.pdl__timing.start_nanos = time.time_ns()
    result, background, scope, trace = process_advanced_block(state, scope, block, loc)
    block.pdl__timing.end_nanos = time.time_ns()
    match trace:
        case ModelBlock():
            trace = trace.model_copy(
                update={
                    "context": lazy_apply(lambda s: s["pdl_context"], scope),
                }
            )
    return result, background, scope, trace


def id_with_set_first_use_nanos(timing):
    def identity(result):
        if timing.first_use_nanos is None:
            timing.first_use_nanos = time.time_ns()
        return result

    return identity


def process_advanced_block(
    state: InterpreterState,
    scope: ScopeType,
    block: AdvancedBlockType,
    loc: PdlLocationType,
) -> tuple[PdlLazy[Any], LazyMessages, ScopeType, BlockType]:
    if block.role is not None:
        state = state.with_role(block.role)
    if len(block.defs) > 0:
        scope, defs_trace = process_defs(state, scope, block.defs, loc)
        block = block.model_copy(update={"defs": defs_trace})
    init_state = state
    state = state.with_yield_result(
        state.yield_result
        and ContributeTarget.RESULT in block.contribute
        and block.parser is None
    )
    state = state.with_yield_background(
        state.yield_background and context_in_contribute(block)
    )
    try:
        result, background, new_scope, trace = process_block_body(
            state, scope, block, loc
        )
        result = lazy_apply(id_with_set_first_use_nanos(block.pdl__timing), result)
        background = lazy_apply(
            id_with_set_first_use_nanos(block.pdl__timing), background
        )
        trace = trace.model_copy(update={"pdl__result": result})
        if block.parser is not None:
            parser = block.parser
            result = lazy_apply(lambda r: parse_result(parser, r), result)
            if init_state.yield_result and ContributeTarget.RESULT:
                yield_result(result, block.kind)
        if block.spec is not None and not isinstance(block, FunctionBlock):
            result = lazy_apply(
                lambda r: result_with_type_checking(
                    r, block.spec, "Type errors during spec checking:", loc, trace
                ),
                result,
            )
        if block.fallback is not None:
            result.result()
    except Exception as exc:
        if block.fallback is None:
            raise exc from exc
        (
            result,
            background,
            new_scope,
            trace,
        ) = process_block_of(
            block,
            "fallback",
            state,
            scope,
            loc=loc,
        )
        if block.spec is not None and not isinstance(block, FunctionBlock):
            loc = append(loc, "fallback")
            result = lazy_apply(
                lambda r: result_with_type_checking(
                    r, block.spec, "Type errors during spec checking:", loc, trace
                ),
                result,
            )
    if block.def_ is not None:
        var = block.def_
        new_scope = new_scope | PdlDict({var: result})
    if ContributeTarget.RESULT not in block.contribute:
        result = PdlConst("")
    if ContributeTarget.CONTEXT not in block.contribute:
        background = PdlList([])
    contribute_value, trace = process_contribute(trace, new_scope, loc)
    if contribute_value is not None:
        background = contribute_value

    return result, background, new_scope, trace


ResultWithTypeCheckingT = TypeVar("ResultWithTypeCheckingT")


def result_with_type_checking(
    result: ResultWithTypeCheckingT,
    spec,
    msg: str,
    loc: PdlLocationType,
    trace: BlockType,
) -> ResultWithTypeCheckingT:
    errors = type_check_spec(result, spec, loc)
    if len(errors) > 0:
        message = msg + "\n" + "\n".join(errors)
        raise PDLRuntimeError(
            message,
            loc=loc,
            trace=ErrorBlock(msg=message, program=trace),
            fallback=result,
        )
    return result


def process_block_body(
    state: InterpreterState,
    scope: ScopeType,
    block: AdvancedBlockType,
    loc: PdlLocationType,
) -> tuple[PdlLazy[Any], LazyMessages, ScopeType, AdvancedBlockType]:
    scope_init = scope
    result: Any
    background: LazyMessages
    trace: AdvancedBlockType
    block.pdl__location = loc
    match block:
        case ModelBlock():
            result, background, scope, trace = process_call_model(
                state, scope, block, loc
            )
        case ArgsBlock() | CodeBlock():
            result, background, scope, trace = process_call_code(
                state, scope, block, loc
            )
            if state.yield_result:
                yield_result(result.result(), block.kind)
            if state.yield_background:
                yield_background(background)
        case GetBlock(get=var):
            block.pdl__location = append(loc, "get")
            try:
                result = PdlConst(get_var(var, scope, block.pdl__location))
            except PDLRuntimeExpressionError as exc:
                raise PDLRuntimeError(
                    exc.message,
                    loc=exc.loc or loc,
                    trace=ErrorBlock(msg=exc.message, pdl__location=loc, program=block),
                ) from exc
            stringified_result = lazy_apply(stringify, result)
            background = PdlList(
                [PdlDict({"role": state.role, "content": stringified_result})]  # type: ignore
            )
            trace = block.model_copy()
            if state.yield_result:
                yield_result(result.result(), block.kind)
            if state.yield_background:
                yield_background(background)
        case DataBlock(data=v):
            block.pdl__location = append(loc, "data")
            if block.raw:
                result = PdlConst(v)
                trace = block.model_copy()
            else:
                v, trace = process_expr_of(block, "data", scope, loc)
                result = PdlConst(v)
            stringified_result = stringify(v)
            background = PdlList(
                [PdlDict({"role": state.role, "content": stringified_result})]  # type: ignore
            )
            if state.yield_result:
                yield_result(result.result(), block.kind)
            if state.yield_background:
                yield_background(background)
        case TextBlock():
            result, background, scope, trace = process_blocks_of(
                block,
                "text",
                IterationType.TEXT,
                state,
                scope,
                loc,
            )
        case LastOfBlock():
            result, background, scope, trace = process_blocks_of(
                block,
                "lastOf",
                IterationType.LASTOF,
                state,
                scope,
                loc,
            )
        case ArrayBlock():
            result, background, scope, trace = process_blocks_of(
                block,
                "array",
                IterationType.ARRAY,
                state,
                scope,
                loc,
            )
        case ObjectBlock():
            iteration_state = state.with_yield_result(False)
            if isinstance(block.object, dict):
                background = PdlList([])
                values = []
                values_trace = []
                try:
                    obj_loc = append(loc, "object")
                    for k, value_blocks in block.object.items():
                        value, value_background, scope, value_trace = process_blocks(
                            IterationType.LASTOF,
                            iteration_state,
                            scope,
                            value_blocks,
                            block.kind,
                            append(obj_loc, k),
                        )
                        background = lazy_messages_concat(background, value_background)
                        values.append(value)
                        values_trace.append(value_trace)
                except PDLRuntimeProcessBlocksError as exc:
                    obj = dict(zip(block.object.keys(), exc.blocks))
                    trace = block.model_copy(update={"object": obj})
                    raise PDLRuntimeError(
                        exc.message,
                        loc=exc.loc or loc,
                        trace=trace,
                    ) from exc
                result = PdlDict(dict(zip(block.object.keys(), values)))
                object_trace = dict(zip(block.object.keys(), values_trace))
                trace = block.model_copy(update={"object": object_trace})
            else:
                result, background, scope, trace = process_blocks_of(
                    block,
                    "object",
                    IterationType.OBJECT,
                    iteration_state,
                    scope,
                    loc,
                )
            if state.yield_result and not iteration_state.yield_result:
                yield_result(result, block.kind)
        case MessageBlock():
            content, background, scope, trace = process_block_of(
                block,
                "content",
                state,
                scope,
                loc,
            )
            result = PdlDict(
                {"role": state.role, "content": content, "defsite": block.pdl__id}
            )
        case IfBlock():
            b, if_trace = process_condition_of(block, "condition", scope, loc, "if")
            if b:
                state = state.with_iter(0)
                result, background, scope, trace = process_block_of(
                    block, "then", state, scope, loc
                )
                state = state.with_pop()
            elif block.else_ is not None:
                state = state.with_iter(0)
                result, background, scope, trace = process_block_of(
                    block, "else_", state, scope, loc, "else"
                )
                state = state.with_pop()
            else:
                result = PdlConst("")
                background = PdlList([])
                trace = block
            trace = trace.model_copy(
                update={
                    "condition": if_trace,
                    "if_result": b,
                }
            )
        case MatchBlock():
            match_v, block = process_expr_of(block, "match_", scope, loc, "match")
            cases = []
            matched = False
            result = PdlConst("")
            background = PdlList([])
            for i, match_case in enumerate(block.with_):
                if matched:
                    cases.append(match_case)
                    continue
                loc_i = append(loc, "[" + str(i) + "]")
                if "case" in match_case.model_fields_set:
                    new_scope = is_matching(match_v, match_case.case, scope)
                    if new_scope is None:
                        match_case = match_case.model_copy(
                            update={"pdl__case_result": False, "pdl__matched": False}
                        )
                        cases.append(match_case)
                        continue
                    match_case = match_case.model_copy(
                        update={"pdl__case_result": True}
                    )
                else:
                    new_scope = scope
                b = True
                if "if_" in match_case.model_fields_set and match_case.if_ is not None:
                    loc_if = append(loc_i, "if")
                    try:
                        b, if_trace = process_expr(new_scope, match_case.if_, loc_if)
                        match_case = match_case.model_copy(update={"if_": if_trace})
                    except PDLRuntimeExpressionError as exc:
                        cases.append(match_case)
                        block.with_ = cases
                        raise PDLRuntimeError(
                            exc.message,
                            loc=exc.loc or loc_if,
                            trace=ErrorBlock(
                                msg=exc.message, pdl__location=loc, program=block
                            ),
                        ) from exc
                if not b:
                    match_case.pdl__if_result = False
                    match_case.pdl__matched = False
                    cases.append(match_case)
                    continue
                match_case.pdl__if_result = True
                match_case.pdl__matched = True
                matched = True
                try:
                    result, background, scope, then_trace = process_block(
                        state,
                        new_scope,
                        match_case.then,
                        append(loc_i, "then"),
                    )
                except PDLRuntimeError as exc:
                    match_case_trace = match_case.model_copy(
                        update={"then": exc.pdl__trace}
                    )
                    cases.append(match_case_trace)
                    block.with_ = cases
                    raise PDLRuntimeError(
                        exc.message,
                        loc=exc.loc or loc,
                        trace=block,
                    ) from exc
                match_case_trace = match_case.model_copy(update={"then": then_trace})
                cases.append(match_case_trace)
            block.with_ = cases
            trace = block
        case RepeatBlock():
            results: list[PdlLazy[Any]] = []
            background = PdlList([])
            iter_trace: list[BlockType] = []
            pdl_context_init = scope_init.data["pdl_context"]
            if block.for_ is None:
                items = None
                lengths = None
            else:
                items, block = process_expr_of(block, "for_", scope, loc, "for")
                lengths = []
                for idx, lst in items.items():
                    if not isinstance(lst, list):
                        msg = "Values inside the For block must be lists."
                        lst_loc = append(
                            append(block.pdl__location or empty_block_location, "for"),
                            idx,
                        )
                        raise PDLRuntimeError(
                            message=msg,
                            loc=lst_loc,
                            trace=ErrorBlock(
                                msg=msg, pdl__location=lst_loc, program=block
                            ),
                            fallback=[],
                        )
                    lengths.append(len(lst))
                if len(set(lengths)) != 1:  # Not all the lists are of the same length
                    msg = "Lists inside the For block must be of the same length."
                    for_loc = append(block.pdl__location or empty_block_location, "for")
                    raise PDLRuntimeError(
                        msg,
                        loc=for_loc,
                        trace=ErrorBlock(msg=msg, pdl__location=for_loc, program=block),
                        fallback=[],
                    )
            iteration_state = state.with_yield_result(
                state.yield_result and block.join.as_ == IterationType.TEXT
            )
            if block.max_iterations is None:
                max_iterations = None
            else:
                max_iterations, block = process_expr_of(
                    block, "max_iterations", scope, loc
                )
            repeat_loc = append(loc, "repeat")
            iidx = 0
            try:
                first = True
                while True:
                    if max_iterations is not None and iidx >= max_iterations:
                        break
                    if lengths is not None and iidx >= lengths[0]:
                        break
                    stay, _ = process_condition_of(block, "while_", scope, loc, "while")
                    if not stay:
                        break
                    iteration_state = iteration_state.with_iter(iidx)
                    if first:
                        first = False
                    elif block.join.as_ == IterationType.TEXT:
                        join_string = block.join.with_
                        results.append(PdlConst(join_string))
                        if iteration_state.yield_result:
                            yield_result(join_string, block.kind)
                        if iteration_state.yield_background:
                            yield_background(
                                [
                                    {
                                        "role": block.role,
                                        "content": join_string,
                                        "defsite": block.pdl__id,
                                    }
                                ]
                            )
                    scope = scope | {
                        "pdl_context": lazy_messages_concat(
                            pdl_context_init, background
                        )
                    }
                    if items is not None:
                        for k in items.keys():
                            scope = scope | {k: items[k][iidx]}
                    (
                        iteration_result,
                        iteration_background,
                        scope,
                        body_trace,
                    ) = process_block(
                        iteration_state,
                        scope,
                        block.repeat,
                        repeat_loc,
                    )
                    background = lazy_messages_concat(background, iteration_background)
                    results.append(iteration_result)
                    iter_trace.append(body_trace)
                    iteration_state = iteration_state.with_pop()
                    iidx = iidx + 1
                    stop, _ = process_condition_of(block, "until", scope, loc)
                    if stop:
                        break
            except PDLRuntimeError as exc:
                iter_trace.append(exc.pdl__trace)
                trace = block.model_copy(update={"pdl__trace": iter_trace})
                raise PDLRuntimeError(
                    exc.message,
                    loc=exc.loc or repeat_loc,
                    trace=trace,
                ) from exc
            result = combine_results(block.join.as_, results)
            if state.yield_result and not iteration_state.yield_result:
                yield_result(result.result(), block.kind)
            trace = block.model_copy(update={"pdl__trace": iter_trace})
        case ReadBlock():
            result, background, scope, trace = process_input(state, scope, block, loc)
            if state.yield_result:
                yield_result(result.result(), block.kind)
            if state.yield_background:
                yield_background(background)

        case IncludeBlock():
            result, background, scope, trace = process_include(state, scope, block, loc)

        case ImportBlock():
            result, background, scope, trace = process_import(state, scope, block, loc)

        case FunctionBlock():
            closure = block.model_copy()
            if block.def_ is not None:
                scope = scope | {block.def_: closure}
            closure.pdl__scope = scope
            result = PdlConst(closure)
            background = PdlList([])
            trace = closure.model_copy(update={})
        case CallBlock():
            result, background, scope, trace = process_call(state, scope, block, loc)
        case EmptyBlock():
            result = PdlConst("")
            background = PdlList([])
            trace = block.model_copy()

        case _:
            assert False, f"Internal error: unsupported type ({type(block)})"
    return result, background, scope, trace


def is_matching(  # pylint: disable=too-many-return-statements
    value: Any, pattern: PatternType, scope: ScopeType
) -> Optional[ScopeType]:
    """The function test if `value` matches the pattern `match` and returns the scope updated with the new variables bound by the matching.

    Args:
        value: Value to match.
        pattern: Pattern to match.
        scope: Current variable binding.

    Returns:
        The function returns `None` if the value is not matched by the pattern and a copy of the updated scope otherwise.
    """
    new_scope: Optional[ScopeType]
    match pattern:
        case OrPattern():
            new_scope = None
            for p in pattern.anyOf:
                new_scope = is_matching(value, p, scope)
                if new_scope:
                    break
        case ArrayPattern():
            if not isinstance(value, Sequence) or len(pattern.array) != len(value):
                return None
            new_scope = scope
            for v, p in zip(value, pattern.array):
                new_scope = is_matching(v, p, new_scope)
                if new_scope is None:
                    return None
        case ObjectPattern():
            if not isinstance(value, dict):
                return None
            new_scope = scope
            for k, p in pattern.object.items():
                if k not in value:
                    return None
                new_scope = is_matching(value[k], p, new_scope)
                if new_scope is None:
                    return None
        case AnyPattern():
            new_scope = scope
        case _:
            assert not isinstance(pattern, Pattern)
            if value != pattern:
                return None
            new_scope = scope
    if new_scope is None:
        return None
    if isinstance(pattern, Pattern) and pattern.def_ is not None:
        new_scope = new_scope | {pattern.def_: value}
    return new_scope


def process_defs(
    state: InterpreterState,
    scope: ScopeType,
    defs: dict[str, BlockType],
    loc: PdlLocationType,
) -> tuple[ScopeType, dict[str, BlockType]]:
    defs_trace: dict[str, BlockType] = {}
    defloc = append(loc, "defs")
    idx = 0
    for x, block in defs.items():
        newloc = append(defloc, x)
        state = state.with_iter(idx)
        state = state.with_yield_result(False)
        state = state.with_yield_background(False)
        result, _, _, block_trace = process_block(state, scope, block, newloc)
        scope = scope | PdlDict({x: result})
        defs_trace[x] = block_trace
        idx = idx + 1
        state = state.with_pop()
    return scope, defs_trace


BlockTypeTVarProcessBlockOf = TypeVar(
    "BlockTypeTVarProcessBlockOf", bound=AdvancedBlockType
)


def process_block_of(  # pylint: disable=too-many-arguments, too-many-positional-arguments
    block: BlockTypeTVarProcessBlockOf,
    field: str,
    state: InterpreterState,
    scope: ScopeType,
    loc: PdlLocationType,
    field_alias: Optional[str] = None,
) -> tuple[PdlLazy[Any], LazyMessages, ScopeType, BlockTypeTVarProcessBlockOf]:
    try:
        result, background, scope, child_trace = process_block(
            state,
            scope,
            getattr(block, field),
            append(loc, field_alias or field),
        )
    except PDLRuntimeError as exc:
        trace = block.model_copy(update={field: exc.pdl__trace})
        raise PDLRuntimeError(
            exc.message,
            loc=exc.loc or loc,
            trace=trace,
        ) from exc
    trace = block.model_copy(update={field: child_trace})
    return result, background, scope, trace


BlockTypeTVarProcessBlocksOf = TypeVar(
    "BlockTypeTVarProcessBlocksOf", bound=AdvancedBlockType
)


def process_blocks_of(  # pylint: disable=too-many-arguments, too-many-positional-arguments
    block: BlockTypeTVarProcessBlocksOf,
    field: str,
    iteration_type: IterationType,
    state: InterpreterState,
    scope: ScopeType,
    loc: PdlLocationType,
    field_alias: Optional[str] = None,
) -> tuple[PdlLazy[Any], LazyMessages, ScopeType, BlockTypeTVarProcessBlocksOf]:
    try:
        result, background, scope, blocks = process_blocks(
            iteration_type,
            state,
            scope,
            getattr(block, field),
            block.kind,
            append(loc, field_alias or field),
        )
    except PDLRuntimeProcessBlocksError as exc:
        trace = block.model_copy(update={field: exc.blocks})
        raise PDLRuntimeError(
            exc.message,
            loc=exc.loc or loc,
            trace=trace,
        ) from exc
    trace = block.model_copy(update={field: blocks})
    return result, background, scope, trace


def process_blocks(  # pylint: disable=too-many-arguments,too-many-positional-arguments
    iteration_type: IterationType,
    state: InterpreterState,
    scope: ScopeType,
    blocks: BlockType | list[BlockType],
    block_kind: BlockKind,
    loc: PdlLocationType,
) -> tuple[PdlLazy[Any], LazyMessages, ScopeType, BlockType | list[BlockType]]:
    result: Any
    background: LazyMessages
    trace: BlockType | list[BlockType]
    results = []
    if not isinstance(blocks, str) and isinstance(blocks, Sequence):
        # Is a list of blocks
        iteration_state = state.with_yield_result(
            state.yield_result
            and (iteration_type in (IterationType.LASTOF, IterationType.TEXT))
        )
        new_loc = None
        background = PdlList([])
        trace = []
        pdl_context_init: LazyMessages = scope.data["pdl_context"]
        try:
            for i, block in enumerate(blocks):
                iteration_state = iteration_state.with_iter(i)
                scope = scope | {
                    "pdl_context": lazy_messages_concat(pdl_context_init, background)
                }
                new_loc = append(loc, "[" + str(i) + "]")
                if iteration_type == IterationType.LASTOF and state.yield_result:
                    iteration_state = state.with_yield_result(i + 1 == len(blocks))
                (
                    iteration_result,
                    iteration_background,
                    scope,
                    t,
                ) = process_block(iteration_state, scope, block, new_loc)
                results.append(iteration_result)
                background = lazy_messages_concat(background, iteration_background)
                trace.append(t)  # type: ignore
                iteration_state = iteration_state.with_pop()
        except PDLRuntimeError as exc:
            trace.append(exc.pdl__trace)  # type: ignore
            raise PDLRuntimeProcessBlocksError(
                message=exc.message, blocks=trace, loc=exc.loc or new_loc
            ) from exc
    else:
        iteration_state = state.with_yield_result(
            state.yield_result and iteration_type != IterationType.ARRAY
        )
        block_result, background, scope, trace = process_block(
            iteration_state, scope, blocks, loc
        )
        results.append(block_result)
    result = combine_results(iteration_type, results)
    if state.yield_result and not iteration_state.yield_result:
        yield_result(result, block_kind)
    return result, background, scope, trace


def combine_results(iteration_type: IterationType, results: list[PdlLazy[Any]]):
    result: Any
    match iteration_type:
        case IterationType.ARRAY:
            result = PdlList(results)
        case IterationType.OBJECT:
            result = PdlDict({})
            for d in results:
                result = result | d
        case IterationType.LASTOF:
            if len(results) > 0:
                result = results[-1]
            else:
                result = None
        case IterationType.TEXT:
            result = lazy_apply(
                (lambda _: "".join([stringify(r.result()) for r in results])),
                PdlConst(()),
            )
        case _:
            assert False
    return result


BlockTypeTVarProcessContribute = TypeVar(
    "BlockTypeTVarProcessContribute", bound=AdvancedBlockType
)


def process_contribute(
    block: BlockTypeTVarProcessContribute, scope: ScopeType, loc: PdlLocationType
) -> tuple[Any, BlockTypeTVarProcessContribute]:
    result: list[ContributeTarget | dict[str, ContributeValue]]
    value_trace: LocalizedExpression[
        list[ContributeTarget | dict[str, ContributeValue]]
    ]
    value = get_contribute_value(block.contribute)
    if value is None:
        return None, block
    loc = append(loc, "contribute")
    try:
        result, value_trace = process_expr(scope, value, loc)
    except PDLRuntimeExpressionError as exc:
        raise PDLRuntimeError(
            exc.message,
            loc=exc.loc or loc,
            trace=ErrorBlock(msg=exc.message, pdl__location=loc, program=block),
        ) from exc
    replace = replace_contribute_value(
        block.contribute, ContributeValue(value=value_trace)
    )
    trace = block.model_copy(update={"contribute": replace})
    return result, trace


BlockTypeTVarProcessExprOf = TypeVar(
    "BlockTypeTVarProcessExprOf", bound=AdvancedBlockType
)


def process_expr_of(
    block: BlockTypeTVarProcessExprOf,
    field: str,
    scope: ScopeType,
    loc: PdlLocationType,
    field_alias: Optional[str] = None,
) -> tuple[Any, BlockTypeTVarProcessExprOf]:
    result: Any
    expr_trace: LocalizedExpression[Any]
    expr = getattr(block, field)
    loc = append(loc, field_alias or field)
    try:
        result, expr_trace = process_expr(scope, expr, loc)
    except PDLRuntimeExpressionError as exc:
        raise PDLRuntimeError(
            exc.message,
            loc=exc.loc or loc,
            trace=ErrorBlock(msg=exc.message, pdl__location=loc, program=block),
        ) from exc
    trace = block.model_copy(update={field: expr_trace})
    return result, trace


def process_condition_of(
    block: AdvancedBlockType,
    field: str,
    scope: ScopeType,
    loc: PdlLocationType,
    field_alias: Optional[str] = None,
) -> tuple[bool, LocalizedExpression[bool]]:
    result: bool
    expr_trace: LocalizedExpression[bool]
    expr = getattr(block, field)
    loc = append(loc, field_alias or field)
    try:
        result, expr_trace = process_expr(scope, expr, loc)
    except PDLRuntimeExpressionError as exc:
        raise PDLRuntimeError(
            exc.message,
            loc=exc.loc or loc,
            trace=ErrorBlock(msg=exc.message, pdl__location=loc, program=block),
        ) from exc
    return result, expr_trace


EXPR_START_STRING = "${"
EXPR_END_STRING = "}"

ProcessExprT = TypeVar("ProcessExprT")


def process_expr(  # pylint: disable=too-many-return-statements
    scope: ScopeType, expr: ExpressionType[ProcessExprT], loc: PdlLocationType
) -> tuple[ProcessExprT, LocalizedExpression[ProcessExprT]]:
    result: ProcessExprT
    if isinstance(expr, LocalizedExpression):
        result = _process_expr(scope, expr.pdl__expr, loc)
        trace = expr.model_copy(update={"pdl__result": result})
    else:
        result = _process_expr(scope, expr, loc)
        trace = LocalizedExpression(
            pdl__expr=expr, pdl__result=result, pdl__location=loc
        )
    return (result, trace)


_ProcessExprT = TypeVar("_ProcessExprT")


def _process_expr(  # pylint: disable=too-many-return-statements
    scope: ScopeType, expr: ExpressionType[_ProcessExprT], loc: PdlLocationType
) -> _ProcessExprT:
    result: _ProcessExprT
    if isinstance(expr, LocalizedExpression):
        return _process_expr(scope, expr.pdl__expr, loc)
    if isinstance(expr, str):
        try:
            env = Environment(  # nosec B701
                # [B701:jinja2_autoescape_false] By default, jinja2 sets autoescape to False. Consider using autoescape=True or use the select_autoescape function to mitigate XSS vulnerabilities.
                # This is safe because autoescape is not needed since we do not generate HTML
                block_start_string="{%%%%%PDL%%%%%%%%%%",
                block_end_string="%%%%%PDL%%%%%%%%%%}",
                variable_start_string=EXPR_START_STRING,
                variable_end_string=EXPR_END_STRING,
                undefined=StrictUndefined,
            )
            expr_ast = env.parse(expr)
            if len(expr_ast.body) == 1:
                expr_ast_nodes = getattr(expr_ast.body[0], "nodes", [])
            else:
                expr_ast_nodes = []
            if len(expr_ast_nodes) == 1:
                # `expr` is either a single jinja expression or a string without expression
                if expr.startswith(EXPR_START_STRING) and expr.endswith(
                    EXPR_END_STRING
                ):
                    # `expr` has the shape `${ ... }`: it is a single jinja expression
                    free_vars = meta.find_undeclared_variables(expr_ast)
                    result = env.compile_expression(  # pyright: ignore
                        expr[2:-1], undefined_to_none=False
                    )({x: scope[x] for x in free_vars if x in scope})
                    if isinstance(result, Undefined):
                        raise UndefinedError(str(result))
                    return result
                if isinstance(expr_ast_nodes[0], TemplateData):
                    # `expr` is a string that do not include jinja expression
                    return expr  # type: ignore
            # `expr` is not a single jinja expression
            template = Template(
                expr,
                keep_trailing_newline=True,
                block_start_string="{%%%%%PDL%%%%%%%%%%",
                block_end_string="%%%%%PDL%%%%%%%%%%}",
                variable_start_string=EXPR_START_STRING,
                variable_end_string=EXPR_END_STRING,
                # comment_start_string="",
                # comment_end_string="",
                autoescape=False,
                undefined=StrictUndefined,
            )
            free_vars = meta.find_undeclared_variables(expr_ast)
            result = template.render(
                {x: scope[x] for x in free_vars if x in scope}
            )  # pyright: ignore
            return result
        except PDLRuntimeError as exc:
            raise exc from exc
        except TemplateSyntaxError as exc:
            raise PDLRuntimeExpressionError(
                f"Syntax error in {expr}: {exc}", loc
            ) from exc
        except Exception as exc:
            raise PDLRuntimeExpressionError(
                f"Error during the evaluation of {expr}: {exc}", loc
            ) from exc

    if isinstance(expr, list):
        result_list: list[Any] = []
        for index, x in enumerate(expr):
            res: Any = _process_expr(scope, x, append(loc, "[" + str(index) + "]"))
            result_list.append(res)
        return result_list  # type: ignore
    if isinstance(expr, dict):
        result_dict: dict[str, Any] = {}
        for k, v in expr.items():
            k_loc = append(loc, k)
            k_res: str = _process_expr(scope, k, k_loc)
            v_res: Any = _process_expr(scope, v, k_loc)
            result_dict[k_res] = v_res
        return result_dict  # type: ignore
    return expr


BlockTypeTVarProcessCallModel = TypeVar(
    "BlockTypeTVarProcessCallModel", bound=ModelBlock
)


def process_call_model(
    state: InterpreterState,
    scope: ScopeType,
    block: BlockTypeTVarProcessCallModel,
    loc: PdlLocationType,
) -> tuple[
    Any,
    LazyMessages,
    ScopeType,
    BlockTypeTVarProcessCallModel,
]:
    # evaluate model name
    model_id, concrete_block = process_expr_of(
        block, "model", scope, loc  # pyright: ignore
    )  # pyright: ignore
    # evaluate model params
    match concrete_block:
        case LitellmModelBlock():
            if isinstance(concrete_block.parameters, LitellmParameters):
                concrete_block = concrete_block.model_copy(
                    update={"parameters": concrete_block.parameters.model_dump()}
                )

            _, concrete_block = process_expr_of(
                concrete_block, "parameters", scope, loc
            )

            # Apply PDL defaults to model invocation
            if concrete_block.parameters is None or isinstance(
                concrete_block.parameters, dict
            ):
                concrete_block.parameters = apply_defaults(
                    str(model_id),
                    concrete_block.parameters or {},
                    scope.get("pdl_model_default_parameters", []),
                )
        case GraniteioModelBlock():
            _, concrete_block = process_expr_of(concrete_block, "backend", scope, loc)
            _, concrete_block = process_expr_of(concrete_block, "processor", scope, loc)
            _, concrete_block = process_expr_of(
                concrete_block, "parameters", scope, loc
            )
        case _:
            assert False
    # evaluate input
    model_input: ModelInput
    model_input_future, _, _, concrete_block = process_block_of(
        concrete_block,
        "input",
        state.with_yield_result(False).with_yield_background(False),
        scope,
        loc,
    )
    model_input_result = model_input_future.result()
    if isinstance(model_input_result, str):
        model_input = [{"role": state.role, "content": model_input_result}]
    else:
        model_input = model_input_result
    concrete_block = concrete_block.model_copy(
        update={
            "pdl__model_input": model_input,
        }
    )
    # Execute model call
    try:
        litellm_params = {}

        def get_transformed_inputs(kwargs):
            params_to_model = kwargs["additional_args"]["complete_input_dict"]
            nonlocal litellm_params
            litellm_params = params_to_model

        import litellm

        litellm.input_callback = [get_transformed_inputs]

        # If the environment has a configured OpenTelemetry exporter, tell LiteLLM
        # to do OpenTelemetry callbacks for that exporter.  Note that this may
        # require optional OpenTelemetry Python libraries that are not pyproject.toml,
        # typically opentelemetry-api, opentelemetry-sdk,
        # opentelemetry-exporter-otlp-proto-http, and opentelemetry-exporter-otlp-proto-grpc
        if getenv("OTEL_EXPORTER") and getenv("OTEL_ENDPOINT"):
            litellm.callbacks = ["otel"]

        msg, raw_result = generate_client_response(state, concrete_block, model_input)
        background: LazyMessages = PdlList([lazy_apply(lambda msg: msg | {"defsite": block.pdl__id}, msg)])  # type: ignore
        result = lazy_apply(
            lambda msg: "" if msg["content"] is None else msg["content"], msg
        )
        if block.modelResponse is not None:
            scope = scope | {block.modelResponse: raw_result}
        trace: BlockTypeTVarProcessCallModel = concrete_block.model_copy(
            update={"pdl__result": result}
        )  # pyright: ignore
        return result, background, scope, trace
    except httpx.RequestError as exc:
        message = f"model '{model_id}' encountered {repr(exc)} trying to {exc.request.method} against {exc.request.url}"
        raise PDLRuntimeError(
            message,
            loc=loc,
            trace=ErrorBlock(msg=message, pdl__location=loc, program=concrete_block),
        ) from exc
    except Exception as exc:
        message = f"Error during '{model_id}' model call: {repr(exc)}"
        raise PDLRuntimeError(
            message,
            loc=loc,
            trace=ErrorBlock(msg=message, pdl__location=loc, program=concrete_block),
        ) from exc


def generate_client_response(
    state: InterpreterState,
    block: LitellmModelBlock | GraniteioModelBlock,
    model_input: ModelInput,
) -> tuple[LazyMessage, PdlLazy[Any]]:
    match state.batch:
        case 0:
            model_output, raw_result = generate_client_response_streaming(
                state, block, model_input
            )
        case 1:
            model_output, raw_result = generate_client_response_single(
                state, block, model_input
            )
        case _:
            assert False
    return model_output, raw_result


def generate_client_response_streaming(
    state: InterpreterState,
    block: LitellmModelBlock | GraniteioModelBlock,
    model_input: ModelInput,
) -> tuple[LazyMessage, PdlLazy[Any]]:
    msg_stream: Generator[dict[str, Any], Any, Any]
    match block:
        case LitellmModelBlock():
            if block.parameters is None:
                parameters = None
            else:
                parameters = value_of_expr(block.parameters)  # pyright: ignore
            assert parameters is None or isinstance(
                parameters, dict
            )  # block is a "concrete block"
            msg_stream = LitellmModel.generate_text_stream(
                model_id=value_of_expr(block.model),
                messages=model_input,
                spec=block.spec,
                parameters=litellm_parameters_to_dict(parameters),
            )
        case GraniteioModelBlock():
            # TODO: curently fallback to the non-streaming interface
            return generate_client_response_single(state, block, model_input)
        case _:
            assert False
    complete_msg: Optional[dict[str, Any]] = None
    role = None
    wrapped_gen = GeneratorWrapper(msg_stream)
    for chunk in wrapped_gen:
        if state.yield_result:
            yield_result(
                "" if chunk["content"] is None else chunk["content"], block.kind
            )
        if state.yield_background:
            yield_background([chunk])
        if complete_msg is None:
            complete_msg = chunk
            role = complete_msg["role"]
        else:
            chunk_role = chunk["role"]
            if (
                chunk_role is None
                or chunk_role == role
                and chunk["content"] is not None
            ):
                complete_msg["content"] += chunk["content"]
    raw_result = None
    if block.modelResponse is not None:
        raw_result = wrapped_gen.value
    if complete_msg is None:
        complete_msg = {"role": state.role, "content": ""}
    if len(wrapped_gen.value) > 0:
        last = wrapped_gen.value[-1]
        if last["usage"] is not None:
            usage = last["usage"]
            if (
                usage["completion_tokens"] is not None
                and usage["prompt_tokens"] is not None
            ):
                block.pdl__usage = PdlUsage(
                    completion_tokens=usage["completion_tokens"],
                    prompt_tokens=usage["prompt_tokens"],
                )
    return PdlConst(complete_msg), PdlConst(raw_result)


def litellm_parameters_to_dict(
    parameters: Optional[LitellmParameters | dict[str, Any]]
) -> dict[str, Any]:
    if isinstance(parameters, dict):
        return {k: v for k, v in parameters.items() if k != "stream"}
    if parameters is None:
        parameters = LitellmParameters()
    parameters_dict = parameters.model_dump(exclude={"stream"})
    return parameters_dict


def generate_client_response_single(
    state: InterpreterState,
    block: LitellmModelBlock | GraniteioModelBlock,
    model_input: ModelInput,
) -> tuple[LazyMessage, PdlLazy[Any]]:
    if block.parameters is None:
        parameters = None
    else:
        parameters = value_of_expr(block.parameters)  # pyright:ignore
    assert parameters is None or isinstance(
        parameters, dict
    )  # block is a "concrete block"
    block.pdl__usage = PdlUsage()
    match block:
        case LitellmModelBlock():
            message, response = LitellmModel.generate_text(
                block=block,
                model_id=value_of_expr(block.model),
                messages=model_input,
                parameters=litellm_parameters_to_dict(parameters),
            )
        case GraniteioModelBlock():
            from .pdl_granite_io import GraniteioModel

            message, response = GraniteioModel.generate_text(
                block=block,
                messages=model_input,
            )
        case _:
            assert False
    if state.yield_result:
        msg = message.result()
        yield_result("" if msg["content"] is None else msg["content"], block.kind)
    if state.yield_background:
        msg = message.result()
        yield_background([msg])
    return (message, response)


def process_call_code(
    state: InterpreterState,
    scope: ScopeType,
    block: ArgsBlock | CodeBlock,
    loc: PdlLocationType,
) -> tuple[PdlLazy[Any], LazyMessages, ScopeType, ArgsBlock | CodeBlock]:
    background: LazyMessages
    code_a: None | list[str] = None
    code_s = ""
    match block:
        case ArgsBlock():
            code_a = []
            args_trace: list[LocalizedExpression[str]] = []
            for expr_i in block.args:
                arg_i: str
                trace_i: LocalizedExpression[str]
                arg_i, trace_i = process_expr(scope, expr_i, loc)
                code_a.append(arg_i)
                args_trace.append(trace_i)
            block = block.model_copy(update={"args": args_trace})
        case CodeBlock():
            code_, _, _, block = process_block_of(
                block,
                "code",
                state.with_yield_result(False).with_yield_background(False),
                scope,
                loc,
            )
            code_s = code_.result()

    match block.lang:
        case "python":
            try:
                result = call_python(code_s, scope)
                background = PdlList(
                    [PdlDict({"role": state.role, "content": lazy_apply(str, result), "defsite": block.pdl__id})]  # type: ignore
                )
            except Exception as exc:
                raise PDLRuntimeError(
                    f"Python Code error: {traceback.format_exc()}",
                    loc=loc,
                    trace=block.model_copy(
                        update={"code": code_s, "defsite": block.pdl__id}
                    ),
                ) from exc
        case "command":
            try:
                result = call_command(code_s, code_a)
                background = PdlList(
                    [
                        PdlDict(  # type: ignore
                            {
                                "role": state.role,
                                "content": result,
                                "defsite": block.pdl__id,
                            }
                        )
                    ]
                )
            except Exception as exc:
                raise PDLRuntimeError(
                    f"Shell Code error: {repr(exc)}",
                    loc=loc,
                    trace=block.model_copy(update={"code": code_s}),
                ) from exc
        case "jinja":
            try:
                result = call_jinja(code_s, scope)
                background = PdlList(
                    [
                        PdlDict(  # type: ignore
                            {
                                "role": state.role,
                                "content": result,
                                "defsite": block.pdl__id,
                            }
                        )
                    ]
                )
            except Exception as exc:
                raise PDLRuntimeError(
                    f"Jinja Code error: {repr(exc)}",
                    loc=loc,
                    trace=block.model_copy(update={"code": code_s}),
                ) from exc
        case "pdl":
            try:
                result = call_pdl(code_s, scope)
                stringified_result = lazy_apply(stringify, result)
                background = PdlList(
                    [PdlDict({"role": state.role, "content": stringified_result, "defsite": block.pdl__id})]  # type: ignore
                )
            except Exception as exc:
                raise PDLRuntimeError(
                    f"PDL Code error: {repr(exc)}",
                    loc=loc,
                    trace=block.model_copy(update={"code": code_s}),
                ) from exc
        case _:
            message = f"Unsupported language: {block.lang}"
            raise PDLRuntimeError(
                message,
                loc=loc,
                trace=block.model_copy(),
            )
    trace = block.model_copy(update={"pdl__result": result})
    return result, background, scope, trace


__PDL_SESSION = types.SimpleNamespace()


def call_python(code: str, scope: ScopeType) -> PdlLazy[Any]:
    my_namespace = types.SimpleNamespace(PDL_SESSION=__PDL_SESSION, **scope)
    exec(code, my_namespace.__dict__)  # nosec B102
    # [B102:exec_used] Use of exec detected.
    # This is the code that the user asked to execute. It can be executed in a docker container with the option `--sandbox`
    result = my_namespace.result
    return PdlConst(result)


<<<<<<< HEAD
def call_command(code: str) -> PdlLazy[str]:
=======
def call_command(code: str, code_a: list[str] | None) -> PdlLazy[str]:
    if code_a is not None:
        args = code_a
    else:
        args = shlex.split(code)
>>>>>>> 86538085
    p = subprocess.run(
        code,
        capture_output=True,
        text=True,
        check=False,
        shell=True
    )  # nosec B603
    # [B603:subprocess_without_shell_equals_true] subprocess call - check for execution of untrusted input.
    # This is the code that the user asked to execute. It can be executed in a docker container with the option `--sandbox`
    if p.stderr != "":
        print(p.stderr, file=sys.stderr)
    if p.returncode != 0:
        raise ValueError(f"command exited with non zero code: {p.returncode}")
    output = p.stdout
    return PdlConst(output)


def call_jinja(code: str, scope: ScopeType) -> PdlLazy[Any]:
    template = Template(
        code,
    )
    result = template.render(scope)
    return PdlConst(result)


def call_pdl(code: str, scope: ScopeType) -> PdlLazy[Any]:
    program, loc = parse_str(code)
    state = InterpreterState()
    result, _, _, _ = process_prog(state, scope, program, loc)
    return result


def process_call(
    state: InterpreterState, scope: ScopeType, block: CallBlock, loc: PdlLocationType
) -> tuple[Any, LazyMessages, ScopeType, CallBlock]:
    result = None
    background: LazyMessages = PdlList([])
    args, block = process_expr_of(block, "args", scope, loc)
    closure, _ = process_expr_of(block, "call", scope, loc)
    if not isinstance(closure, FunctionBlock):
        msg = f"Type error: {block.call} is of type {type(closure)} but should be a function."
        if isinstance(closure, str) and isinstance(scope.get(closure), FunctionBlock):
            msg += " You might want to call `${ " + str(block.call) + " }`."
        raise PDLRuntimeError(
            msg,
            loc=append(loc, "call"),
            trace=block.model_copy(),
        )
    args_loc = append(loc, "args")
    type_errors = type_check_args(args, closure.function, args_loc)
    if len(type_errors) > 0:
        raise PDLRuntimeError(
            f"Type errors during function call to {block.call}:\n"
            + "\n".join(type_errors),
            loc=args_loc,
            trace=block.model_copy(),
        )
    if "pdl_context" in args:
        args["pdl_context"] = PdlList(args["pdl_context"])
    f_body = closure.returns
    f_scope = (
        (closure.pdl__scope or PdlDict({}))
        | PdlDict({"pdl_context": scope.data["pdl_context"]})
        | PdlDict((args or {}))
    )
    if closure.pdl__location is not None:
        fun_loc = PdlLocationType(
            file=closure.pdl__location.file,
            path=closure.pdl__location.path + ["return"],
            table=loc.table,
        )
    else:
        fun_loc = empty_block_location
    try:
        result, background, _, f_trace = process_block(state, f_scope, f_body, fun_loc)
    except PDLRuntimeError as exc:
        raise PDLRuntimeError(
            exc.message,
            loc=exc.loc or fun_loc,
            trace=block.model_copy(update={"pdl__trace": exc.pdl__trace}),
        ) from exc
    trace = block.model_copy(update={"pdl__trace": f_trace})
    if closure.spec is not None:
        result = lazy_apply(
            lambda r: result_with_type_checking(
                r,
                closure.spec,
                f"Type errors in result of function call to {block.call}:",
                loc,
                trace,
            ),
            result,
        )
    return result, background, scope, trace


def process_input(
    state: InterpreterState, scope: ScopeType, block: ReadBlock, loc: PdlLocationType
) -> tuple[PdlLazy[str], LazyMessages, ScopeType, ReadBlock]:
    read, block = process_expr_of(block, "read", scope, loc)
    if read is not None:
        file = state.cwd / read
        try:
            with open(file, encoding="utf-8") as f:
                s = f.read()
        except Exception as exc:
            if isinstance(exc, FileNotFoundError):
                msg = f"file {str(file)} not found"
            else:
                msg = f"Fail to open file {str(file)}"
            raise PDLRuntimeError(
                message=msg,
                loc=loc,
                trace=ErrorBlock(msg=msg, pdl__location=loc, program=block),
                fallback="",
            ) from exc
    else:
        message = ""
        if block.message is not None:
            message = block.message
        elif block.multiline is False:
            message = "How can I help you?: "
        else:
            message = "Enter/Paste your content. Ctrl-D to save it."
        if block.multiline is False:
            s = input(message)
        else:  # multiline
            print(message)
            contents = []
            while True:
                try:
                    line = input()
                except EOFError:
                    break
                contents.append(line + "\n")
            s = "".join(contents)
    trace = block.model_copy(update={"pdl__result": s})
    background: LazyMessages = PdlList(
        [PdlDict({"role": state.role, "content": s, "defsite": block.pdl__id})]  # type: ignore
    )
    return PdlConst(s), background, scope, trace


def process_include(
    state: InterpreterState,
    scope: ScopeType,
    block: IncludeBlock,
    loc: PdlLocationType,
) -> tuple[Any, LazyMessages, ScopeType, IncludeBlock]:
    file = state.cwd / block.include
    try:
        prog, new_loc = parse_file(file)
        result, background, scope, trace = process_block(
            state, scope, prog.root, new_loc
        )
        include_trace = block.model_copy(update={"pdl__trace": trace})
        return result, background, scope, include_trace
    except PDLParseError as exc:
        message = f"Attempting to include invalid yaml: {str(file)}\n{exc.message}"
        raise PDLRuntimeError(
            message,
            loc=loc,
            trace=ErrorBlock(msg=message, program=block.model_copy()),
        ) from exc
    except PDLRuntimeProcessBlocksError as exc:
        trace = block.model_copy(update={"pdl__trace": exc.blocks})
        raise PDLRuntimeError(
            exc.message,
            loc=exc.loc or loc,
            trace=trace,
        ) from exc


def process_import(
    state: InterpreterState,
    scope: ScopeType,
    block: ImportBlock,
    loc: PdlLocationType,
) -> tuple[Any, LazyMessages, ScopeType, ImportBlock]:
    path = block.import_
    if not path.endswith(".pdl"):
        path += ".pdl"
    file = state.cwd / path
    try:
        prog, new_loc = parse_file(file)
        _, _, new_scope, trace = process_block(
            state.with_yield_background(False).with_yield_result(False),
            empty_scope,
            prog.root,
            new_loc,
        )
        import_trace = block.model_copy(update={"pdl__trace": trace})
        return new_scope, PdlConst([]), scope, import_trace
    except PDLParseError as exc:
        message = f"Attempting to import invalid yaml: {str(file)}\n{exc.message}"
        raise PDLRuntimeError(
            message,
            loc=loc,
            trace=ErrorBlock(msg=message, program=block.model_copy()),
        ) from exc
    except PDLRuntimeProcessBlocksError as exc:
        trace = block.model_copy(update={"pdl__trace": exc.blocks})
        raise PDLRuntimeError(
            exc.message,
            loc=exc.loc or loc,
            trace=trace,
        ) from exc


JSONReturnType = dict[str, Any] | list[Any] | str | float | int | bool | None


def parse_result(parser: ParserType, text: str) -> JSONReturnType:
    result: JSONReturnType
    match parser:
        case "json":
            try:
                result = json_repair.loads(text)  # type: ignore[reportAssignmentType]
            except Exception as exc:
                raise PDLRuntimeParserError(
                    f"Attempted to parse ill-formed JSON: {repr(exc)}"
                ) from exc
        case "jsonl":
            result = []
            try:
                for line in text.split("\n"):
                    if line == "":
                        continue
                    result.append(json.loads(line))
            except Exception as exc:
                raise PDLRuntimeParserError(
                    f"Attempted to parse ill-formed JSON: {repr(exc)}"
                ) from exc
        case "yaml":
            try:
                result = yaml.safe_load(text)
            except Exception as exc:
                raise PDLRuntimeParserError(
                    f"Attempted to parse ill-formed YAML: {repr(exc)}"
                ) from exc
        case PdlParser():
            assert False, "TODO"
        case RegexParser(mode="search" | "match" | "fullmatch"):
            regex = parser.regex
            match parser.mode:
                case "search":
                    matcher = re.search
                case "match":
                    matcher = re.match
                case "fullmatch":
                    matcher = re.fullmatch
                case _:
                    assert False
            try:
                m = matcher(regex, text, flags=re.M)
            except Exception as exc:
                msg = f"Fail to parse with regex {regex}: {repr(exc)}"
                raise PDLRuntimeParserError(msg) from exc
            if m is None:
                return None
            if parser.spec is None:
                result = list(m.groups())
            else:
                current_group_name = ""
                try:
                    result = {}
                    for x in parser.spec.keys():
                        current_group_name = x
                        result[x] = m.group(x)
                    return result
                except IndexError as exc:
                    msg = f"No group named {current_group_name} found by {regex} in {text}"
                    raise PDLRuntimeParserError(msg) from exc
        case RegexParser(mode="split" | "findall"):
            regex = parser.regex
            match parser.mode:
                case "split":
                    result = re.split(regex, text, flags=re.M)
                case "findall":
                    result = re.findall(regex, text, flags=re.M)
                case _:
                    assert False
        case _:
            assert False
    return result


def get_var(var: str, scope: ScopeType, loc: PdlLocationType) -> Any:
    v, _ = process_expr(scope, f"{EXPR_START_STRING} {var} {EXPR_END_STRING}", loc)
    return v<|MERGE_RESOLUTION|>--- conflicted
+++ resolved
@@ -1607,15 +1607,11 @@
     return PdlConst(result)
 
 
-<<<<<<< HEAD
-def call_command(code: str) -> PdlLazy[str]:
-=======
 def call_command(code: str, code_a: list[str] | None) -> PdlLazy[str]:
     if code_a is not None:
         args = code_a
     else:
         args = shlex.split(code)
->>>>>>> 86538085
     p = subprocess.run(
         code,
         capture_output=True,
