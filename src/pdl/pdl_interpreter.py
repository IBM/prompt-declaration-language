import asyncio
import json
import logging
import re
import shlex
import subprocess  # nosec
import sys
import time
import types

# TODO: temporarily disabling warnings to mute a pydantic warning from liteLLM
import warnings
from asyncio import Task

warnings.filterwarnings("ignore", "Valid config keys have changed in V2")

# from itertools import batched
from pathlib import Path  # noqa: E402
from typing import Any, Generator, Optional, Sequence, TypeVar  # noqa: E402

import httpx  # noqa: E402
import litellm  # noqa: E402
import yaml  # noqa: E402
from jinja2 import (  # noqa: E402
    Environment,
    StrictUndefined,
    Template,
    TemplateSyntaxError,
    UndefinedError,
)
from jinja2.nodes import TemplateData  # noqa: E402
from jinja2.runtime import Undefined  # noqa: E402
from pydantic import BaseModel  # noqa: E402

from .pdl_ast import (  # noqa: E402
    AdvancedBlockType,
    AnyPattern,
    ArrayBlock,
    ArrayPattern,
    Block,
    BlockKind,
    BlockType,
    CallBlock,
    CodeBlock,
    ContributeTarget,
    DataBlock,
    EmptyBlock,
    ErrorBlock,
    ForBlock,
    FunctionBlock,
    GetBlock,
    IfBlock,
    IncludeBlock,
    IterationType,
    LastOfBlock,
    LitellmModelBlock,
    LitellmParameters,
    LocalizedExpression,
    LocationType,
    MatchBlock,
    Message,
    MessageBlock,
    Messages,
    ModelBlock,
    ObjectBlock,
    ObjectPattern,
    OrPattern,
    ParserType,
    Pattern,
    PatternType,
    PDLException,
    PdlParser,
    Program,
    ReadBlock,
    RegexParser,
    RepeatBlock,
    RepeatUntilBlock,
    RoleType,
    ScopeType,
    TextBlock,
    empty_block_location,
)
from .pdl_dumper import block_to_dict  # noqa: E402
from .pdl_llms import LitellmModel  # noqa: E402
from .pdl_location_utils import append, get_loc_string  # noqa: E402
from .pdl_parser import PDLParseError, parse_file, parse_str  # noqa: E402
from .pdl_scheduler import yield_background, yield_result  # noqa: E402
from .pdl_schema_validator import type_check_args, type_check_spec  # noqa: E402
from .pdl_utils import (  # noqa: E402
    GeneratorWrapper,
    apply_defaults,
    get_contribute_value,
    messages_concat,
    replace_contribute_value,
    stringify,
)

logger = logging.getLogger(__name__)


class PDLRuntimeError(PDLException):
    def __init__(
        self,
        message: str,
        loc: Optional[LocationType] = None,
        trace: Optional[BlockType] = None,
        fallback: Optional[Any] = None,
    ):
        super().__init__(message)
        self.loc = loc
        self.trace = trace
        self.fallback = fallback
        self.message = message


class PDLRuntimeExpressionError(PDLRuntimeError):
    pass


class PDLRuntimeParserError(PDLRuntimeError):
    pass


class PDLRuntimeProcessBlocksError(PDLException):
    def __init__(
        self,
        message: str,
        blocks: list[BlockType],
        loc: Optional[LocationType] = None,
        fallback: Optional[Any] = None,
    ):
        super().__init__(message)
        self.loc = loc
        self.blocks = blocks
        self.fallback = fallback
        self.message = message


empty_scope: ScopeType = {"pdl_context": []}


class InterpreterState(BaseModel):
    yield_result: bool = False
    yield_background: bool = False
    batch: int = 1
    # batch=0: streaming
    # batch=1: call to generate with `input`
    role: RoleType = "user"
    cwd: Path = Path.cwd()

    def with_yield_result(self: "InterpreterState", b: bool) -> "InterpreterState":
        return self.model_copy(update={"yield_result": b})

    def with_yield_background(self: "InterpreterState", b: bool) -> "InterpreterState":
        return self.model_copy(update={"yield_background": b})

    def with_role(self: "InterpreterState", role: RoleType) -> "InterpreterState":
        return self.model_copy(update={"role": role})


def generate(
    pdl_file: str | Path,
    log_file: Optional[str | Path],
    state: Optional[InterpreterState],
    initial_scope: ScopeType,
    trace_file: Optional[str | Path],
):
    """Execute the PDL program defined in `pdl_file`.

    Args:
        pdl_file: Program to execute.
        log_file: File where the log is written. If `None`, use `log.txt`.
        initial_scope: Environment defining the variables in scope to execute the program.
        state: Initial state of the interpreter.
        trace_file: Indicate if the execution trace must be produced and the file to save it.
    """
    if log_file is None:
        log_file = "log.txt"
    logging.basicConfig(filename=log_file, encoding="utf-8", format="", filemode="w")
    try:
        prog, loc = parse_file(pdl_file)
        if state is None:
            state = InterpreterState(cwd=Path(pdl_file).parent)
        result, _, _, trace = process_prog(state, initial_scope, prog, loc)
        if not state.yield_result:
            if state.yield_background:
                print("\n----------------")
            if result is None:
                print()
            else:
                print(stringify(result))
        else:
            print()
        if trace_file:
            write_trace(trace_file, trace)
    except PDLParseError as exc:
        print("\n".join(exc.message), file=sys.stderr)
    except PDLRuntimeError as exc:
        if exc.loc is None:
            message = exc.message
        else:
            message = get_loc_string(exc.loc) + exc.message
        print(message, file=sys.stderr)
        if trace_file and exc.trace is not None:
            write_trace(trace_file, exc.trace)


def write_trace(
    trace_file: str | Path,
    trace: BlockType,
):
    """Write the execution trace into a file.

    Args:
        trace_file:  File to save the execution trace.
        trace: Execution trace.
    """
    try:
        with open(trace_file, "w", encoding="utf-8") as fp:
            json.dump(block_to_dict(trace, json_compatible=True), fp)
    except Exception:
        print("Fail to generate the trace", file=sys.stderr)


def process_prog(
    state: InterpreterState,
    scope: ScopeType,
    prog: Program,
    loc: LocationType = empty_block_location,
) -> tuple[Any, Messages, ScopeType, BlockType]:
    """Execute a PDL program.

    Args:
        state: Initial state of the interpreter.
        scope: Environment defining the variables in scope to execute the program.
        prog: Program to execute.
        loc: Source code location mapping. Defaults to empty_block_location.

    Returns:
        Return the final result, the background messages, the final variable mapping, and the execution trace.

    Raises:
        PDLRuntimeError: If the program raises an error.
    """
    scope = empty_scope | scope
    result, document, final_scope, trace = process_block(
        state, scope, block=prog.root, loc=loc
    )
    return result, document, final_scope, trace


def process_block(
    state: InterpreterState, scope: ScopeType, block: BlockType, loc: LocationType
) -> tuple[Any, Messages, ScopeType, BlockType]:
    result: Any
    background: Messages
    trace: BlockType
    if not isinstance(block, Block):
        try:
            result = process_expr(scope, block, loc)
        except PDLRuntimeExpressionError as exc:
            raise PDLRuntimeError(
                exc.message,
                loc=exc.loc or loc,
                trace=ErrorBlock(msg=exc.message, location=loc, program=block),
            ) from exc
        background = [{"role": state.role, "content": stringify(result)}]
        trace = stringify(result)
        if state.yield_background:
            yield_background(background)
        if state.yield_result:
            yield_result(result, BlockKind.DATA)
        append_log(state, "pdl_context", background)
    else:
        result, background, scope, trace = process_advanced_block_timed(
            state, scope, block, loc
        )
    scope = scope | {"pdl_context": background}
    return result, background, scope, trace


def context_in_contribute(block: AdvancedBlockType) -> bool:
    if ContributeTarget.CONTEXT.value in block.contribute:
        return True
    if get_contribute_value(block.contribute) is not None:
        return True
    return False


# A start-end time wrapper around `process_advanced_block`
def process_advanced_block_timed(
    state: InterpreterState,
    scope: ScopeType,
    block: AdvancedBlockType,
    loc: LocationType,
) -> tuple[Any, Messages, ScopeType, BlockType]:
    start_nanos = time.time_ns()
    result, background, scope, trace = process_advanced_block(state, scope, block, loc)
    end_nanos = time.time_ns()
    match trace:
        case Block():
            trace = trace.model_copy(
                update={"start_nanos": start_nanos, "end_nanos": end_nanos}
            )
    return result, background, scope, trace


def process_advanced_block(
    state: InterpreterState,
    scope: ScopeType,
    block: AdvancedBlockType,
    loc: LocationType,
) -> tuple[Any, Messages, ScopeType, BlockType]:
    if block.role is not None:
        state = state.with_role(block.role)
    if len(block.defs) > 0:
        scope, defs_trace = process_defs(state, scope, block.defs, loc)
        block = block.model_copy(update={"defs": defs_trace})
    state = state.with_yield_result(
        state.yield_result and ContributeTarget.RESULT in block.contribute
    )
    state = state.with_yield_background(
        state.yield_background and context_in_contribute(block)
    )
    try:
        result, background, scope, trace = process_block_body(state, scope, block, loc)
        trace = trace.model_copy(update={"result": result})
        if block.parser is not None:
            result = parse_result(block.parser, result)
        if block.spec is not None and not isinstance(block, FunctionBlock):
            errors = type_check_spec(result, block.spec, block.location)
            if len(errors) > 0:
                message = "Type errors during spec checking:\n" + "\n".join(errors)
                raise PDLRuntimeError(
                    message,
                    loc=loc,
                    trace=ErrorBlock(msg=message, program=trace),
                    fallback=result,
                )
    except Exception as exc:
        if block.fallback is None:
            raise exc from exc
        (
            result,
            background,
            scope,
            trace,
        ) = process_block_of(
            block,
            "fallback",
            state,
            scope,
            loc=loc,
        )
        if block.spec is not None and not isinstance(block, FunctionBlock):
            errors = type_check_spec(result, block.spec, block.location)
            if len(errors) > 0:
                message = "Type errors during spec checking:\n" + "\n".join(errors)
                raise PDLRuntimeError(  # pylint: disable=raise-missing-from
                    message,
                    loc=append(loc, "fallback"),
                    trace=ErrorBlock(msg=message, program=trace),
                    fallback=result,
                )
    if block.assign is not None:
        var = block.assign
        scope = scope | {var: result}
    if ContributeTarget.RESULT not in block.contribute:
        result = ""
    if ContributeTarget.CONTEXT not in block.contribute:
        background = []
    contribute_value, trace = process_contribute(trace, scope, loc)
    if contribute_value is not None:
        background = contribute_value

    return result, background, scope, trace


def process_block_body(
    state: InterpreterState,
    scope: ScopeType,
    block: AdvancedBlockType,
    loc: LocationType,
) -> tuple[Any, Messages, ScopeType, AdvancedBlockType]:
    scope_init = scope
    result: Any
    background: Messages
    trace: AdvancedBlockType
    block.location = loc
    match block:
        case ModelBlock():
            result, background, scope, trace = process_call_model(
                state, scope, block, loc
            )
        case CodeBlock():
            result, background, scope, trace = process_call_code(
                state, scope, block, loc
            )
            if state.yield_result:
                yield_result(result, block.kind)
            if state.yield_background:
                yield_background(background)
        case GetBlock(get=var):
            block.location = append(loc, "get")
            try:
                result = get_var(var, scope, block.location)
            except PDLRuntimeExpressionError as exc:
                raise PDLRuntimeError(
                    exc.message,
                    loc=exc.loc or loc,
                    trace=ErrorBlock(msg=exc.message, location=loc, program=block),
                ) from exc
            background = [{"role": state.role, "content": stringify(result)}]
            trace = block.model_copy()
            if state.yield_result:
                yield_result(result, block.kind)
            if state.yield_background:
                yield_background(background)
        case DataBlock(data=v):
            block.location = append(loc, "data")
            if block.raw:
                result = v
                trace = block.model_copy()
            else:
                result, trace = process_expr_of(block, "data", scope, loc)
            background = [{"role": state.role, "content": stringify(result)}]
            if state.yield_result:
                yield_result(result, block.kind)
            if state.yield_background:
                yield_background(background)
        case TextBlock():
            result, background, scope, trace = process_blocks_of(
                block,
                "text",
                IterationType.TEXT,
                state,
                scope,
                loc,
            )
        case LastOfBlock():
            result, background, scope, trace = process_blocks_of(
                block,
                "lastOf",
                IterationType.LASTOF,
                state,
                scope,
                loc,
            )
        case ArrayBlock():
            result, background, scope, trace = process_blocks_of(
                block,
                "array",
                IterationType.ARRAY,
                state,
                scope,
                loc,
            )
        case ObjectBlock():
            iteration_state = state.with_yield_result(False)
            if isinstance(block.object, dict):
                background = []
                values = []
                values_trace = []
                try:
                    obj_loc = append(loc, "object")
                    for k, value_blocks in block.object.items():
                        value, value_background, scope, value_trace = process_blocks(
                            IterationType.LASTOF,
                            iteration_state,
                            scope,
                            value_blocks,
                            block.kind,
                            append(obj_loc, k),
                        )
                        background = messages_concat(background, value_background)
                        values.append(value)
                        values_trace.append(value_trace)
                except PDLRuntimeProcessBlocksError as exc:
                    obj = dict(zip(block.object.keys(), exc.blocks))
                    trace = block.model_copy(update={"object": obj})
                    raise PDLRuntimeError(
                        exc.message,
                        loc=exc.loc or loc,
                        trace=trace,
                    ) from exc
                result = dict(zip(block.object.keys(), values))
                object_trace = dict(zip(block.object.keys(), values_trace))
                trace = block.model_copy(update={"object": object_trace})
            else:
                results, background, scope, trace = process_blocks_of(
                    block,
                    "object",
                    IterationType.ARRAY,
                    iteration_state,
                    scope,
                    loc,
                )
                result = {}
                for d in results:
                    result = result | d
            if state.yield_result and not iteration_state.yield_result:
                yield_result(result, block.kind)
        case MessageBlock():
            content, background, scope, trace = process_block_of(
                block,
                "content",
                state,
                scope,
                loc,
            )
            result = {"role": state.role, "content": content}
        case IfBlock():
            b = process_condition_of(block, "condition", scope, loc, "if")
            if b:
                result, background, scope, trace = process_block_of(
                    block, "then", state, scope, loc
                )
            elif block.elses is not None:
                result, background, scope, trace = process_block_of(
                    block, "elses", state, scope, loc, "else"
                )
            else:
                result = ""
                background = []
                trace = block
            trace = trace.model_copy(
                update={
                    "if_result": b,
                }
            )
        case MatchBlock():
            match_, block = process_expr_of(block, "match_", scope, loc, "match")
            cases = []
            matched = False
            result = ""
            background = []
            for i, match_case in enumerate(block.with_):
                if matched:
                    cases.append(match_case)
                    continue
                loc_i = append(loc, "[" + str(i) + "]")
                if "case" in match_case.model_fields_set:
                    new_scope = is_matching(match_, match_case.case, scope)
                    if new_scope is None:
                        cases.append(match_case)
                        continue
                else:
                    new_scope = scope
                b = True
                if "if_" in match_case.model_fields_set:
                    loc_if = append(loc_i, "if")
                    try:
                        b = process_expr(new_scope, match_case.if_, loc_if)
                    except PDLRuntimeExpressionError as exc:
                        cases.append(match_case)
                        block.with_ = cases
                        raise PDLRuntimeError(
                            exc.message,
                            loc=exc.loc or loc_if,
                            trace=ErrorBlock(
                                msg=exc.message, location=loc, program=block
                            ),
                        ) from exc
                if not b:
                    cases.append(match_case)
                    continue
                matched = True
                try:
                    result, background, scope, return_trace = process_block(
                        state,
                        new_scope,
                        match_case.then,
                        append(loc_i, "return"),
                    )
                except PDLRuntimeError as exc:
                    match_case_trace = match_case.model_copy(
                        update={"return_": exc.trace}
                    )
                    cases.append(match_case_trace)
                    block.with_ = cases
                    raise PDLRuntimeError(
                        exc.message,
                        loc=exc.loc or loc,
                        trace=block,
                    ) from exc
                match_case_trace = block.model_copy(update={"return_": return_trace})
                cases.append(match_case_trace)
            if not matched:
                append_log(state, "Match", "no match!")
            block.with_ = cases
            trace = block
        case RepeatBlock(num_iterations=n):
            results = []
            background = []
            iterations_trace: list[BlockType] = []
            pdl_context_init = scope_init["pdl_context"]
            iteration_state = state.with_yield_result(
                state.yield_result and block.join.iteration_type == IterationType.TEXT
            )
            repeat_loc = append(loc, "repeat")
            try:
                first = True
                for _ in range(n):
                    if first:
                        first = False
                    elif block.join.iteration_type == IterationType.TEXT:
                        join_string = block.join.join_string
                        results.append(join_string)
                        if iteration_state.yield_result:
                            yield_result(join_string, block.kind)
                        if iteration_state.yield_background:
                            yield_background(
                                [{"role": block.role, "content": join_string}]
                            )
                    scope = scope | {
                        "pdl_context": messages_concat(pdl_context_init, background)
                    }
                    (
                        iteration_result,
                        iteration_background,
                        scope,
                        body_trace,
                    ) = process_block(
                        iteration_state,
                        scope,
                        block.repeat,
                        repeat_loc,
                    )
                    results.append(iteration_result)
                    background = messages_concat(background, iteration_background)
                    iterations_trace.append(body_trace)
            except PDLRuntimeError as exc:
                iterations_trace.append(exc.trace)
                trace = block.model_copy(update={"trace": iterations_trace})
                raise PDLRuntimeError(
                    exc.message,
                    loc=exc.loc or repeat_loc,
                    trace=trace,
                ) from exc
            result = combine_results(block.join.iteration_type, results)
            if state.yield_result and not iteration_state.yield_result:
                yield_result(result, block.kind)
            trace = block.model_copy(update={"trace": iterations_trace})
        case ForBlock():
            results = []
            background = []
            iter_trace: list[BlockType] = []
            pdl_context_init = scope_init["pdl_context"]
            items, block = process_expr_of(block, "fors", scope, loc, "for")
            lengths = []
            for idx, lst in items.items():
                if not isinstance(lst, list):
                    msg = "Values inside the For block must be lists."
                    lst_loc = append(
                        append(block.location or empty_block_location, "for"), idx
                    )
                    raise PDLRuntimeError(
                        message=msg,
                        loc=lst_loc,
                        trace=ErrorBlock(msg=msg, location=lst_loc, program=block),
                        fallback=[],
                    )
                lengths.append(len(lst))
            if len(set(lengths)) != 1:  # Not all the lists are of the same length
                msg = "Lists inside the For block must be of the same length."
                for_loc = append(block.location or empty_block_location, "for")
                raise PDLRuntimeError(
                    msg,
                    loc=for_loc,
                    trace=ErrorBlock(msg=msg, location=for_loc, program=block),
                    fallback=[],
                )
            iteration_state = state.with_yield_result(
                state.yield_result and block.join.iteration_type == IterationType.TEXT
            )
            repeat_loc = append(loc, "repeat")
            try:
                first = True
                for i in range(lengths[0]):
                    if first:
                        first = False
                    elif block.join.iteration_type == IterationType.TEXT:
                        join_string = block.join.join_string
                        results.append(join_string)
                        if iteration_state.yield_result:
                            yield_result(join_string, block.kind)
                        if iteration_state.yield_background:
                            yield_background(
                                [{"role": block.role, "content": join_string}]
                            )
                    scope = scope | {
                        "pdl_context": messages_concat(pdl_context_init, background)
                    }
                    for k in items.keys():
                        scope = scope | {k: items[k][i]}
                    (
                        iteration_result,
                        iteration_background,
                        scope,
                        body_trace,
                    ) = process_block(
                        iteration_state,
                        scope,
                        block.repeat,
                        repeat_loc,
                    )
                    background = messages_concat(background, iteration_background)
                    results.append(iteration_result)
                    iter_trace.append(body_trace)
            except PDLRuntimeError as exc:
                iter_trace.append(exc.trace)
                trace = block.model_copy(update={"trace": iter_trace})
                raise PDLRuntimeError(
                    exc.message,
                    loc=exc.loc or repeat_loc,
                    trace=trace,
                ) from exc
            result = combine_results(block.join.iteration_type, results)
            if state.yield_result and not iteration_state.yield_result:
                yield_result(result, block.kind)
            trace = block.model_copy(update={"trace": iter_trace})
        case RepeatUntilBlock():
            results = []
            stop = False
            background = []
            iterations_trace = []
            pdl_context_init = scope_init["pdl_context"]
            iteration_state = state.with_yield_result(
                state.yield_result and block.join.iteration_type == IterationType.TEXT
            )
            repeat_loc = append(loc, "repeat")
            try:
                first = True
                while not stop:
                    if first:
                        first = False
                    elif block.join.iteration_type == IterationType.TEXT:
                        join_string = block.join.join_string
                        results.append(join_string)
                        if iteration_state.yield_result:
                            yield_result(join_string, block.kind)
                        if iteration_state.yield_background:
                            yield_background(
                                [{"role": block.role, "content": join_string}]
                            )
                    scope = scope | {
                        "pdl_context": messages_concat(pdl_context_init, background)
                    }
                    (
                        iteration_result,
                        iteration_background,
                        scope,
                        body_trace,
                    ) = process_block(
                        iteration_state,
                        scope,
                        block.repeat,
                        repeat_loc,
                    )
                    results.append(iteration_result)
                    background = messages_concat(background, iteration_background)
                    iterations_trace.append(body_trace)
                    stop = process_condition_of(block, "until", scope, loc)
            except PDLRuntimeError as exc:
                iterations_trace.append(exc.trace)
                trace = block.model_copy(update={"trace": iterations_trace})
                raise PDLRuntimeError(
                    exc.message,
                    loc=exc.loc or repeat_loc,
                    trace=trace,
                ) from exc
            result = combine_results(block.join.iteration_type, results)
            if state.yield_result and not iteration_state.yield_result:
                yield_result(result, block.kind)
            trace = block.model_copy(update={"trace": iterations_trace})
        case ReadBlock():
            result, background, scope, trace = process_input(state, scope, block, loc)
            if state.yield_result:
                yield_result(result, block.kind)
            if state.yield_background:
                yield_background(background)

        case IncludeBlock():
            result, background, scope, trace = process_include(state, scope, block, loc)

        case FunctionBlock():
            closure = block.model_copy()
            if block.assign is not None:
                scope = scope | {block.assign: closure}
            closure.scope = scope
            result = closure
            background = []
            trace = closure.model_copy(update={})
        case CallBlock():
            result, background, scope, trace = process_call(state, scope, block, loc)
        case EmptyBlock():
            result = ""
            background = []
            trace = block.model_copy()

        case _:
            assert False, f"Internal error: unsupported type ({type(block)})"
    return result, background, scope, trace


def is_matching(  # pylint: disable=too-many-return-statements
    value: Any, pattern: PatternType, scope: ScopeType
) -> Optional[ScopeType]:
    """The function test if `value` matches the pattern `match` and returns the scope updated with the new variables bound by the matching.

    Args:
        value: Value to match.
        pattern: Pattern to match.
        scope: Current variable binding.

    Returns:
        The function returns `None` if the value is not matched by the pattern and a copy of the updated scope otherwise.
    """
    new_scope: Optional[ScopeType]
    match pattern:
        case OrPattern():
            new_scope = None
            for p in pattern.anyOf:
                new_scope = is_matching(value, p, scope)
                if new_scope:
                    break
        case ArrayPattern():
            if not isinstance(value, Sequence) or len(pattern.array) != len(value):
                return None
            new_scope = scope
            for v, p in zip(value, pattern.array):
                new_scope = is_matching(v, p, new_scope)
                if new_scope is None:
                    return None
        case ObjectPattern():
            if not isinstance(value, dict):
                return None
            new_scope = scope
            for k, p in pattern.object.items():
                if k not in value:
                    return None
                new_scope = is_matching(value[k], p, new_scope)
                if new_scope is None:
                    return None
        case AnyPattern():
            new_scope = scope
        case _:
            assert not isinstance(pattern, Pattern)
            if value != pattern:
                return None
            new_scope = scope
    if new_scope is None:
        return None
    if isinstance(pattern, Pattern) and pattern.assign is not None:
        new_scope = new_scope | {pattern.assign: value}
    return new_scope


def process_defs(
    state: InterpreterState,
    scope: ScopeType,
    defs: dict[str, BlockType],
    loc: LocationType,
) -> tuple[ScopeType, dict[str, BlockType]]:
    defs_trace: dict[str, BlockType] = {}
    defloc = append(loc, "defs")
    for x, block in defs.items():
        newloc = append(defloc, x)
        state = state.with_yield_result(False)
        state = state.with_yield_background(False)
        result, _, _, block_trace = process_block(state, scope, block, newloc)
        scope = scope | {x: result}
        defs_trace[x] = block_trace
    return scope, defs_trace


BlockTypeTVarProcessBlockOf = TypeVar(
    "BlockTypeTVarProcessBlockOf", bound=AdvancedBlockType
)


def process_block_of(  # pylint: disable=too-many-arguments, too-many-positional-arguments
    block: BlockTypeTVarProcessBlockOf,
    field: str,
    state: InterpreterState,
    scope: ScopeType,
    loc: LocationType,
    field_alias: Optional[str] = None,
) -> tuple[Any, Messages, ScopeType, BlockTypeTVarProcessBlockOf]:
    try:
        result, background, scope, child_trace = process_block(
            state,
            scope,
            getattr(block, field),
            append(loc, field_alias or field),
        )
    except PDLRuntimeError as exc:
        trace = block.model_copy(update={field: exc.trace})
        raise PDLRuntimeError(
            exc.message,
            loc=exc.loc or loc,
            trace=trace,
        ) from exc
    trace = block.model_copy(update={field: child_trace})
    return result, background, scope, trace


BlockTypeTVarProcessBlocksOf = TypeVar(
    "BlockTypeTVarProcessBlocksOf", bound=AdvancedBlockType
)


def process_blocks_of(  # pylint: disable=too-many-arguments, too-many-positional-arguments
    block: BlockTypeTVarProcessBlocksOf,
    field: str,
    iteration_type: IterationType,
    state: InterpreterState,
    scope: ScopeType,
    loc: LocationType,
    field_alias: Optional[str] = None,
) -> tuple[Any, Messages, ScopeType, BlockTypeTVarProcessBlocksOf]:
    try:
        result, background, scope, blocks = process_blocks(
            iteration_type,
            state,
            scope,
            getattr(block, field),
            block.kind,
            append(loc, field_alias or field),
        )
    except PDLRuntimeProcessBlocksError as exc:
        trace = block.model_copy(update={field: exc.blocks})
        raise PDLRuntimeError(
            exc.message,
            loc=exc.loc or loc,
            trace=trace,
        ) from exc
    trace = block.model_copy(update={field: blocks})
    return result, background, scope, trace


def process_blocks(  # pylint: disable=too-many-arguments,too-many-positional-arguments
    iteration_type: IterationType,
    state: InterpreterState,
    scope: ScopeType,
    blocks: BlockType | list[BlockType],
    block_kind: BlockKind,
    loc: LocationType,
) -> tuple[Any, Messages, ScopeType, BlockType | list[BlockType]]:
    result: Any
    background: Messages
    trace: BlockType | list[BlockType]
    results = []
    if not isinstance(blocks, str) and isinstance(blocks, Sequence):
        # Is a list of blocks
        iteration_state = state.with_yield_result(
            state.yield_result and iteration_type != IterationType.ARRAY
        )
        new_loc = None
        background = []
        trace = []
        pdl_context_init = scope["pdl_context"]
        try:
            for i, block in enumerate(blocks):
                scope = scope | {
                    "pdl_context": messages_concat(pdl_context_init, background)
                }
                new_loc = append(loc, "[" + str(i) + "]")
                if iteration_type == IterationType.LASTOF and state.yield_result:
                    iteration_state = state.with_yield_result(i + 1 == len(blocks))
                (
                    iteration_result,
                    iteration_background,
                    scope,
                    t,
                ) = process_block(iteration_state, scope, block, new_loc)
                results.append(iteration_result)
                background = messages_concat(background, iteration_background)
                trace.append(t)  # type: ignore
        except PDLRuntimeError as exc:
            trace.append(exc.trace)  # type: ignore
            raise PDLRuntimeProcessBlocksError(
                message=exc.message, blocks=trace, loc=exc.loc or new_loc
            ) from exc
    else:
        iteration_state = state.with_yield_result(
            state.yield_result and iteration_type != IterationType.ARRAY
        )
        block_result, background, scope, trace = process_block(
            iteration_state, scope, blocks, loc
        )
        results.append(block_result)
    result = combine_results(iteration_type, results)
    if state.yield_result and not iteration_state.yield_result:
        yield_result(result, block_kind)
    return result, background, scope, trace


def combine_results(iteration_type: IterationType, results: list[Any]):
    result: Any
    match iteration_type:
        case IterationType.ARRAY:
            result = results
        case IterationType.LASTOF:
            if len(results) > 0:
                result = results[-1]
            else:
                result = None
        case IterationType.TEXT:
            result = "".join([stringify(r) for r in results])
        case _:
            assert False
    return result


BlockTypeTVarProcessExprOf = TypeVar(
    "BlockTypeTVarProcessExprOf", bound=AdvancedBlockType
)


def process_contribute(
    block: BlockTypeTVarProcessExprOf, scope: ScopeType, loc: LocationType
) -> tuple[Any, BlockTypeTVarProcessExprOf]:
    value = get_contribute_value(block.contribute)
    loc = append(loc, "contribute")
    try:
        result = process_expr(scope, value, loc)
    except PDLRuntimeExpressionError as exc:
        raise PDLRuntimeError(
            exc.message,
            loc=exc.loc or loc,
            trace=ErrorBlock(msg=exc.message, location=loc, program=block),
        ) from exc
    replace = replace_contribute_value(block.contribute, result)
    trace = block.model_copy(update={"contribute": replace})
    return result, trace


def process_expr_of(
    block: BlockTypeTVarProcessExprOf,
    field: str,
    scope: ScopeType,
    loc: LocationType,
    field_alias: Optional[str] = None,
) -> tuple[Any, BlockTypeTVarProcessExprOf]:
    expr = getattr(block, field)
    loc = append(loc, field_alias or field)
    try:
        result = process_expr(scope, expr, loc)
    except PDLRuntimeExpressionError as exc:
        raise PDLRuntimeError(
            exc.message,
            loc=exc.loc or loc,
            trace=ErrorBlock(msg=exc.message, location=loc, program=block),
        ) from exc
    trace = block.model_copy(update={field: result})
    return result, trace


def process_condition_of(
    block: AdvancedBlockType,
    field: str,
    scope: ScopeType,
    loc: LocationType,
    field_alias: Optional[str] = None,
) -> bool:
    expr = getattr(block, field)
    loc = append(loc, field_alias or field)
    try:
        result = process_expr(scope, expr, loc)
    except PDLRuntimeExpressionError as exc:
        raise PDLRuntimeError(
            exc.message,
            loc=exc.loc or loc,
            trace=ErrorBlock(msg=exc.message, location=loc, program=block),
        ) from exc
    return result


EXPR_START_STRING = "${"
EXPR_END_STRING = "}"


def process_expr(  # pylint: disable=too-many-return-statements
    scope: ScopeType, expr: Any, loc: LocationType
) -> Any:
    result: Any
    if isinstance(expr, LocalizedExpression):
        return process_expr(scope, expr.expr, loc)
    if isinstance(expr, str):
        try:
            if expr.startswith(EXPR_START_STRING) and expr.endswith(EXPR_END_STRING):
                # `expr` might be a single expression and should not be stringify
                env = Environment(  # nosec B701
                    # [B701:jinja2_autoescape_false] By default, jinja2 sets autoescape to False. Consider using autoescape=True or use the select_autoescape function to mitigate XSS vulnerabilities.
                    # This is safe because autoescape is not needed since we do not generate HTML
                    block_start_string="{%%%%%PDL%%%%%%%%%%",
                    block_end_string="%%%%%PDL%%%%%%%%%%}",
                    variable_start_string=EXPR_START_STRING,
                    variable_end_string=EXPR_END_STRING,
                    undefined=StrictUndefined,
                )
                expr_ast = env.parse(expr)
                if len(expr_ast.body) == 1:
                    expr_ast_nodes = getattr(expr_ast.body[0], "nodes", [])
                else:
                    expr_ast_nodes = []
                if len(expr_ast_nodes) == 1:
                    if isinstance(expr_ast_nodes[0], TemplateData):
                        # `expr` is a string that do not include jinja expression
                        return expr
                    # `expr` has the shape `${ ... }`: it is a single jinja expression
                    result = env.compile_expression(
                        expr[2:-1], undefined_to_none=False
                    )(scope)
                    if isinstance(result, Undefined):
                        raise UndefinedError(str(result))
                    return result
            # `expr` is not a single jinja expression
            template = Template(
                expr,
                keep_trailing_newline=True,
                block_start_string="{%%%%%PDL%%%%%%%%%%",
                block_end_string="%%%%%PDL%%%%%%%%%%}",
                variable_start_string=EXPR_START_STRING,
                variable_end_string=EXPR_END_STRING,
                # comment_start_string="",
                # comment_end_string="",
                autoescape=False,
                undefined=StrictUndefined,
            )
            result = template.render(scope)
            return result
        except UndefinedError as exc:
            raise PDLRuntimeExpressionError(
                f"Error during the evaluation of {expr}: {exc}", loc
            ) from exc
        except TemplateSyntaxError as exc:
            raise PDLRuntimeExpressionError(
                f"Syntax error in {expr}: {exc}", loc
            ) from exc

    if isinstance(expr, list):
        result = []
        for index, x in enumerate(expr):
            res = process_expr(scope, x, append(loc, "[" + str(index) + "]"))
            result.append(res)
        return result
    if isinstance(expr, dict):
        result_dict: dict[str, Any] = {}
        for k, x in expr.items():
            r = process_expr(scope, x, append(loc, k))
            result_dict[k] = r
        return result_dict
    return expr


def process_call_model(
    state: InterpreterState,
    scope: ScopeType,
    block: LitellmModelBlock,
    loc: LocationType,
) -> tuple[
    Any,
    Messages,
    ScopeType,
    LitellmModelBlock,
]:
    # evaluate model name
    _, concrete_block = process_expr_of(block, "model", scope, loc)
    # evaluate model params
    match concrete_block:
        case LitellmModelBlock():
            if isinstance(concrete_block.parameters, LitellmParameters):
                concrete_block = concrete_block.model_copy(
                    update={"parameters": concrete_block.parameters.model_dump()}
                )

            _, concrete_block = process_expr_of(
                concrete_block, "parameters", scope, loc
            )

            # Apply PDL defaults to model invocation
            if concrete_block.parameters is None or isinstance(
                concrete_block.parameters, dict
            ):
                concrete_block.parameters = apply_defaults(
                    str(concrete_block.model),
                    concrete_block.parameters or {},
                    scope.get("pdl_model_default_parameters", []),
                )
        case _:
            assert False
    # evaluate input
    model_input: Messages
    if concrete_block.input is not None:  # If not implicit, then input must be a block
        model_input_result, _, _, input_trace = process_block_of(
            concrete_block,
            "input",
            state.with_yield_result(False).with_yield_background(False),
            scope,
            loc,
        )
        if isinstance(model_input_result, str):
            model_input = [{"role": state.role, "content": model_input_result}]
        else:
            model_input = model_input_result
    else:
        model_input = scope["pdl_context"]
        input_trace = None
    concrete_block = concrete_block.model_copy(
        update={
            "input": input_trace,
        }
    )
    # Execute model call
    try:
        litellm_params = {}

        def get_transformed_inputs(kwargs):
            params_to_model = kwargs["additional_args"]["complete_input_dict"]
            nonlocal litellm_params
            litellm_params = params_to_model

        litellm.input_callback = [get_transformed_inputs]
        # append_log(state, "Model Input", messages_to_str(model_input))

        msg, raw_result = generate_client_response(state, concrete_block, model_input)
        # if "input" in litellm_params:
        append_log(state, "Model Input", litellm_params)
        # else:
        #    append_log(state, "Model Input", messages_to_str(model_input))
        background: Messages = [msg]
        result = "" if msg["content"] is None else msg["content"]
        append_log(state, "Model Output", result)
        trace = block.model_copy(update={"result": result, "trace": concrete_block})
        if block.modelResponse is not None:
            scope = scope | {block.modelResponse: raw_result}
        return result, background, scope, trace
    except httpx.RequestError as exc:
        message = f"model '{block.model}' encountered {repr(exc)} trying to {exc.request.method} against {exc.request.url}"
        raise PDLRuntimeError(
            message,
            loc=loc,
            trace=ErrorBlock(msg=message, location=loc, program=concrete_block),
        ) from exc
    except Exception as exc:
        message = f"Error during '{block.model}' model call: {repr(exc)}"
        raise PDLRuntimeError(
            message,
            loc=loc,
            trace=ErrorBlock(msg=message, location=loc, program=concrete_block),
        ) from exc


def generate_client_response(
    state: InterpreterState,
    block: LitellmModelBlock,
    model_input: Messages,
<<<<<<< HEAD
) -> Generator[YieldMessage, Any, tuple[Message, Any] | Task[tuple[Message, Any]]]:
=======
) -> tuple[Message, Any]:
>>>>>>> e327ba00
    raw_result = None
    match state.batch:
        case 0:
            model_output, raw_result = generate_client_response_streaming(
                state, block, model_input
            )
        case 1:
            model_output, raw_result = generate_client_response_single(
                state, block, model_input
            )
        case _:
            assert False
    return model_output, raw_result


def generate_client_response_streaming(
    state: InterpreterState,
    block: LitellmModelBlock,
    model_input: Messages,
) -> tuple[Message, Any]:
    msg_stream: Generator[Message, Any, Any]
    assert isinstance(block.model, str)  # block is a "concrete block"
    assert block.parameters is None or isinstance(
        block.parameters, dict
    )  # block is a "concrete block"
    match block:
        case LitellmModelBlock():
            msg_stream = LitellmModel.generate_text_stream(
                model_id=block.model,
                messages=model_input,
                spec=block.spec,
                parameters=litellm_parameters_to_dict(block.parameters),
            )
        case _:
            assert False
    complete_msg: Optional[Message] = None
    role = None
    wrapped_gen = GeneratorWrapper(msg_stream)
    for chunk in wrapped_gen:
        if state.yield_result:
            yield_result(
                "" if chunk["content"] is None else chunk["content"], block.kind
            )
        if state.yield_background:
            yield_background([chunk])
        if complete_msg is None:
            complete_msg = chunk
            role = complete_msg["role"]
        else:
            chunk_role = chunk["role"]
            if (
                chunk_role is None
                or chunk_role == role
                and chunk["content"] is not None
            ):
                complete_msg["content"] += chunk["content"]
    raw_result = None
    if block.modelResponse is not None:
        raw_result = wrapped_gen.value
    if complete_msg is None:
        return Message(role=state.role, content=""), raw_result
    return complete_msg, raw_result


def litellm_parameters_to_dict(
    parameters: Optional[LitellmParameters | dict[str, Any]]
) -> dict[str, Any]:
    if isinstance(parameters, dict):
        return parameters
    if parameters is None:
        parameters = LitellmParameters()
    parameters_dict = parameters.model_dump(exclude={"stream"})
    return parameters_dict


def generate_client_response_single(
    state: InterpreterState,
    block: LitellmModelBlock,
    model_input: Messages,
<<<<<<< HEAD
) -> Generator[YieldMessage, Any, Task[tuple[Message, Any]]]:
=======
) -> tuple[Message, Any]:
>>>>>>> e327ba00
    assert isinstance(block.model, str)  # block is a "concrete block"
    assert block.parameters is None or isinstance(
        block.parameters, dict
    )  # block is a "concrete block"
    match block:
        case LitellmModelBlock():
            task = asyncio.create_task(
                LitellmModel.generate_text(
                    model_id=block.model,
                    messages=model_input,
                    spec=block.spec,
                    parameters=litellm_parameters_to_dict(block.parameters),
                )
            )
<<<<<<< HEAD

    def callback(res):
        msg, _ = res
        if state.yield_result:
            yield YieldResultMessage("" if msg["content"] is None else msg["content"])
        if state.yield_background:
            yield YieldBackgroundMessage([msg])

    task.add_done_callback(callback)
    return task
=======
    if state.yield_result:
        yield_result("" if msg["content"] is None else msg["content"], block.kind)
    if state.yield_background:
        yield_background([msg])
    return msg, raw_result
>>>>>>> e327ba00


def process_call_code(
    state: InterpreterState, scope: ScopeType, block: CodeBlock, loc: LocationType
) -> tuple[Any, Messages, ScopeType, CodeBlock]:
    background: Messages
    code_s, _, _, block = process_block_of(
        block,
        "code",
        state.with_yield_result(False).with_yield_background(False),
        scope,
        loc,
    )
    append_log(state, "Code Input", code_s)
    match block.lang:
        case "python":
            try:
                result = call_python(code_s, scope)
                background = [{"role": state.role, "content": str(result)}]
            except Exception as exc:
                raise PDLRuntimeError(
                    f"Code error: {repr(exc)}",
                    loc=loc,
                    trace=block.model_copy(update={"code": code_s}),
                ) from exc
        case "command":
            try:
                result = call_command(code_s)
                background = [{"role": state.role, "content": result}]
            except Exception as exc:
                raise PDLRuntimeError(
                    f"Code error: {repr(exc)}",
                    loc=loc,
                    trace=block.model_copy(update={"code": code_s}),
                ) from exc
        case "jinja":
            try:
                result = call_jinja(code_s, scope)
                background = [{"role": state.role, "content": result}]
            except Exception as exc:
                raise PDLRuntimeError(
                    f"Code error: {repr(exc)}",
                    loc=loc,
                    trace=block.model_copy(update={"code": code_s}),
                ) from exc
        case "pdl":
            try:
                result = call_pdl(code_s, scope)
                background = [{"role": state.role, "content": result}]
            except Exception as exc:
                raise PDLRuntimeError(
                    f"Code error: {repr(exc)}",
                    loc=loc,
                    trace=block.model_copy(update={"code": code_s}),
                ) from exc
        case _:
            message = f"Unsupported language: {block.lang}"
            raise PDLRuntimeError(
                message,
                loc=loc,
                trace=block.model_copy(),
            )
    append_log(state, "Code Output", result)
    trace = block.model_copy(update={"result": result})
    return result, background, scope, trace


__PDL_SESSION = types.SimpleNamespace()


def call_python(code: str, scope: dict) -> Any:
    my_namespace = types.SimpleNamespace(PDL_SESSION=__PDL_SESSION, **scope)
    exec(code, my_namespace.__dict__)  # nosec B102
    # [B102:exec_used] Use of exec detected.
    # This is the code that the user asked to execute. It can be executed in a docker container with the option `--sandbox`
    result = my_namespace.result
    return result


def call_command(code: str) -> str:
    args = shlex.split(code)
    p = subprocess.run(
        args, capture_output=True, text=True, check=False, shell=False
    )  # nosec B603
    # [B603:subprocess_without_shell_equals_true] subprocess call - check for execution of untrusted input.
    # This is the code that the user asked to execute. It can be executed in a docker container with the option `--sandbox`
    if p.stderr != "":
        print(p.stderr, file=sys.stderr)
    if p.returncode != 0:
        raise ValueError(f"command exited with non zero code: {p.returncode}")
    output = p.stdout
    return output


def call_jinja(code: str, scope: dict) -> Any:
    template = Template(
        code,
    )
    result = template.render(scope)
    return result


def call_pdl(code: str, scope: dict) -> Any:
    program, loc = parse_str(code)
    state = InterpreterState()
    result, _, _, _ = process_prog(state, scope, program, loc)
    return result


def process_call(
    state: InterpreterState, scope: ScopeType, block: CallBlock, loc: LocationType
) -> tuple[Any, Messages, ScopeType, CallBlock]:
    result = None
    background: Messages = []
    args, block = process_expr_of(block, "args", scope, loc)
    closure, _ = process_expr_of(block, "call", scope, loc)
    if not isinstance(closure, FunctionBlock):
        msg = f"Type error: {block.call} is of type {type(closure)} but should be a function."
        if isinstance(closure, str) and isinstance(scope.get(closure), FunctionBlock):
            msg += " You might want to call `${ " + str(block.call) + " }`."
        raise PDLRuntimeError(
            msg,
            loc=append(loc, "call"),
            trace=block.model_copy(),
        )
    args_loc = append(loc, "args")
    type_errors = type_check_args(args, closure.function, args_loc)
    if len(type_errors) > 0:
        raise PDLRuntimeError(
            f"Type errors during function call to {block.call}:\n"
            + "\n".join(type_errors),
            loc=args_loc,
            trace=block.model_copy(),
        )
    f_body = closure.returns
    f_scope = (
        (closure.scope or {}) | {"pdl_context": scope["pdl_context"]} | (args or {})
    )
    if closure.location is not None:
        fun_loc = LocationType(
            file=closure.location.file,
            path=closure.location.path + ["return"],
            table=loc.table,
        )
    else:
        fun_loc = empty_block_location
    try:
        result, background, _, f_trace = process_block(state, f_scope, f_body, fun_loc)
    except PDLRuntimeError as exc:
        raise PDLRuntimeError(
            exc.message,
            loc=exc.loc or fun_loc,
            trace=block.model_copy(update={"trace": exc.trace}),
        ) from exc
    trace = block.model_copy(update={"trace": f_trace})
    if closure.spec is not None:
        errors = type_check_spec(result, closure.spec, fun_loc)
        if len(errors) > 0:
            raise PDLRuntimeError(
                f"Type errors in result of function call to {block.call}:\n"
                + "\n".join(errors),
                loc=loc,
                trace=trace,
            )
    return result, background, scope, trace


def process_input(
    state: InterpreterState, scope: ScopeType, block: ReadBlock, loc: LocationType
) -> tuple[str, Messages, ScopeType, ReadBlock]:
    read, block = process_expr_of(block, "read", scope, loc)
    if read is not None:
        file = state.cwd / read
        try:
            with open(file, encoding="utf-8") as f:
                s = f.read()
                append_log(state, "Input from File: " + str(file), s)
        except Exception as exc:
            if isinstance(exc, FileNotFoundError):
                msg = f"file {str(file)} not found"
            else:
                msg = f"Fail to open file {str(file)}"
            raise PDLRuntimeError(
                message=msg,
                loc=loc,
                trace=ErrorBlock(msg=msg, location=loc, program=block),
                fallback="",
            ) from exc
    else:
        message = ""
        if block.message is not None:
            message = block.message
        elif block.multiline is False:
            message = "How can I help you?: "
        else:
            message = "Enter/Paste your content. Ctrl-D to save it."
        if block.multiline is False:
            s = input(message)
            append_log(state, "Input from stdin: ", s)
        else:  # multiline
            print(message)
            contents = []
            while True:
                try:
                    line = input()
                except EOFError:
                    break
                contents.append(line + "\n")
            s = "".join(contents)
            append_log(state, "Input from stdin: ", s)
    trace = block.model_copy(update={"result": s})
    background: Messages = [{"role": state.role, "content": s}]
    return s, background, scope, trace


def process_include(
    state: InterpreterState,
    scope: ScopeType,
    block: IncludeBlock,
    loc: LocationType,
) -> tuple[Any, Messages, ScopeType, IncludeBlock]:
    file = state.cwd / block.include
    try:
        prog, new_loc = parse_file(file)
        result, background, scope, trace = process_block(
            state, scope, prog.root, new_loc
        )
        include_trace = block.model_copy(update={"trace": trace})
        return result, background, scope, include_trace
    except PDLParseError as exc:
        message = f"Attempting to include invalid yaml: {str(file)}\n{exc.message}"
        raise PDLRuntimeError(
            message,
            loc=loc,
            trace=ErrorBlock(msg=message, program=block.model_copy()),
        ) from exc
    except PDLRuntimeProcessBlocksError as exc:
        trace = block.model_copy(update={"trace": exc.blocks})
        raise PDLRuntimeError(
            exc.message,
            loc=exc.loc or loc,
            trace=trace,
        ) from exc


def parse_result(parser: ParserType, text: str) -> Optional[dict[str, Any] | list[Any]]:
    result: Optional[dict[str, Any] | list[Any]]
    match parser:
        case "json":
            try:
                result = json.loads(text)
            except Exception as exc:
                raise PDLRuntimeParserError(
                    f"Attempted to parse ill-formed JSON: {repr(exc)}"
                ) from exc
        case "jsonl":
            result = []
            try:
                for line in text.split("\n"):
                    if line == "":
                        continue
                    result.append(json.loads(line))
            except Exception as exc:
                raise PDLRuntimeParserError(
                    f"Attempted to parse ill-formed JSON: {repr(exc)}"
                ) from exc
        case "yaml":
            try:
                result = yaml.safe_load(text)
            except Exception as exc:
                raise PDLRuntimeParserError(
                    f"Attempted to parse ill-formed YAML: {repr(exc)}"
                ) from exc
        case PdlParser():
            assert False, "TODO"
        case RegexParser(mode="search" | "match" | "fullmatch"):
            regex = parser.regex
            match parser.mode:
                case "search":
                    matcher = re.search
                case "match":
                    matcher = re.match
                case "fullmatch":
                    matcher = re.fullmatch
                case _:
                    assert False
            try:
                m = matcher(regex, text, flags=re.M)
            except Exception as exc:
                msg = f"Fail to parse with regex {regex}: {repr(exc)}"
                raise PDLRuntimeParserError(msg) from exc
            if m is None:
                return None
            if parser.spec is None:
                result = list(m.groups())
            else:
                current_group_name = ""
                try:
                    result = {}
                    for x in parser.spec.keys():
                        current_group_name = x
                        result[x] = m.group(x)
                    return result
                except IndexError as exc:
                    msg = f"No group named {current_group_name} found by {regex} in {text}"
                    raise PDLRuntimeParserError(msg) from exc
        case RegexParser(mode="split" | "findall"):
            regex = parser.regex
            match parser.mode:
                case "split":
                    result = re.split(regex, text, flags=re.M)
                case "findall":
                    result = re.findall(regex, text, flags=re.M)
                case _:
                    assert False
        case _:
            assert False
    return result


def get_var(var: str, scope: ScopeType, loc: LocationType) -> Any:
    return process_expr(scope, f"{EXPR_START_STRING} {var} {EXPR_END_STRING}", loc)


def append_log(state: InterpreterState, title, somestring):
    logger.warning("**********  %s  **********", title)
    logger.warning(str(somestring))<|MERGE_RESOLUTION|>--- conflicted
+++ resolved
@@ -1257,11 +1257,7 @@
     state: InterpreterState,
     block: LitellmModelBlock,
     model_input: Messages,
-<<<<<<< HEAD
-) -> Generator[YieldMessage, Any, tuple[Message, Any] | Task[tuple[Message, Any]]]:
-=======
-) -> tuple[Message, Any]:
->>>>>>> e327ba00
+) -> tuple[Message, Any] | Task[tuple[Message, Any]]:
     raw_result = None
     match state.batch:
         case 0:
@@ -1341,11 +1337,7 @@
     state: InterpreterState,
     block: LitellmModelBlock,
     model_input: Messages,
-<<<<<<< HEAD
-) -> Generator[YieldMessage, Any, Task[tuple[Message, Any]]]:
-=======
-) -> tuple[Message, Any]:
->>>>>>> e327ba00
+) -> Task[tuple[Message, Any]]:
     assert isinstance(block.model, str)  # block is a "concrete block"
     assert block.parameters is None or isinstance(
         block.parameters, dict
@@ -1360,24 +1352,16 @@
                     parameters=litellm_parameters_to_dict(block.parameters),
                 )
             )
-<<<<<<< HEAD
 
     def callback(res):
         msg, _ = res
         if state.yield_result:
-            yield YieldResultMessage("" if msg["content"] is None else msg["content"])
+            yield_result("" if msg["content"] is None else msg["content"], block.kind)
         if state.yield_background:
-            yield YieldBackgroundMessage([msg])
+            yield_background([msg])
 
     task.add_done_callback(callback)
     return task
-=======
-    if state.yield_result:
-        yield_result("" if msg["content"] is None else msg["content"], block.kind)
-    if state.yield_background:
-        yield_background([msg])
-    return msg, raw_result
->>>>>>> e327ba00
 
 
 def process_call_code(
