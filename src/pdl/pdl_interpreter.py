import json
import logging
import re
import shlex
import subprocess  # nosec
import sys
import types

# TODO: temporarily disabling warnings to mute a pydantic warning from liteLLM
import warnings

warnings.filterwarnings("ignore", "Valid config keys have changed in V2")

# from itertools import batched
from pathlib import Path  # noqa: E402
from typing import Any, Generator, Optional, Sequence, TypeVar  # noqa: E402

import httpx  # noqa: E402
import litellm  # noqa: E402
import yaml  # noqa: E402
from jinja2 import (  # noqa: E402
    Environment,
    StrictUndefined,
    Template,
    TemplateSyntaxError,
    UndefinedError,
)
from jinja2.nodes import TemplateData  # noqa: E402
from jinja2.runtime import Undefined  # noqa: E402
from pydantic import BaseModel  # noqa: E402

from .pdl_ast import (  # noqa: E402
    AdvancedBlockType,
    AnyPattern,
    ArrayBlock,
<<<<<<< HEAD
    ArrayPattern,
    BamModelBlock,
    BamTextGenerationParameters,
=======
>>>>>>> ba445d7c
    Block,
    BlockType,
    CallBlock,
    CodeBlock,
    ContributeTarget,
    DataBlock,
    EmptyBlock,
    ErrorBlock,
    ForBlock,
    FunctionBlock,
    GetBlock,
    IfBlock,
    IncludeBlock,
    IterationType,
    LastOfBlock,
    LitellmModelBlock,
    LitellmParameters,
    LocalizedExpression,
    LocationType,
    MatchBlock,
    Message,
    MessageBlock,
    Messages,
    ModelBlock,
    ObjectBlock,
    ObjectPattern,
    OrPattern,
    ParserType,
    Pattern,
    PatternType,
    PDLException,
    PdlParser,
    Program,
    ReadBlock,
    RegexParser,
    RepeatBlock,
    RepeatUntilBlock,
    RoleType,
    ScopeType,
    TextBlock,
    empty_block_location,
)
from .pdl_dumper import block_to_dict  # noqa: E402
from .pdl_llms import LitellmModel  # noqa: E402
from .pdl_location_utils import append, get_loc_string  # noqa: E402
from .pdl_parser import PDLParseError, parse_file, parse_str  # noqa: E402
from .pdl_scheduler import (  # noqa: E402
    CodeYieldResultMessage,
    GeneratorWrapper,
    ModelCallMessage,
    ModelYieldResultMessage,
    YieldBackgroundMessage,
    YieldMessage,
    YieldResultMessage,
    schedule,
)
from .pdl_schema_validator import type_check_args, type_check_spec  # noqa: E402
from .pdl_utils import (  # noqa: E402
    get_contribute_value,
    messages_concat,
    replace_contribute_value,
    stringify,
)

logger = logging.getLogger(__name__)


class PDLRuntimeError(PDLException):
    def __init__(
        self,
        message: str,
        loc: Optional[LocationType] = None,
        trace: Optional[BlockType] = None,
        fallback: Optional[Any] = None,
    ):
        super().__init__(message)
        self.loc = loc
        self.trace = trace
        self.fallback = fallback
        self.message = message


class PDLRuntimeExpressionError(PDLRuntimeError):
    pass


class PDLRuntimeParserError(PDLRuntimeError):
    pass


class PDLRuntimeStepBlocksError(PDLException):
    def __init__(
        self,
        message: str,
        blocks: list[BlockType],
        loc: Optional[LocationType] = None,
        fallback: Optional[Any] = None,
    ):
        super().__init__(message)
        self.loc = loc
        self.blocks = blocks
        self.fallback = fallback
        self.message = message


empty_scope: ScopeType = {"pdl_context": []}


class InterpreterState(BaseModel):
    yield_result: bool = False
    yield_background: bool = False
    batch: int = 1
    # batch=0: streaming
    # batch=1: call to generate with `input`
    role: RoleType = "user"
    cwd: Path = Path.cwd()

    def with_yield_result(self: "InterpreterState", b: bool) -> "InterpreterState":
        return self.model_copy(update={"yield_result": b})

    def with_yield_background(self: "InterpreterState", b: bool) -> "InterpreterState":
        return self.model_copy(update={"yield_background": b})

    def with_role(self: "InterpreterState", role: RoleType) -> "InterpreterState":
        return self.model_copy(update={"role": role})


def generate(
    pdl_file: str | Path,
    log_file: Optional[str | Path],
    state: Optional[InterpreterState],
    initial_scope: ScopeType,
    trace_file: Optional[str | Path],
):
    """Execute the PDL program defined in `pdl_file`.

    Args:
        pdl_file: Program to execute.
        log_file: File where the log is written. If `None`, use `log.txt`.
        initial_scope: Environment defining the variables in scope to execute the program.
        state: Initial state of the interpreter.
        trace_file: Indicate if the execution trace must be produced and the file to save it.
    """
    if log_file is None:
        log_file = "log.txt"
    logging.basicConfig(filename=log_file, encoding="utf-8", format="", filemode="w")
    try:
        prog, loc = parse_file(pdl_file)
        if state is None:
            state = InterpreterState(cwd=Path(pdl_file).parent)
        result, _, _, trace = process_prog(state, initial_scope, prog, loc)
        if not state.yield_result:
            if state.yield_background:
                print("\n----------------")
            if result is None:
                print()
            else:
                print(stringify(result))
        else:
            print()
        if trace_file:
            write_trace(trace_file, trace)
    except PDLParseError as exc:
        print("\n".join(exc.message), file=sys.stderr)
    except PDLRuntimeError as exc:
        if exc.loc is None:
            message = exc.message
        else:
            message = get_loc_string(exc.loc) + exc.message
        print(message, file=sys.stderr)
        if trace_file and exc.trace is not None:
            write_trace(trace_file, exc.trace)


def write_trace(
    trace_file: str | Path,
    trace: BlockType,
):
    """Write the execution trace into a file.

    Args:
        trace_file:  File to save the execution trace.
        trace: Execution trace.
    """
    try:
        with open(trace_file, "w", encoding="utf-8") as fp:
            json.dump(block_to_dict(trace, json_compatible=True), fp)
    except Exception:
        print("Fail to generate the trace", file=sys.stderr)


def process_prog(
    state: InterpreterState,
    scope: ScopeType,
    prog: Program,
    loc: LocationType = empty_block_location,
) -> tuple[Any, Messages, ScopeType, BlockType]:
    """Execute a PDL program.

    Args:
        state: Initial state of the interpreter.
        scope: Environment defining the variables in scope to execute the program.
        prog: Program to execute.
        loc: Source code location mapping. Defaults to empty_block_location.

    Returns:
        Return the final result, the background messages, the final variable mapping, and the execution trace.

    Raises:
        PDLRuntimeError: If the program raises an error.
    """
    scope = empty_scope | scope
    doc_generator = step_block(state, scope, block=prog.root, loc=loc)
    for result, document, final_scope, trace in schedule([doc_generator]):
        return result, document, final_scope, trace
    assert False
    # doc_generator = GeneratorWrapper(step_block(state, scope, block=prog.root, loc=loc))
    # # result, document, scope, trace = schedule(doc_generator)
    # incremental_document = ""
    # for output in doc_generator:
    #     print(output, end="")
    #     assert output is not None
    #     incremental_document += output
    # print()
    # result, document, scope, trace = doc_generator.value
    # assert document == incremental_document or not state.yield_background
    # return result, document, scope, trace


# def process_progs(
#     state: InterpreterState,
#     initial_scopes: Iterable[ScopeType],
#     prog: Program,
#     loc=empty_block_location,
# ) -> Iterable[tuple[Any, Messages, ScopeType, BlockType]]:
#     if state.batch > 1:
#         batch_size = state.batch
#     else:
#         batch_size = 1
#     for batch in batched(initial_scopes, batch_size):
#         doc_generators = [
#             step_block(state, empty_scope | initial_scope, block=prog.root, loc=loc)
#             for initial_scope in batch
#         ]
#         for result, document, scope, trace in schedule(doc_generators):
#             yield result, document, scope, trace


def step_block(
    state: InterpreterState, scope: ScopeType, block: BlockType, loc: LocationType
) -> Generator[YieldMessage, Any, tuple[Any, Messages, ScopeType, BlockType]]:
    result: Any
    background: Messages
    trace: BlockType
    if not isinstance(block, Block):
        try:
            result = process_expr(scope, block, loc)
        except PDLRuntimeExpressionError as exc:
            raise PDLRuntimeError(
                exc.message,
                loc=exc.loc or loc,
                trace=ErrorBlock(msg=exc.message, location=loc, program=block),
            ) from exc
        background = [{"role": state.role, "content": stringify(result)}]
        trace = stringify(result)
        if state.yield_background:
            yield YieldBackgroundMessage(background)
        if state.yield_result:
            yield YieldResultMessage(result)
        append_log(state, "pdl_context", background)
    else:
        result, background, scope, trace = yield from step_advanced_block(
            state, scope, block, loc
        )
    scope = scope | {"pdl_context": background}
    return result, background, scope, trace


def context_in_contribute(block: AdvancedBlockType) -> bool:
    if ContributeTarget.CONTEXT.value in block.contribute:
        return True
    if get_contribute_value(block.contribute) is not None:
        return True
    return False


def step_advanced_block(
    state: InterpreterState,
    scope: ScopeType,
    block: AdvancedBlockType,
    loc: LocationType,
) -> Generator[YieldMessage, Any, tuple[Any, Messages, ScopeType, BlockType]]:
    if block.role is not None:
        state = state.with_role(block.role)
    if len(block.defs) > 0:
        scope, defs_trace = yield from step_defs(state, scope, block.defs, loc)
        block = block.model_copy(update={"defs": defs_trace})
    state = state.with_yield_result(
        state.yield_result and ContributeTarget.RESULT in block.contribute
    )
    state = state.with_yield_background(
        state.yield_background and context_in_contribute(block)
    )
    try:
        result, background, scope, trace = yield from step_block_body(
            state, scope, block, loc
        )
        trace = trace.model_copy(update={"result": result})
        if block.parser is not None:
            result = parse_result(block.parser, result)
        if block.spec is not None and not isinstance(block, FunctionBlock):
            errors = type_check_spec(result, block.spec, block.location)
            if len(errors) > 0:
                message = "Type errors during spec checking:\n" + "\n".join(errors)
                raise PDLRuntimeError(
                    message,
                    loc=loc,
                    trace=ErrorBlock(msg=message, program=trace),
                    fallback=result,
                )
    except Exception as exc:
        if block.fallback is None:
            raise exc from exc
        (
            result,
            background,
            scope,
            trace,
        ) = yield from step_block_of(
            block,
            "fallback",
            state,
            scope,
            loc=loc,
        )
        if block.spec is not None and not isinstance(block, FunctionBlock):
            errors = type_check_spec(result, block.spec, block.location)
            if len(errors) > 0:
                message = "Type errors during spec checking:\n" + "\n".join(errors)
                raise PDLRuntimeError(  # pylint: disable=raise-missing-from
                    message,
                    loc=append(loc, "fallback"),
                    trace=ErrorBlock(msg=message, program=trace),
                    fallback=result,
                )
    if block.assign is not None:
        var = block.assign
        scope = scope | {var: result}
    if ContributeTarget.RESULT not in block.contribute:
        result = ""
    if ContributeTarget.CONTEXT not in block.contribute:
        background = []
    contribute_value, trace = process_contribute(trace, scope, loc)
    if contribute_value is not None:
        background = contribute_value

    return result, background, scope, trace


def step_block_body(
    state: InterpreterState,
    scope: ScopeType,
    block: AdvancedBlockType,
    loc: LocationType,
) -> Generator[YieldMessage, Any, tuple[Any, Messages, ScopeType, AdvancedBlockType]]:
    scope_init = scope
    result: Any
    background: Messages
    trace: AdvancedBlockType
    block.location = loc
    match block:
        case ModelBlock():
            result, background, scope, trace = yield from step_call_model(
                state, scope, block, loc
            )
        case CodeBlock():
            result, background, scope, trace = yield from step_call_code(
                state, scope, block, loc
            )
            if state.yield_result:
                yield CodeYieldResultMessage(result)
            if state.yield_background:
                yield YieldBackgroundMessage(background)
        case GetBlock(get=var):
            block.location = append(loc, "get")
            try:
                result = get_var(var, scope, block.location)
            except PDLRuntimeExpressionError as exc:
                raise PDLRuntimeError(
                    exc.message,
                    loc=exc.loc or loc,
                    trace=ErrorBlock(msg=exc.message, location=loc, program=block),
                ) from exc
            background = [{"role": state.role, "content": stringify(result)}]
            trace = block.model_copy()
            if state.yield_result:
                yield YieldResultMessage(result)
            if state.yield_background:
                yield YieldBackgroundMessage(background)
        case DataBlock(data=v):
            block.location = append(loc, "data")
            if block.raw:
                result = v
                trace = block.model_copy()
            else:
                result, trace = process_expr_of(block, "data", scope, loc)
            background = [{"role": state.role, "content": stringify(result)}]
            if state.yield_result:
                yield YieldResultMessage(result)
            if state.yield_background:
                yield YieldBackgroundMessage(background)
        case TextBlock():
            result, background, scope, trace = yield from step_blocks_of(
                block,
                "text",
                IterationType.TEXT,
                state,
                scope,
                loc,
            )
        case LastOfBlock():
            result, background, scope, trace = yield from step_blocks_of(
                block,
                "lastOf",
                IterationType.LASTOF,
                state,
                scope,
                loc,
            )
        case ArrayBlock():
            result, background, scope, trace = yield from step_blocks_of(
                block,
                "array",
                IterationType.ARRAY,
                state,
                scope,
                loc,
            )
        case ObjectBlock():
            iteration_state = state.with_yield_result(False)
            if isinstance(block.object, dict):
                background = []
                values = []
                values_trace = []
                try:
                    obj_loc = append(loc, "object")
                    for k, value_blocks in block.object.items():
                        value, value_background, scope, value_trace = (
                            yield from step_blocks(
                                IterationType.LASTOF,
                                iteration_state,
                                scope,
                                value_blocks,
                                append(obj_loc, k),
                            )
                        )
                        background = messages_concat(background, value_background)
                        values.append(value)
                        values_trace.append(value_trace)
                except PDLRuntimeStepBlocksError as exc:
                    obj = dict(zip(block.object.keys(), exc.blocks))
                    trace = block.model_copy(update={"object": obj})
                    raise PDLRuntimeError(
                        exc.message,
                        loc=exc.loc or loc,
                        trace=trace,
                    ) from exc
                result = dict(zip(block.object.keys(), values))
                object_trace = dict(zip(block.object.keys(), values_trace))
                trace = block.model_copy(update={"object": object_trace})
            else:
                results, background, scope, trace = yield from step_blocks_of(
                    block,
                    "object",
                    IterationType.ARRAY,
                    iteration_state,
                    scope,
                    loc,
                )
                result = {}
                for d in results:
                    result = result | d
            if state.yield_result and not iteration_state.yield_result:
                yield YieldResultMessage(result)
        case MessageBlock():
            content, background, scope, trace = yield from step_block_of(
                block,
                "content",
                state,
                scope,
                loc,
            )
            result = {"role": state.role, "content": content}
        case IfBlock():
            b = process_condition_of(block, "condition", scope, loc, "if")
            if b:
                result, background, scope, trace = yield from step_block_of(
                    block, "then", state, scope, loc
                )
            elif block.elses is not None:
                result, background, scope, trace = yield from step_block_of(
                    block, "elses", state, scope, loc, "else"
                )
            else:
                result = ""
                background = []
                trace = block
            trace = trace.model_copy(
                update={
                    "if_result": b,
                }
            )
        case MatchBlock():
            match_, block = process_expr_of(block, "match_", scope, loc, "match")
            cases = []
            matched = False
            result = ""
            background = []
            for i, match_case in enumerate(block.with_):
                if matched:
                    cases.append(match_case)
                    continue
                loc_i = append(loc, "[" + str(i) + "]")
                if "case" in match_case.model_fields_set and not is_matching(
                    match_, match_case.case
                ):
                    cases.append(match_case)
                    continue
                b = True
                if "if_" in match_case.model_fields_set:
                    loc_if = append(loc_i, "if")
                    try:
                        b = process_expr(scope, match_case.if_, loc_if)
                    except PDLRuntimeExpressionError as exc:
                        cases.append(match_case)
                        block.with_ = cases
                        raise PDLRuntimeError(
                            exc.message,
                            loc=exc.loc or loc_if,
                            trace=ErrorBlock(
                                msg=exc.message, location=loc, program=block
                            ),
                        ) from exc
                if not b:
                    cases.append(match_case)
                    continue
                matched = True
                try:
                    result, background, scope, return_trace = yield from step_block(
                        state,
                        scope,
                        match_case.then,
                        append(loc_i, "return"),
                    )
                except PDLRuntimeError as exc:
                    match_case_trace = match_case.model_copy(
                        update={"return_": exc.trace}
                    )
                    cases.append(match_case_trace)
                    block.with_ = cases
                    raise PDLRuntimeError(
                        exc.message,
                        loc=exc.loc or loc,
                        trace=block,
                    ) from exc
                match_case_trace = block.model_copy(update={"return_": return_trace})
                cases.append(match_case_trace)
            if not matched:
                append_log(state, "Match", "no match!")
            block.with_ = cases
            trace = block
        case RepeatBlock(num_iterations=n):
            results = []
            background = []
            iterations_trace: list[BlockType] = []
            pdl_context_init = scope_init["pdl_context"]
            iteration_state = state.with_yield_result(
                state.yield_result and block.join.iteration_type == IterationType.TEXT
            )
            repeat_loc = append(loc, "repeat")
            try:
                first = True
                for _ in range(n):
                    if first:
                        first = False
                    elif block.join.iteration_type == IterationType.TEXT:
                        join_string = block.join.join_string
                        results.append(join_string)
                        if iteration_state.yield_result:
                            yield YieldResultMessage(join_string)
                        if iteration_state.yield_background:
                            yield YieldBackgroundMessage(
                                [{"role": block.role, "content": join_string}]
                            )
                    scope = scope | {
                        "pdl_context": messages_concat(pdl_context_init, background)
                    }
                    (
                        iteration_result,
                        iteration_background,
                        scope,
                        body_trace,
                    ) = yield from step_block(
                        iteration_state,
                        scope,
                        block.repeat,
                        repeat_loc,
                    )
                    results.append(iteration_result)
                    background = messages_concat(background, iteration_background)
                    iterations_trace.append(body_trace)
            except PDLRuntimeError as exc:
                iterations_trace.append(exc.trace)
                trace = block.model_copy(update={"trace": iterations_trace})
                raise PDLRuntimeError(
                    exc.message,
                    loc=exc.loc or repeat_loc,
                    trace=trace,
                ) from exc
            result = combine_results(block.join.iteration_type, results)
            if state.yield_result and not iteration_state.yield_result:
                yield YieldResultMessage(result)
            trace = block.model_copy(update={"trace": iterations_trace})
        case ForBlock():
            results = []
            background = []
            iter_trace: list[BlockType] = []
            pdl_context_init = scope_init["pdl_context"]
            items, block = process_expr_of(block, "fors", scope, loc, "for")
            lengths = []
            for idx, lst in items.items():
                if not isinstance(lst, list):
                    msg = "Values inside the For block must be lists."
                    lst_loc = append(
                        append(block.location or empty_block_location, "for"), idx
                    )
                    raise PDLRuntimeError(
                        message=msg,
                        loc=lst_loc,
                        trace=ErrorBlock(msg=msg, location=lst_loc, program=block),
                        fallback=[],
                    )
                lengths.append(len(lst))
            if len(set(lengths)) != 1:  # Not all the lists are of the same length
                msg = "Lists inside the For block must be of the same length."
                for_loc = append(block.location or empty_block_location, "for")
                raise PDLRuntimeError(
                    msg,
                    loc=for_loc,
                    trace=ErrorBlock(msg=msg, location=for_loc, program=block),
                    fallback=[],
                )
            iteration_state = state.with_yield_result(
                state.yield_result and block.join.iteration_type == IterationType.TEXT
            )
            repeat_loc = append(loc, "repeat")
            try:
                first = True
                for i in range(lengths[0]):
                    if first:
                        first = False
                    elif block.join.iteration_type == IterationType.TEXT:
                        join_string = block.join.join_string
                        results.append(join_string)
                        if iteration_state.yield_result:
                            yield YieldResultMessage(join_string)
                        if iteration_state.yield_background:
                            yield YieldBackgroundMessage(
                                [{"role": block.role, "content": join_string}]
                            )
                    scope = scope | {
                        "pdl_context": messages_concat(pdl_context_init, background)
                    }
                    for k in items.keys():
                        scope = scope | {k: items[k][i]}
                    (
                        iteration_result,
                        iteration_background,
                        scope,
                        body_trace,
                    ) = yield from step_block(
                        iteration_state,
                        scope,
                        block.repeat,
                        repeat_loc,
                    )
                    background = messages_concat(background, iteration_background)
                    results.append(iteration_result)
                    iter_trace.append(body_trace)
            except PDLRuntimeError as exc:
                iter_trace.append(exc.trace)
                trace = block.model_copy(update={"trace": iter_trace})
                raise PDLRuntimeError(
                    exc.message,
                    loc=exc.loc or repeat_loc,
                    trace=trace,
                ) from exc
            result = combine_results(block.join.iteration_type, results)
            if state.yield_result and not iteration_state.yield_result:
                yield YieldResultMessage(result)
            trace = block.model_copy(update={"trace": iter_trace})
        case RepeatUntilBlock():
            results = []
            stop = False
            background = []
            iterations_trace = []
            pdl_context_init = scope_init["pdl_context"]
            iteration_state = state.with_yield_result(
                state.yield_result and block.join.iteration_type == IterationType.TEXT
            )
            repeat_loc = append(loc, "repeat")
            try:
                first = True
                while not stop:
                    if first:
                        first = False
                    elif block.join.iteration_type == IterationType.TEXT:
                        join_string = block.join.join_string
                        results.append(join_string)
                        if iteration_state.yield_result:
                            yield YieldResultMessage(join_string)
                        if iteration_state.yield_background:
                            yield YieldBackgroundMessage(
                                [{"role": block.role, "content": join_string}]
                            )
                    scope = scope | {
                        "pdl_context": messages_concat(pdl_context_init, background)
                    }
                    (
                        iteration_result,
                        iteration_background,
                        scope,
                        body_trace,
                    ) = yield from step_block(
                        iteration_state,
                        scope,
                        block.repeat,
                        repeat_loc,
                    )
                    results.append(iteration_result)
                    background = messages_concat(background, iteration_background)
                    iterations_trace.append(body_trace)
                    stop = process_condition_of(block, "until", scope, loc)
            except PDLRuntimeError as exc:
                iterations_trace.append(exc.trace)
                trace = block.model_copy(update={"trace": iterations_trace})
                raise PDLRuntimeError(
                    exc.message,
                    loc=exc.loc or repeat_loc,
                    trace=trace,
                ) from exc
            result = combine_results(block.join.iteration_type, results)
            if state.yield_result and not iteration_state.yield_result:
                yield YieldResultMessage(result)
            trace = block.model_copy(update={"trace": iterations_trace})
        case ReadBlock():
            result, background, scope, trace = process_input(state, scope, block, loc)
            if state.yield_result:
                yield YieldResultMessage(result)
            if state.yield_background:
                yield YieldBackgroundMessage(background)

        case IncludeBlock():
            result, background, scope, trace = yield from step_include(
                state, scope, block, loc
            )

        case FunctionBlock():
            closure = block.model_copy()
            if block.assign is not None:
                scope = scope | {block.assign: closure}
            closure.scope = scope
            result = closure
            background = []
            trace = closure.model_copy(update={})
        case CallBlock():
            result, background, scope, trace = yield from step_call(
                state, scope, block, loc
            )
        case EmptyBlock():
            result = ""
            background = []
            trace = block.model_copy()

        case _:
            assert False, f"Internal error: unsupported type ({type(block)})"
    return result, background, scope, trace


def is_matching(  # pylint: disable=too-many-return-statements
    value: Any, pattern: PatternType
) -> bool:
    match pattern:
        case OrPattern():
            return any(is_matching(value, p) for p in pattern.union)
        case ArrayPattern():
            if not (isinstance(value, Sequence) and len(pattern.array) == len(value)):
                return False
            return all(is_matching(v, p) for v, p in zip(value, pattern.array))
        case ObjectPattern():
            if not isinstance(value, dict):
                return False
            return all(
                k in value and is_matching(value[k], p)
                for k, p in pattern.object.items()
            )
        case AnyPattern():
            return True
        case _:
            assert not isinstance(pattern, Pattern)
            return value == pattern


def step_defs(
    state: InterpreterState,
    scope: ScopeType,
    defs: dict[str, BlockType],
    loc: LocationType,
) -> Generator[YieldMessage, Any, tuple[ScopeType, dict[str, BlockType]]]:
    defs_trace: dict[str, BlockType] = {}
    defloc = append(loc, "defs")
    for x, block in defs.items():
        newloc = append(defloc, x)
        state = state.with_yield_result(False)
        state = state.with_yield_background(False)
        result, _, _, block_trace = yield from step_block(state, scope, block, newloc)
        scope = scope | {x: result}
        defs_trace[x] = block_trace
    return scope, defs_trace


BlockTypeTVarStepBlockOf = TypeVar("BlockTypeTVarStepBlockOf", bound=AdvancedBlockType)


def step_block_of(  # pylint: disable=too-many-arguments, too-many-positional-arguments
    block: BlockTypeTVarStepBlockOf,
    field: str,
    state: InterpreterState,
    scope: ScopeType,
    loc: LocationType,
    field_alias: Optional[str] = None,
) -> Generator[
    YieldMessage, Any, tuple[Any, Messages, ScopeType, BlockTypeTVarStepBlockOf]
]:
    try:
        result, background, scope, child_trace = yield from step_block(
            state,
            scope,
            getattr(block, field),
            append(loc, field_alias or field),
        )
    except PDLRuntimeError as exc:
        trace = block.model_copy(update={field: exc.trace})
        raise PDLRuntimeError(
            exc.message,
            loc=exc.loc or loc,
            trace=trace,
        ) from exc
    trace = block.model_copy(update={field: child_trace})
    return result, background, scope, trace


BlockTypeTVarStepBlocksOf = TypeVar(
    "BlockTypeTVarStepBlocksOf", bound=AdvancedBlockType
)


def step_blocks_of(  # pylint: disable=too-many-arguments, too-many-positional-arguments
    block: BlockTypeTVarStepBlocksOf,
    field: str,
    iteration_type: IterationType,
    state: InterpreterState,
    scope: ScopeType,
    loc: LocationType,
    field_alias: Optional[str] = None,
) -> Generator[
    YieldMessage, Any, tuple[Any, Messages, ScopeType, BlockTypeTVarStepBlocksOf]
]:
    try:
        result, background, scope, blocks = yield from step_blocks(
            iteration_type,
            state,
            scope,
            getattr(block, field),
            append(loc, field_alias or field),
        )
    except PDLRuntimeStepBlocksError as exc:
        trace = block.model_copy(update={field: exc.blocks})
        raise PDLRuntimeError(
            exc.message,
            loc=exc.loc or loc,
            trace=trace,
        ) from exc
    trace = block.model_copy(update={field: blocks})
    return result, background, scope, trace


def step_blocks(
    iteration_type: IterationType,
    state: InterpreterState,
    scope: ScopeType,
    blocks: BlockType | list[BlockType],
    loc: LocationType,
) -> Generator[
    YieldMessage, Any, tuple[Any, Messages, ScopeType, BlockType | list[BlockType]]
]:
    result: Any
    background: Messages
    trace: BlockType | list[BlockType]
    results = []
    if not isinstance(blocks, str) and isinstance(blocks, Sequence):
        # Is a list of blocks
        iteration_state = state.with_yield_result(
            state.yield_result and iteration_type != IterationType.ARRAY
        )
        new_loc = None
        background = []
        trace = []
        pdl_context_init = scope["pdl_context"]
        try:
            for i, block in enumerate(blocks):
                scope = scope | {
                    "pdl_context": messages_concat(pdl_context_init, background)
                }
                new_loc = append(loc, "[" + str(i) + "]")
                if iteration_type == IterationType.LASTOF and state.yield_result:
                    iteration_state = state.with_yield_result(i + 1 == len(blocks))
                (
                    iteration_result,
                    iteration_background,
                    scope,
                    t,
                ) = yield from step_block(iteration_state, scope, block, new_loc)
                results.append(iteration_result)
                background = messages_concat(background, iteration_background)
                trace.append(t)  # type: ignore
        except PDLRuntimeError as exc:
            trace.append(exc.trace)  # type: ignore
            raise PDLRuntimeStepBlocksError(
                message=exc.message, blocks=trace, loc=exc.loc or new_loc
            ) from exc
    else:
        iteration_state = state.with_yield_result(
            state.yield_result and iteration_type != IterationType.ARRAY
        )
        block_result, background, scope, trace = yield from step_block(
            iteration_state, scope, blocks, loc
        )
        results.append(block_result)
    result = combine_results(iteration_type, results)
    if state.yield_result and not iteration_state.yield_result:
        yield YieldResultMessage(result)
    return result, background, scope, trace


def combine_results(iteration_type: IterationType, results: list[Any]):
    result: Any
    match iteration_type:
        case IterationType.ARRAY:
            result = results
        case IterationType.LASTOF:
            if len(results) > 0:
                result = results[-1]
            else:
                result = None
        case IterationType.TEXT:
            result = "".join([stringify(r) for r in results])
        case _:
            assert False
    return result


BlockTypeTVarProcessExprOf = TypeVar(
    "BlockTypeTVarProcessExprOf", bound=AdvancedBlockType
)


def process_contribute(
    block: BlockTypeTVarProcessExprOf, scope: ScopeType, loc: LocationType
) -> tuple[Any, BlockTypeTVarProcessExprOf]:
    value = get_contribute_value(block.contribute)
    loc = append(loc, "contribute")
    try:
        result = process_expr(scope, value, loc)
    except PDLRuntimeExpressionError as exc:
        raise PDLRuntimeError(
            exc.message,
            loc=exc.loc or loc,
            trace=ErrorBlock(msg=exc.message, location=loc, program=block),
        ) from exc
    replace = replace_contribute_value(block.contribute, result)
    trace = block.model_copy(update={"contribute": replace})
    return result, trace


def process_expr_of(
    block: BlockTypeTVarProcessExprOf,
    field: str,
    scope: ScopeType,
    loc: LocationType,
    field_alias: Optional[str] = None,
) -> tuple[Any, BlockTypeTVarProcessExprOf]:
    expr = getattr(block, field)
    loc = append(loc, field_alias or field)
    try:
        result = process_expr(scope, expr, loc)
    except PDLRuntimeExpressionError as exc:
        raise PDLRuntimeError(
            exc.message,
            loc=exc.loc or loc,
            trace=ErrorBlock(msg=exc.message, location=loc, program=block),
        ) from exc
    trace = block.model_copy(update={field: result})
    return result, trace


def process_condition_of(
    block: AdvancedBlockType,
    field: str,
    scope: ScopeType,
    loc: LocationType,
    field_alias: Optional[str] = None,
) -> bool:
    expr = getattr(block, field)
    loc = append(loc, field_alias or field)
    try:
        result = process_expr(scope, expr, loc)
    except PDLRuntimeExpressionError as exc:
        raise PDLRuntimeError(
            exc.message,
            loc=exc.loc or loc,
            trace=ErrorBlock(msg=exc.message, location=loc, program=block),
        ) from exc
    return result


EXPR_START_STRING = "${"
EXPR_END_STRING = "}"


def process_expr(  # pylint: disable=too-many-return-statements
    scope: ScopeType, expr: Any, loc: LocationType
) -> Any:
    result: Any
    if isinstance(expr, LocalizedExpression):
        return process_expr(scope, expr.expr, loc)
    if isinstance(expr, str):
        try:
            if expr.startswith(EXPR_START_STRING) and expr.endswith(EXPR_END_STRING):
                # `expr` might be a single expression and should not be stringify
                env = Environment(  # nosec B701
                    # [B701:jinja2_autoescape_false] By default, jinja2 sets autoescape to False. Consider using autoescape=True or use the select_autoescape function to mitigate XSS vulnerabilities.
                    # This is safe because autoescape is not needed since we do not generate HTML
                    block_start_string="{%%%%%PDL%%%%%%%%%%",
                    block_end_string="%%%%%PDL%%%%%%%%%%}",
                    variable_start_string=EXPR_START_STRING,
                    variable_end_string=EXPR_END_STRING,
                    undefined=StrictUndefined,
                )
                expr_ast = env.parse(expr)
                if len(expr_ast.body) == 1:
                    expr_ast_nodes = getattr(expr_ast.body[0], "nodes", [])
                else:
                    expr_ast_nodes = []
                if len(expr_ast_nodes) == 1:
                    if isinstance(expr_ast_nodes[0], TemplateData):
                        # `expr` is a string that do not include jinja expression
                        return expr
                    # `expr` has the shape `${ ... }`: it is a single jinja expression
                    result = env.compile_expression(
                        expr[2:-1], undefined_to_none=False
                    )(scope)
                    if isinstance(result, Undefined):
                        raise UndefinedError(str(result))
                    return result
            # `expr` is not a single jinja expression
            template = Template(
                expr,
                keep_trailing_newline=True,
                block_start_string="{%%%%%PDL%%%%%%%%%%",
                block_end_string="%%%%%PDL%%%%%%%%%%}",
                variable_start_string=EXPR_START_STRING,
                variable_end_string=EXPR_END_STRING,
                # comment_start_string="",
                # comment_end_string="",
                autoescape=False,
                undefined=StrictUndefined,
            )
            result = template.render(scope)
            return result
        except UndefinedError as exc:
            raise PDLRuntimeExpressionError(
                f"Error during the evaluation of {expr}: {exc}", loc
            ) from exc
        except TemplateSyntaxError as exc:
            raise PDLRuntimeExpressionError(
                f"Syntax error in {expr}: {exc}", loc
            ) from exc

    if isinstance(expr, list):
        result = []
        for index, x in enumerate(expr):
            res = process_expr(scope, x, append(loc, "[" + str(index) + "]"))
            result.append(res)
        return result
    if isinstance(expr, dict):
        result_dict: dict[str, Any] = {}
        for k, x in expr.items():
            r = process_expr(scope, x, append(loc, k))
            result_dict[k] = r
        return result_dict
    return expr


def step_call_model(
    state: InterpreterState,
    scope: ScopeType,
    block: LitellmModelBlock,
    loc: LocationType,
) -> Generator[
    YieldMessage,
    Any,
    tuple[
        Any,
        Messages,
        ScopeType,
        LitellmModelBlock,
    ],
]:
    # evaluate model name
    _, concrete_block = process_expr_of(block, "model", scope, loc)
    # evaluate model params
    match concrete_block:
        case LitellmModelBlock():
            if isinstance(concrete_block.parameters, LitellmParameters):
                concrete_block = concrete_block.model_copy(
                    update={"parameters": concrete_block.parameters.model_dump()}
                )
            _, concrete_block = process_expr_of(
                concrete_block, "parameters", scope, loc
            )
        case _:
            assert False
    # evaluate input
    model_input: Messages
    if concrete_block.input is not None:  # If not implicit, then input must be a block
        model_input_result, _, _, input_trace = yield from step_block_of(
            concrete_block,
            "input",
            state.with_yield_result(False).with_yield_background(False),
            scope,
            loc,
        )
        if isinstance(model_input_result, str):
            model_input = [{"role": state.role, "content": model_input_result}]
        else:
            model_input = model_input_result
    else:
        model_input = scope["pdl_context"]
        input_trace = None
    concrete_block = concrete_block.model_copy(
        update={
            "input": input_trace,
        }
    )
    # Execute model call
    try:
        litellm_params = {}

        def get_transformed_inputs(kwargs):
            params_to_model = kwargs["additional_args"]["complete_input_dict"]
            nonlocal litellm_params
            litellm_params = params_to_model

        litellm.input_callback = [get_transformed_inputs]
        # append_log(state, "Model Input", messages_to_str(model_input))

        msg, raw_result = yield from generate_client_response(
            state, concrete_block, model_input
        )
        # if "input" in litellm_params:
        append_log(state, "Model Input", litellm_params)
        # else:
        #    append_log(state, "Model Input", messages_to_str(model_input))
        background: Messages = [msg]
        result = "" if msg["content"] is None else msg["content"]
        append_log(state, "Model Output", result)
        trace = block.model_copy(update={"result": result, "trace": concrete_block})
        if block.modelResponse is not None:
            scope = scope | {block.modelResponse: raw_result}
        return result, background, scope, trace
    except httpx.RequestError as exc:
        message = f"model '{block.model}' encountered {repr(exc)} trying to {exc.request.method} against {exc.request.url}"
        raise PDLRuntimeError(
            message,
            loc=loc,
            trace=ErrorBlock(msg=message, location=loc, program=concrete_block),
        ) from exc
    except Exception as exc:
        message = f"Error during '{block.model}' model call: {repr(exc)}"
        raise PDLRuntimeError(
            message,
            loc=loc,
            trace=ErrorBlock(msg=message, location=loc, program=concrete_block),
        ) from exc


def generate_client_response(
    state: InterpreterState,
    block: LitellmModelBlock,
    model_input: Messages,
) -> Generator[YieldMessage, Any, tuple[Message, Any]]:
    raw_result = None
    match state.batch:
        case 0:
            model_output, raw_result = yield from generate_client_response_streaming(
                state, block, model_input
            )
        case 1:
            model_output, raw_result = yield from generate_client_response_single(
                state, block, model_input
            )
        case _:
            model_output = yield from generate_client_response_batching(
                state, block, model_input
            )
    return model_output, raw_result


def generate_client_response_streaming(
    state: InterpreterState,
    block: LitellmModelBlock,
    model_input: Messages,
) -> Generator[YieldMessage, Any, tuple[Message, Any]]:
    msg_stream: Generator[Message, Any, Any]
    assert isinstance(block.model, str)  # block is a "concrete block"
    assert block.parameters is None or isinstance(
        block.parameters, dict
    )  # block is a "concrete block"
    match block:
        case LitellmModelBlock():
            msg_stream = LitellmModel.generate_text_stream(
                model_id=block.model,
                messages=model_input,
                spec=block.spec,
                parameters=litellm_parameters_to_dict(block.parameters),
            )
        case _:
            assert False
    complete_msg: Optional[Message] = None
    role = None
    wrapped_gen = GeneratorWrapper(msg_stream)
    for chunk in wrapped_gen:
        if state.yield_result:
            yield ModelYieldResultMessage(
                "" if chunk["content"] is None else chunk["content"]
            )
        if state.yield_background:
            yield YieldBackgroundMessage([chunk])
        if complete_msg is None:
            complete_msg = chunk
            role = complete_msg["role"]
        else:
            chunk_role = chunk["role"]
            if (
                chunk_role is None
                or chunk_role == role
                and chunk["content"] is not None
            ):
                complete_msg["content"] += chunk["content"]
    raw_result = None
    if block.modelResponse is not None:
        raw_result = wrapped_gen.value
    if complete_msg is None:
        return Message(role=state.role, content=""), raw_result
    return complete_msg, raw_result


def litellm_parameters_to_dict(
    parameters: Optional[LitellmParameters | dict[str, Any]]
) -> dict[str, Any]:
    if isinstance(parameters, dict):
        return parameters
    if parameters is None:
        parameters = LitellmParameters()
    parameters_dict = parameters.model_dump(exclude={"stream"})
    return parameters_dict


def generate_client_response_single(
    state: InterpreterState,
    block: LitellmModelBlock,
    model_input: Messages,
) -> Generator[YieldMessage, Any, tuple[Message, Any]]:
    assert isinstance(block.model, str)  # block is a "concrete block"
    assert block.parameters is None or isinstance(
        block.parameters, dict
    )  # block is a "concrete block"
    msg: Message
    match block:
        case LitellmModelBlock():
            msg, raw_result = LitellmModel.generate_text(
                model_id=block.model,
                messages=model_input,
                spec=block.spec,
                parameters=litellm_parameters_to_dict(block.parameters),
            )
    if state.yield_result:
        yield YieldResultMessage("" if msg["content"] is None else msg["content"])
    if state.yield_background:
        yield YieldBackgroundMessage([msg])
    return msg, raw_result


def generate_client_response_batching(  # pylint: disable=too-many-arguments
    state: InterpreterState,
    block: LitellmModelBlock,
    # model: str,
    model_input: Messages,
) -> Generator[YieldMessage, Any, Message]:
    assert isinstance(block.model, str)  # block is a "concrete block"
    assert block.parameters is None or isinstance(
        block.parameters, dict
    )  # block is a "concrete block"
    match block:
        case LitellmModelBlock():
            msg = yield ModelCallMessage(
                model_id=block.model,
                messages=model_input,
                spec=block.spec,
                parameters=block.parameters or {},
            )
            if state.yield_result:
                yield YieldResultMessage(msg)
            if state.yield_background:
                yield YieldBackgroundMessage(msg)
        case _:
            assert False
    return msg


def step_call_code(
    state: InterpreterState, scope: ScopeType, block: CodeBlock, loc: LocationType
) -> Generator[YieldMessage, Any, tuple[Any, Messages, ScopeType, CodeBlock]]:
    background: Messages
    code_s, _, _, block = yield from step_block_of(
        block,
        "code",
        state.with_yield_result(False).with_yield_background(False),
        scope,
        loc,
    )
    append_log(state, "Code Input", code_s)
    match block.lang:
        case "python":
            try:
                result = call_python(code_s, scope)
                background = [{"role": state.role, "content": str(result)}]
            except Exception as exc:
                raise PDLRuntimeError(
                    f"Code error: {repr(exc)}",
                    loc=loc,
                    trace=block.model_copy(update={"code": code_s}),
                ) from exc
        case "command":
            try:
                result = call_command(code_s)
                background = [{"role": state.role, "content": result}]
            except Exception as exc:
                raise PDLRuntimeError(
                    f"Code error: {repr(exc)}",
                    loc=loc,
                    trace=block.model_copy(update={"code": code_s}),
                ) from exc
        case "jinja":
            try:
                result = call_jinja(code_s, scope)
                background = [{"role": state.role, "content": result}]
            except Exception as exc:
                raise PDLRuntimeError(
                    f"Code error: {repr(exc)}",
                    loc=loc,
                    trace=block.model_copy(update={"code": code_s}),
                ) from exc
        case "pdl":
            try:
                result = call_pdl(code_s, scope)
                background = [{"role": state.role, "content": result}]
            except Exception as exc:
                raise PDLRuntimeError(
                    f"Code error: {repr(exc)}",
                    loc=loc,
                    trace=block.model_copy(update={"code": code_s}),
                ) from exc
        case _:
            message = f"Unsupported language: {block.lang}"
            raise PDLRuntimeError(
                message,
                loc=loc,
                trace=block.model_copy(),
            )
    append_log(state, "Code Output", result)
    trace = block.model_copy(update={"result": result})
    return result, background, scope, trace


__PDL_SESSION = types.SimpleNamespace()


def call_python(code: str, scope: dict) -> Any:
    my_namespace = types.SimpleNamespace(PDL_SESSION=__PDL_SESSION, **scope)
    exec(code, my_namespace.__dict__)  # nosec B102
    # [B102:exec_used] Use of exec detected.
    # This is the code that the user asked to execute. It can be executed in a docker container with the option `--sandbox`
    result = my_namespace.result
    return result


def call_command(code: str) -> str:
    args = shlex.split(code)
    p = subprocess.run(
        args, capture_output=True, text=True, check=False, shell=False
    )  # nosec B603
    # [B603:subprocess_without_shell_equals_true] subprocess call - check for execution of untrusted input.
    # This is the code that the user asked to execute. It can be executed in a docker container with the option `--sandbox`
    if p.stderr != "":
        print(p.stderr, file=sys.stderr)
    if p.returncode != 0:
        raise ValueError(f"command exited with non zero code: {p.returncode}")
    output = p.stdout
    return output


def call_jinja(code: str, scope: dict) -> Any:
    template = Template(
        code,
    )
    result = template.render(scope)
    return result


def call_pdl(code: str, scope: dict) -> Any:
    program, loc = parse_str(code)
    state = InterpreterState()
    result, _, _, _ = process_prog(state, scope, program, loc)
    return result


def step_call(
    state: InterpreterState, scope: ScopeType, block: CallBlock, loc: LocationType
) -> Generator[YieldMessage, Any, tuple[Any, Messages, ScopeType, CallBlock]]:
    result = None
    background: Messages = []
    args, block = process_expr_of(block, "args", scope, loc)
    closure, _ = process_expr_of(block, "call", scope, loc)
    if not isinstance(closure, FunctionBlock):
        msg = f"Type error: {block.call} is of type {type(closure)} but should be a function."
        if isinstance(closure, str) and isinstance(scope.get(closure), FunctionBlock):
            msg += " You might want to call `${ " + str(block.call) + " }`."
        raise PDLRuntimeError(
            msg,
            loc=append(loc, "call"),
            trace=block.model_copy(),
        )
    args_loc = append(loc, "args")
    type_errors = type_check_args(args, closure.function, args_loc)
    if len(type_errors) > 0:
        raise PDLRuntimeError(
            f"Type errors during function call to {block.call}:\n"
            + "\n".join(type_errors),
            loc=args_loc,
            trace=block.model_copy(),
        )
    f_body = closure.returns
    f_scope = (
        (closure.scope or {}) | {"pdl_context": scope["pdl_context"]} | (args or {})
    )
    if closure.location is not None:
        fun_loc = LocationType(
            file=closure.location.file,
            path=closure.location.path + ["return"],
            table=loc.table,
        )
    else:
        fun_loc = empty_block_location
    try:
        result, background, _, f_trace = yield from step_block(
            state, f_scope, f_body, fun_loc
        )
    except PDLRuntimeError as exc:
        raise PDLRuntimeError(
            exc.message,
            loc=exc.loc or fun_loc,
            trace=block.model_copy(update={"trace": exc.trace}),
        ) from exc
    trace = block.model_copy(update={"trace": f_trace})
    if closure.spec is not None:
        errors = type_check_spec(result, closure.spec, fun_loc)
        if len(errors) > 0:
            raise PDLRuntimeError(
                f"Type errors in result of function call to {block.call}:\n"
                + "\n".join(errors),
                loc=loc,
                trace=trace,
            )
    return result, background, scope, trace


def process_input(
    state: InterpreterState, scope: ScopeType, block: ReadBlock, loc: LocationType
) -> tuple[str, Messages, ScopeType, ReadBlock]:
    read, block = process_expr_of(block, "read", scope, loc)
    if read is not None:
        file = state.cwd / read
        try:
            with open(file, encoding="utf-8") as f:
                s = f.read()
                append_log(state, "Input from File: " + str(file), s)
        except Exception as exc:
            if isinstance(exc, FileNotFoundError):
                msg = f"file {str(file)} not found"
            else:
                msg = f"Fail to open file {str(file)}"
            raise PDLRuntimeError(
                message=msg,
                loc=loc,
                trace=ErrorBlock(msg=msg, location=loc, program=block),
                fallback="",
            ) from exc
    else:
        message = ""
        if block.message is not None:
            message = block.message
        elif block.multiline is False:
            message = "How can I help you?: "
        else:
            message = "Enter/Paste your content. Ctrl-D to save it."
        if block.multiline is False:
            s = input(message)
            append_log(state, "Input from stdin: ", s)
        else:  # multiline
            print(message)
            contents = []
            while True:
                try:
                    line = input()
                except EOFError:
                    break
                contents.append(line + "\n")
            s = "".join(contents)
            append_log(state, "Input from stdin: ", s)
    trace = block.model_copy(update={"result": s})
    background: Messages = [{"role": state.role, "content": s}]
    return s, background, scope, trace


def step_include(
    state: InterpreterState,
    scope: ScopeType,
    block: IncludeBlock,
    loc: LocationType,
) -> Generator[YieldMessage, Any, tuple[Any, Messages, ScopeType, IncludeBlock]]:
    file = state.cwd / block.include
    try:
        prog, new_loc = parse_file(file)
        result, background, scope, trace = yield from step_block(
            state, scope, prog.root, new_loc
        )
        include_trace = block.model_copy(update={"trace": trace})
        return result, background, scope, include_trace
    except PDLParseError as exc:
        message = f"Attempting to include invalid yaml: {str(file)}\n{exc.message}"
        raise PDLRuntimeError(
            message,
            loc=loc,
            trace=ErrorBlock(msg=message, program=block.model_copy()),
        ) from exc
    except PDLRuntimeStepBlocksError as exc:
        trace = block.model_copy(update={"trace": exc.blocks})
        raise PDLRuntimeError(
            exc.message,
            loc=exc.loc or loc,
            trace=trace,
        ) from exc


def parse_result(parser: ParserType, text: str) -> Optional[dict[str, Any] | list[Any]]:
    result: Optional[dict[str, Any] | list[Any]]
    match parser:
        case "json":
            try:
                result = json.loads(text)
            except Exception as exc:
                raise PDLRuntimeParserError(
                    f"Attempted to parse ill-formed JSON: {repr(exc)}"
                ) from exc
        case "jsonl":
            result = []
            try:
                for line in text.split("\n"):
                    if line == "":
                        continue
                    result.append(json.loads(line))
            except Exception as exc:
                raise PDLRuntimeParserError(
                    f"Attempted to parse ill-formed JSON: {repr(exc)}"
                ) from exc
        case "yaml":
            try:
                result = yaml.safe_load(text)
            except Exception as exc:
                raise PDLRuntimeParserError(
                    f"Attempted to parse ill-formed YAML: {repr(exc)}"
                ) from exc
        case PdlParser():
            assert False, "TODO"
        case RegexParser(mode="search" | "match" | "fullmatch"):
            regex = parser.regex
            match parser.mode:
                case "search":
                    matcher = re.search
                case "match":
                    matcher = re.match
                case "fullmatch":
                    matcher = re.fullmatch
                case _:
                    assert False
            try:
                m = matcher(regex, text, flags=re.M)
            except Exception as exc:
                msg = f"Fail to parse with regex {regex}: {repr(exc)}"
                raise PDLRuntimeParserError(msg) from exc
            if m is None:
                return None
            if parser.spec is None:
                result = list(m.groups())
            else:
                current_group_name = ""
                try:
                    result = {}
                    for x in parser.spec.keys():
                        current_group_name = x
                        result[x] = m.group(x)
                    return result
                except IndexError as exc:
                    msg = f"No group named {current_group_name} found by {regex} in {text}"
                    raise PDLRuntimeParserError(msg) from exc
        case RegexParser(mode="split" | "findall"):
            regex = parser.regex
            match parser.mode:
                case "split":
                    result = re.split(regex, text, flags=re.M)
                case "findall":
                    result = re.findall(regex, text, flags=re.M)
                case _:
                    assert False
        case _:
            assert False
    return result


def get_var(var: str, scope: ScopeType, loc: LocationType) -> Any:
    return process_expr(scope, f"{EXPR_START_STRING} {var} {EXPR_END_STRING}", loc)


def append_log(state: InterpreterState, title, somestring):
    logger.warning("**********  %s  **********", title)
    logger.warning(str(somestring))<|MERGE_RESOLUTION|>--- conflicted
+++ resolved
@@ -33,12 +33,7 @@
     AdvancedBlockType,
     AnyPattern,
     ArrayBlock,
-<<<<<<< HEAD
     ArrayPattern,
-    BamModelBlock,
-    BamTextGenerationParameters,
-=======
->>>>>>> ba445d7c
     Block,
     BlockType,
     CallBlock,
