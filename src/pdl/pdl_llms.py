# pylint: disable=import-outside-toplevel
from asyncio import AbstractEventLoop, run_coroutine_threadsafe
from os import environ
from sys import stderr
<<<<<<< HEAD
from typing import Any, Callable, Generator, Optional, TypeVar
=======
from typing import Any, Generator, Optional, TypeVar
>>>>>>> 73845ade

import httpx
from dotenv import load_dotenv

from .pdl_ast import (
    ErrorBlock,
    LazyMessage,
    LitellmModelBlock,
    ModelInput,
    PDLRuntimeError,
    PdlTypeType,
)
from .pdl_lazy import PdlConst, PdlLazy, lazy_apply
from .pdl_schema_utils import pdltype_to_jsonschema
from .pdl_utils import remove_none_values_from_message

# Load environment variables
load_dotenv()


class LitellmModel:
    @staticmethod
    async def async_generate_text(
        block: LitellmModelBlock,
        model_id: str,
        messages: ModelInput,
        parameters: dict[str, Any],
    ) -> tuple[dict[str, Any], Any]:
        try:
            spec = block.spec
            parameters = set_structured_decoding_parameters(spec, parameters)
            if parameters.get("mock_response") is not None:
                import litellm

                litellm.suppress_debug_info = True
            from litellm import acompletion

            response = await acompletion(
                model=model_id, messages=list(messages), stream=False, **parameters
            )
            msg = response.choices[0].message  # pyright: ignore
            if msg.role is None:
                msg.role = "assistant"
            return (
                remove_none_values_from_message(msg.json()),
                response.json(),  # pyright: ignore
            )
        except httpx.RequestError as exc:
            message = f"model '{model_id}' encountered {repr(exc)} trying to {exc.request.method} against {exc.request.url}"
            loc = block.pdl__location
            raise PDLRuntimeError(
                message,
                loc=loc,
                trace=ErrorBlock(msg=message, pdl__location=loc, program=block),
            ) from exc
        except Exception as exc:
            message = f"Error during '{model_id}' model call: {repr(exc)}"
            loc = block.pdl__location
            raise PDLRuntimeError(
                message,
                loc=loc,
                trace=ErrorBlock(msg=message, pdl__location=loc, program=block),
            ) from exc

    @staticmethod
    def generate_text(
        block: LitellmModelBlock,
        model_id: str,
        messages: ModelInput,
        parameters: dict[str, Any],
        event_loop: AbstractEventLoop,
    ) -> tuple[LazyMessage, PdlLazy[Any]]:
        if "PDL_VERBOSE_ASYNC" in environ:
            print(f"Asynchronous model call started to {model_id}", file=stderr)
        future = run_coroutine_threadsafe(
            LitellmModel.async_generate_text(
                block,
                model_id,
                messages,
                parameters,
            ),
            event_loop,
        )
        pdl_future: PdlLazy[tuple[dict[str, Any], Any]] = PdlConst(future)
        message = lazy_apply((lambda x: x[0]), pdl_future)
        response = lazy_apply((lambda x: x[1]), pdl_future)

        # update the end timestamp when the future is done
        def update_end_nanos(future):
            import time

            result = future.result()[1]
            if (
                block.pdl__usage is not None
                and result["usage"] is not None
                and result["usage"]["completion_tokens"] is not None
                and result["usage"]["prompt_tokens"] is not None
            ):
                block.pdl__usage.completion_tokens = result["usage"][
                    "completion_tokens"
                ]
                block.pdl__usage.prompt_tokens = result["usage"]["prompt_tokens"]

            if block.pdl__timing is not None:
                block.pdl__timing.end_nanos = time.time_ns()

                # report call completion and its duration
                start = (
                    block.pdl__timing.start_nanos
                    if block.pdl__timing.start_nanos is not None
                    else 0
                )
                exec_nanos = block.pdl__timing.end_nanos - start
                if "PDL_VERBOSE_ASYNC" in environ:
                    print(
                        f"Asynchronous model call to {model_id} completed in {(exec_nanos)/1000000}ms",
                        file=stderr,
                    )
                    msg = future.result()[0]
                    if msg["content"] is not None:
                        from termcolor import colored

                        from .pdl_ast import BlockKind
                        from .pdl_scheduler import color_of

                        print(
                            colored(msg["content"], color=color_of(BlockKind.MODEL)),
                            file=stderr,
                        )
                        print("\n", file=stderr)

        future.add_done_callback(update_end_nanos)

        return message, response

    @staticmethod
    def generate_text_stream(
        model_id: str,
        messages: ModelInput,
        spec: Any,
        parameters: dict[str, Any],
    ) -> Generator[dict[str, Any], Any, Any]:
        parameters = set_structured_decoding_parameters(spec, parameters)
        from litellm import completion

        response = completion(
            model=model_id,
            messages=list(messages),
            stream=True,
            stream_options={"include_usage": True},
            **parameters,
        )
        result = []
        for chunk in response:
            result.append(chunk.json())  # pyright: ignore
            msg = chunk.choices[0].delta  # pyright: ignore
            if msg.role is None:
                msg.role = "assistant"
            yield remove_none_values_from_message(msg.model_dump())
        return result


def set_structured_decoding_parameters(
    spec: PdlTypeType,
    parameters: Optional[dict[str, Any]],
) -> dict[str, Any]:
    if parameters is None:
        parameters = {}

    if (
        spec is not None
        and "response_format" not in parameters
        and "guided_decoding_backend" not in parameters
    ):
        schema = pdltype_to_jsonschema(spec, True)

        parameters["guided_decoding_backend"] = "lm-format-enforcer"
        parameters["guided_json"] = schema
        parameters["response_format"] = {
            "type": "json_schema",
            "json_schema": {
                "name": "schema",
                "schema": schema,
                "strict": True,
            },
        }
    return parameters


MapInputT = TypeVar("MapInputT")
MapOutputT = TypeVar("MapOutputT")


# def map_future(
#     f: Callable[[MapInputT], MapOutputT], x: Future[MapInputT]
# ) -> Future[MapOutputT]:
#     future = asyncio.run_coroutine_threadsafe(_async_call(f, x), _LOOP)
#     return future


# async def _async_call(f, x):
#     v = x.result()
#     return f(v)<|MERGE_RESOLUTION|>--- conflicted
+++ resolved
@@ -2,11 +2,7 @@
 from asyncio import AbstractEventLoop, run_coroutine_threadsafe
 from os import environ
 from sys import stderr
-<<<<<<< HEAD
-from typing import Any, Callable, Generator, Optional, TypeVar
-=======
 from typing import Any, Generator, Optional, TypeVar
->>>>>>> 73845ade
 
 import httpx
 from dotenv import load_dotenv
