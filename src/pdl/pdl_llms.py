--- conflicted
+++ resolved
@@ -128,122 +128,6 @@
         return result
 
 
-<<<<<<< HEAD
-class GraniteioModel:
-    @staticmethod
-    def processor_of_block(block: GraniteioModelBlock):
-        assert isinstance(
-            block.model, str
-        ), f"The model should be a string: {block.model}"
-        assert isinstance(
-            block.backend, (dict, str)
-        ), f"The backend should be a string or a dictionnary: {block.backend}"
-        match block.backend:
-            case {"transformers": device}:
-                assert isinstance(block.backend, dict)
-                backend = make_backend(
-                    "transformers",
-                    {
-                        "model_name": block.model,
-                        "device": device,
-                    },
-                )
-            case backend_name if isinstance(backend_name, str):
-                backend = make_backend(
-                    backend_name,
-                    {
-                        "model_name": block.model,
-                    },
-                )
-            case _:
-                assert False, f"Unexpected backend: {block.backend}"
-        processor_name = block.processor
-        if processor_name is None:
-            processor_name = block.model
-        assert isinstance(
-            processor_name, str
-        ), f"The processor should be a string: {processor_name}"
-        io_processor = make_io_processor(processor_name, backend=backend)
-        return io_processor
-
-    @staticmethod
-    def build_message(
-        messages: ModelInput,
-        parameters: Optional[dict[str, Any]],
-    ) -> ChatCompletionInputs:
-        if parameters is None:
-            parameters = {}
-        inputs = {"messages": messages} | parameters
-        return ChatCompletionInputs.model_validate(inputs)
-
-    @staticmethod
-    async def async_generate_text(
-        block: GraniteioModelBlock,
-        messages: ModelInput,
-    ) -> tuple[dict[str, Any], Any]:
-        try:
-            assert block.parameters is None or isinstance(block.parameters, dict)
-            io_processor = GraniteioModel.processor_of_block(block)
-            inputs = GraniteioModel.build_message(messages, block.parameters)
-            result = io_processor.create_chat_completion(inputs)  # pyright: ignore
-            message = result.next_message.model_dump()
-            raw_result = result.model_dump()
-            return (
-                message,
-                raw_result,
-            )
-        except Exception as exc:
-            message = f"Error during '{block.model}' model call: {repr(exc)}"
-            loc = block.pdl__location
-            raise PDLRuntimeError(
-                message,
-                loc=loc,
-                trace=ErrorBlock(msg=message, pdl__location=loc, program=block),
-            ) from exc
-
-    @staticmethod
-    def generate_text(
-        block: GraniteioModelBlock,
-        messages: ModelInput,
-    ) -> tuple[LazyMessage, PdlLazy[Any]]:
-        future = asyncio.run_coroutine_threadsafe(
-            GraniteioModel.async_generate_text(
-                block,
-                messages,
-            ),
-            _LOOP,
-        )
-        pdl_future: PdlLazy[tuple[dict[str, Any], Any]] = PdlConst(future)
-        message = lazy_apply((lambda x: x[0]), pdl_future)
-        response = lazy_apply((lambda x: x[1]), pdl_future)
-        return message, response
-
-    # @staticmethod
-    # def generate_text_stream(
-    #     model_id: str,
-    #     messages: ModelInput,
-    #     spec: Any,
-    #     parameters: dict[str, Any],
-    # ) -> Generator[dict[str, Any], Any, Any]:
-    #     parameters = set_structured_decoding_parameters(spec, parameters)
-    #     response = completion(
-    #         model=model_id,
-    #         messages=list(messages),
-    #         stream=True,
-    #         **parameters,
-    #     )
-    #     result = []
-    #     for chunk in response:
-    #         result.append(chunk.json())  # pyright: ignore
-    #         msg = chunk.choices[0].delta  # pyright: ignore
-    #         if msg.role is None:
-    #             msg.role = "assistant"
-    #         yield remove_none_values_from_message(msg.model_dump())
-    #     return result
-
-
-=======
->>>>>>> 3374d924
 MapInputT = TypeVar("MapInputT")
 MapOutputT = TypeVar("MapOutputT")
 
