--- conflicted
+++ resolved
@@ -66,10 +66,6 @@
     return s
 
 
-<<<<<<< HEAD
-def replace_contribute_value(  # TODO: remove
-    contribute: Sequence[ContributeElement],
-=======
 ValueOfExprT = TypeVar("ValueOfExprT")
 
 
@@ -84,9 +80,8 @@
     return v  # type: ignore
 
 
-def replace_contribute_value(
-    contribute: Sequence[ContributeTarget | dict[str, ContributeValue]],
->>>>>>> 4d1e9dd8
+def replace_contribute_value(  # TODO: remove
+    contribute: Sequence[ContributeElement],
     value: ContributeValue,
 ):
     ret = []
