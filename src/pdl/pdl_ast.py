"""PDL programs are represented by the Pydantic data structure defined in this file.
"""

from enum import StrEnum
from typing import (
    Annotated,
    Any,
    Generic,
    Literal,
    Mapping,
    Optional,
    Sequence,
    TypeAlias,
    TypeVar,
    Union,
)

from pydantic import BaseModel, BeforeValidator, ConfigDict, Field, RootModel
from pydantic.json_schema import SkipJsonSchema

from .pdl_lazy import PdlDict, PdlLazy
from .pdl_schema_utils import pdltype_to_jsonschema


def _ensure_lower(value):
    if isinstance(value, str):
        return value.lower()
    return value


ScopeType: TypeAlias = PdlDict[str, Any]


ModelInput: TypeAlias = Sequence[Mapping[str, Any]]


LazyMessage: TypeAlias = PdlLazy[dict[str, Any]]
LazyMessages: TypeAlias = PdlLazy[list[dict[str, Any]]]


class BlockKind(StrEnum):
    FUNCTION = "function"
    CALL = "call"
    MODEL = "model"
    CODE = "code"
    GET = "get"
    DATA = "data"
    TEXT = "text"
    LASTOF = "lastOf"
    ARRAY = "array"
    OBJECT = "object"
    MESSAGE = "message"
    IF = "if"
    MATCH = "match"
    REPEAT = "repeat"
    READ = "read"
    INCLUDE = "include"
    IMPORT = "import"
    AGGREGATOR = "aggregator"
    EMPTY = "empty"
    ERROR = "error"


class PdlLocationType(BaseModel):
    """Internal data structure to keep track of the source location information."""

    model_config = ConfigDict(extra="forbid")
    path: list[str]
    file: str
    table: dict[str, int]


empty_block_location = PdlLocationType(file="", path=[], table={})


LocalizedExpressionT = TypeVar("LocalizedExpressionT")


class LocalizedExpression(BaseModel, Generic[LocalizedExpressionT]):
    """Internal data structure for expressions with location information."""

    model_config = ConfigDict(
        extra="forbid",
        use_attribute_docstrings=True,
        arbitrary_types_allowed=True,
        model_title_generator=(lambda _: "LocalizedExpression"),
    )
    expr: LocalizedExpressionT
    pdl__location: Optional[PdlLocationType] = None


ExpressionTypeT = TypeVar("ExpressionTypeT")
ExpressionType: TypeAlias = ExpressionTypeT | str | LocalizedExpression[ExpressionTypeT]


class Pattern(BaseModel):
    """Patterns allowed to match values in a `case` clause."""

    model_config = ConfigDict(extra="forbid")
    def_: Optional[str] = Field(default=None, alias="def")
    """Name of the variable used to store the value matched by the pattern.
    """


class OrPattern(Pattern):
    anyOf: list["PatternType"]
    """Match any of the patterns."""


class ArrayPattern(Pattern):
    array: list["PatternType"]
    """Match an array."""


class ObjectPattern(Pattern):
    object: dict[str, "PatternType"]
    """Match an object."""


class AnyPattern(Pattern):
    any: Literal[None]
    """Match any value."""


PatternType: TypeAlias = (
    None
    | bool
    | int
    | float
    | str
    | OrPattern
    | ArrayPattern
    | ObjectPattern
    | AnyPattern
)


class Parser(BaseModel):
    """Common fields for all parsers (`parser` field)."""

    model_config = ConfigDict(extra="forbid")
    description: Optional[str] = None
    """Documentation associated to the parser.
    """
    spec: Optional[dict[str, Any]] = None
    """Expected type of the parsed value.
    """


class PdlParser(Parser):
    pdl: "BlockType"
    """Use a PDL program as a parser specification."""


class RegexParser(Parser):
    """A regular expression parser"""

    regex: str
    """Regular expression to parse the value."""
    mode: Annotated[
        Literal["search", "match", "fullmatch", "split", "findall"],
        BeforeValidator(_ensure_lower),
    ] = "fullmatch"
    """Function used to parse to value (https://docs.python.org/3/library/re.html)."""


ParserType: TypeAlias = Literal["json", "jsonl", "yaml"] | PdlParser | RegexParser


RoleType: TypeAlias = Optional[str]


class ContributeTarget(StrEnum):
    RESULT = "result"
    CONTEXT = "context"


class ContributeValue(BaseModel):
    value: list[Any]
    model_config = ConfigDict(extra="forbid")


class PdlTiming(BaseModel):
    """Internal data structure to record timing information in the trace."""

    model_config = ConfigDict(extra="forbid")
    start_nanos: Optional[int] = 0
    """Time at which block execution began.
    """
    end_nanos: Optional[int] = 0
    """Time at which block execution ended.
    """
    first_use_nanos: Optional[int] = 0
    """Time at which the value of the block was needed for the first time.
    """
    timezone: Optional[str] = ""
    """Timezone of start_nanos and end_nanos.
    """


class Block(BaseModel):
    """Common fields for all PDL blocks."""

    model_config = ConfigDict(
        extra="forbid",
        use_attribute_docstrings=True,
        arbitrary_types_allowed=True,
    )

    description: Optional[str] = None
    """Documentation associated to the block.
    """
    spec: Any = None
    """Type specification of the result of the block.
    """
    defs: dict[str, "BlockType"] = {}
    """Set of definitions executed before the execution of the block.
    """
    def_: Optional[str] = Field(default=None, alias="def")
    """Name of the variable used to store the result of the execution of the block.
    """
    contribute: Sequence[ContributeTarget | dict[str, ContributeValue]] = [
        ContributeTarget.RESULT,
        ContributeTarget.CONTEXT,
    ]
    """Indicate if the block contributes to the result and background context.
    """
    parser: Annotated[Optional[ParserType], BeforeValidator(_ensure_lower)] = None
    """Parser to use to construct a value out of a string result."""
    fallback: Optional["BlockType"] = None
    """Block to execute in case of error.
    """
    role: RoleType = None
    """Role associated to the block and sub-blocks.
    Typical roles are `system`, `user`, and `assistant`,
    but there may be other roles such as `available_tools`.
    """
    context: Optional[ModelInput] = []
    """Current context
    """
    # Fields for internal use
    pdl__id: Optional[str] = ""
    """Unique identifier for this block
    """
    pdl__result: Optional[Any] = None
    """Result of the execution of the block"""
    pdl__location: Optional[PdlLocationType] = None
    pdl__timing: Optional[PdlTiming] = None


class LeafBlock(Block):
    # Field for internal use
    pdl__is_leaf: Literal[True] = True


class StructuredBlock(Block):
    # Field for internal use
    pdl__is_leaf: Literal[False] = False


class FunctionBlock(LeafBlock):
    """Function declaration."""

    kind: Literal[BlockKind.FUNCTION] = BlockKind.FUNCTION
    function: Optional[dict[str, Any]]
    """Functions parameters with their types.
    """
    returns: "BlockType" = Field(..., alias="return")
    """Body of the function
    """
    # Field for internal use
    pdl__scope: SkipJsonSchema[Optional[ScopeType]] = Field(default=None, repr=False)


class CallBlock(LeafBlock):
    """Calling a function."""

    kind: Literal[BlockKind.CALL] = BlockKind.CALL
    call: ExpressionType
    """Function to call.
    """
    args: ExpressionType = {}
    """Arguments of the function with their values.
    """
    # Field for internal use
    pdl__trace: Optional["BlockType"] = None


class LitellmParameters(BaseModel):
    """Parameters passed to LiteLLM. More details at [https://docs.litellm.ai/docs/completion/input](https://docs.litellm.ai/docs/completion/input).

    Note that not all models and platforms accept all parameters.
    """

    model_config = ConfigDict(extra="allow", protected_namespaces=())
    timeout: Optional[Union[float, str]] | str = None
    """Timeout in seconds for completion requests (Defaults to 600 seconds).
    """
    temperature: Optional[float] | str = None
    """The temperature parameter for controlling the randomness of the output (default is 1.0).
    """
    top_p: Optional[float] | str = None
    """The top-p parameter for nucleus sampling (default is 1.0).
    """
    n: Optional[int] | str = None
    """The number of completions to generate (default is 1).
    """
    # stream: Optional[bool] = None
    # """If True, return a streaming response (default is False).
    # """
    # stream_options: Optional[dict] = None
    # """A dictionary containing options for the streaming response. Only set this when you set stream: true.
    # """
    stop: Optional[str | list[str]] | str = None
    """Up to 4 sequences where the LLM API will stop generating further tokens.
    """
    max_tokens: Optional[int] | str = None
    """The maximum number of tokens in the generated completion (default is infinity).
    """
    presence_penalty: Optional[float] | str = None
    """It is used to penalize new tokens based on their existence in the text so far.
    """
    frequency_penalty: Optional[float] | str = None
    """It is used to penalize new tokens based on their frequency in the text so far.
    """
    logit_bias: Optional[dict] | str = None
    """Used to modify the probability of specific tokens appearing in the completion.
    """
    user: Optional[str] | str = None
    """A unique identifier representing your end-user. This can help the LLM provider to monitor and detect abuse.
    """
    # openai v1.0+ new params
    response_format: Optional[dict] | str = None
    seed: Optional[int] | str = None
    tools: Optional[list] | str = None
    tool_choice: Optional[Union[str, dict]] | str = None
    logprobs: Optional[bool] | str = None
    """Whether to return log probabilities of the output tokens or not. If true, returns the log probabilities of each output token returned in the content of message
    """
    top_logprobs: Optional[int] | str = None
    """top_logprobs (int, optional): An integer between 0 and 5 specifying the number of most likely tokens to return at each token position, each with an associated log probability. logprobs must be set to true if this parameter is used.
    """
    parallel_tool_calls: Optional[bool] | str = None
    # deployment_id = None
    extra_headers: Optional[dict] | str = None
    """Additional headers to include in the request.
    """
    # soon to be deprecated params by OpenAI
    functions: Optional[list] | str = None
    """A list of functions to apply to the conversation messages (default is an empty list)
    """
    function_call: Optional[str] | str = None
    """The name of the function to call within the conversation (default is an empty string)
    """
    # set api_base, api_version, api_key
    base_url: Optional[str] | str = None
    """Base URL for the API (default is None).
    """
    api_version: Optional[str] | str = None
    """API version (default is None).
    """
    api_key: Optional[str] | str = None
    """API key (default is None).
    """
    model_list: Optional[list] | str = None  # pass in a list of api_base,keys, etc.
    """List of api base, version, keys.
    """
    # Optional liteLLM function params
    mock_response: Optional[str] | str = None
    """If provided, return a mock completion response for testing or debugging purposes (default is None).
    """
    custom_llm_provider: Optional[str] | str = None
    """Used for Non-OpenAI LLMs, Example usage for bedrock, set model="amazon.titan-tg1-large" and custom_llm_provider="bedrock"
    """
    max_retries: Optional[int] | str = None
    """The number of retries to attempt (default is 0).
    """


class ModelPlatform(StrEnum):
    LITELLM = "litellm"
    GRANITEIO = "granite-io"


class ModelBlock(LeafBlock):
    """Common fields for the `model` blocks."""

    kind: Literal[BlockKind.MODEL] = BlockKind.MODEL
    model: ExpressionType
    """Model to use.
    """
    input: Optional["BlockType"] = None
    """Messages to send to the model.
    """
    modelResponse: Optional[str] = None
    """Variable where to store the raw response of the model.
    """
    # Field for internal use
    pdl__trace: Optional["BlockType"] = None


class LitellmModelBlock(ModelBlock):
    """
    Call an LLM through [the LiteLLM API](https://docs.litellm.ai/).

    Example:
    ```PDL
    - model: ollama/granite-code:8b
      parameters:
        stop: ['!']
    ```
    """

    platform: Literal[ModelPlatform.LITELLM] = ModelPlatform.LITELLM
    """Optional field to ensure that the block is using LiteLLM.
    """
    model: ExpressionType[str]
    """Name of the model following the LiteLLM convention.
    """
    parameters: Optional[LitellmParameters | ExpressionType[dict]] = None
    """Parameters to send to the model.
    """


class GraniteioModelBlock(ModelBlock):
    """Call an LLM through the granite-io API."""

    platform: Literal[ModelPlatform.GRANITEIO] = ModelPlatform.GRANITEIO
    """Optional field to ensure that the block is using granite-io.
    """
    model: ExpressionType[object]
    """Model name used by the backend.
    """
    backend: ExpressionType[str | dict[str, Any]]
    """Backend name and configuration.
    """
    processor: Optional[ExpressionType[str]] = None
    """IO Processor name.
    """
    parameters: Optional[ExpressionType[dict[str, Any]]] = None
    """Parameters sent to the model.
    """


class CodeBlock(LeafBlock):
    """
    Execute a piece of code.

    Example:
    ```PDL
    - def: N
      lang: python
      code: |
        import random
        # (In PDL, set `result` to the output you wish for your code block.)
        result = random.randint(1, 20)
    ```
    """

    kind: Literal[BlockKind.CODE] = BlockKind.CODE
    lang: Annotated[
        Literal["python", "command", "jinja", "pdl"], BeforeValidator(_ensure_lower)
    ]
    """Programming language of the code.
    """
    code: "BlockType"
    """Code to execute.
    """


class GetBlock(LeafBlock):
    """
    Get the value of a variable.

    The GetBlock is deprecated.  Use DataBlock instead.
    """

    kind: Literal[BlockKind.GET] = BlockKind.GET
    get: str
    """Name of the variable to access."""


class DataBlock(LeafBlock):
    """
    Arbitrary value, equivalent to JSON.

    Example. As part of a `defs` section, set `numbers` to the list `[1, 2, 3, 4]`:
    ```PDL
    defs:
      numbers:
        data: [1, 2, 3, 4]
    ```

    Example.  Evaluate `${ TEST.answer }` in
    [Jinja](https://jinja.palletsprojects.com/en/stable/), passing
    the result to a regex parser with capture groups.  Set
    `EXTRACTED_GROUND_TRUTH` to an object with attribute `answer`,
    a string, containing the value of the capture group.
    ```PDL
    - data: ${ TEST.answer }
      parser:
        regex: "(.|\\n)*#### (?P<answer>([0-9])*)\\n*"
        spec:
          answer: str
      def: EXTRACTED_GROUND_TRUTH
    ```
    """

    kind: Literal[BlockKind.DATA] = BlockKind.DATA
    data: ExpressionType[Any]
    """Value defined."""
    raw: bool = False
    """Do not evaluate expressions inside strings."""


class TextBlock(StructuredBlock):
    """Create the concatenation of the stringify version of the result of each block of the list of blocks."""

    kind: Literal[BlockKind.TEXT] = BlockKind.TEXT
    text: "BlockOrBlocksType"
    """Body of the text.
    """


class LastOfBlock(StructuredBlock):
    """Return the value of the last block if the list of blocks."""

    kind: Literal[BlockKind.LASTOF] = BlockKind.LASTOF
    lastOf: list["BlockType"]
    """Sequence of blocks to execute."""


class ArrayBlock(StructuredBlock):
    """Return the array of values computed by each block of the list of blocks."""

    kind: Literal[BlockKind.ARRAY] = BlockKind.ARRAY
    array: list["BlockType"]
    """Elements of the array."""


class ObjectBlock(StructuredBlock):
    """Return the object where the value of each field is defined by a block. If the body of the object is an array, the resulting object is the union of the objects computed by each element of the array."""

    kind: Literal[BlockKind.OBJECT] = BlockKind.OBJECT
    object: dict[str, "BlockType"] | list["BlockType"]


class MessageBlock(StructuredBlock):
    """Create a message."""

    kind: Literal[BlockKind.MESSAGE] = BlockKind.MESSAGE
    role: RoleType  # pyright: ignore
    """Role of associated to the message.
    Typical roles are `system`, `user`, and `assistant`,
    but there may be other roles such as `available_tools`.
    """  # pyright: ignore
    content: "BlockType"
    """Content of the message."""


class IfBlock(StructuredBlock):
    """
    Conditional control structure.

    Example:
    ```PDL
    - if: ${ eval == 'no' }
      then:
        text:
        - read:
          message: "Why not?\\n"
    ```
    """

    kind: Literal[BlockKind.IF] = BlockKind.IF
    condition: ExpressionType[bool] = Field(alias="if")
    """Condition.
    """
    then: "BlockType"
    """Branch to execute if the condition is true.
    """
    else_: Optional["BlockType"] = Field(default=None, alias="else")
    """Branch to execute if the condition is false.
    """
    # Field for internal use
    if_result: Optional[bool] = None


class MatchCase(BaseModel):
    """Case of a match."""

    model_config = ConfigDict(extra="forbid")
    case: Optional[PatternType] = None
    """Value to match.
    """
    if_: Optional[ExpressionType[bool]] = Field(default=None, alias="if")
    """Boolean condition to satisfy.
    """
    then: "BlockType"
    """Branch to execute if the value is matched and the condition is satisfied.
    """
    # Field for internal use
    pdl__case_result: Optional[bool] = None
    pdl__if_result: Optional[bool] = None
    pdl__matched: Optional[bool] = None


class MatchBlock(StructuredBlock):
    """Match control structure."""

    kind: Literal[BlockKind.MATCH] = BlockKind.MATCH
    match_: ExpressionType[Any] = Field(alias="match")
    """Matched expression.
    """
    with_: list[MatchCase] = Field(alias="with")
    """List of cases to match.
    """


class IterationType(StrEnum):
    LASTOF = "lastOf"
    ARRAY = "array"
    OBJECT = "object"
    TEXT = "text"


class JoinConfig(BaseModel):
    """Configure how loop iterations should be combined."""

    model_config = ConfigDict(extra="forbid", use_attribute_docstrings=True)


class JoinText(JoinConfig):
    as_: Literal[IterationType.TEXT] = Field(alias="as", default=IterationType.TEXT)
    """String concatenation of the result of each iteration.
    """

    with_: str = Field(alias="with", default="")
    """String used to concatenate each iteration of the loop.
    """


class JoinArray(JoinConfig):
    as_: Literal[IterationType.ARRAY] = Field(alias="as")
    """Return the result of each iteration as an array.
    """


class JoinObject(JoinConfig):
    as_: Literal[IterationType.OBJECT] = Field(alias="as")
    """Return the union of the objects created at each iteration.
    """


class JoinLastOf(JoinConfig):
    as_: Literal[IterationType.LASTOF] = Field(alias="as")
    """Return the result of the last iteration.
    """


JoinType: TypeAlias = JoinText | JoinArray | JoinObject | JoinLastOf


class RepeatBlock(StructuredBlock):
    """
    Repeat the execution of a block.

    For loop example:
    ```PDL
    for:
        number: [1, 2, 3, 4]
        name: ["Bob", "Carol", "David", "Ernest"]
    repeat:
        "${ name }'s number is ${ number }\\n"
    ```
    """

    kind: Literal[BlockKind.REPEAT] = BlockKind.REPEAT
    for_: Optional[dict[str, ExpressionType[list]]] = Field(default=None, alias="for")
    """Arrays to iterate over.
    """
    while_: ExpressionType[bool] = Field(default=True, alias="while")
    """Condition to stay at the beginning of the loop.
    """
    repeat: "BlockType"
    """Body of the loop.
    """
    until: ExpressionType[bool] = False
    """Condition to exit at the end of the loop.
    """
    max_iterations: Optional[ExpressionType[int]] = None
    """Maximal number of iterations to perform.
    """
    join: JoinType = JoinText()
    """Define how to combine the result of each iteration.
    """
    # Field for internal use
    pdl__trace: Optional[list["BlockType"]] = None


class ReadBlock(LeafBlock):
    """Read from a file or standard input."""

    kind: Literal[BlockKind.READ] = BlockKind.READ
    read: ExpressionType[str] | None
    """Name of the file to read. If `None`, read the standard input.
    """
    message: Optional[str] = None
    """Message to prompt the user to enter a value.
    """
    multiline: bool = False
    """Indicate if one or multiple lines should be read.
    """


class IncludeBlock(StructuredBlock):
    """Include a PDL file."""

    kind: Literal[BlockKind.INCLUDE] = BlockKind.INCLUDE
    include: str
    """Name of the file to include.
    """
    # Field for internal use
    pdl__trace: Optional["BlockType"] = None


class ImportBlock(LeafBlock):
    """Import a PDL file."""

    kind: Literal[BlockKind.IMPORT] = BlockKind.IMPORT
    import_: str = Field(alias="import")
    """Name of the file to import.
    """
    # Field for internal use
    pdl__trace: Optional["BlockType"] = None


<<<<<<< HEAD
class AggregatorConfig(BaseModel):
    """Common fields for all aggregator configurations."""

    model_config = ConfigDict(
        extra="forbid",
        use_attribute_docstrings=True,
        arbitrary_types_allowed=True,
    )

    description: Optional[str] = None
    """Documentation associated to the aggregator config.
    """


class FileAggregator(AggregatorConfig):
    file: ExpressionType[str]


AggregatorType: TypeAlias = Literal["messages", "stdout", "stderr"] | FileAggregator


class AggregatorBlock(Block):
    """Create a new aggregator that can be use in the `contribute` field."""

    kind: Literal[BlockKind.AGGREGATOR] = BlockKind.AGGREGATOR
    aggregator: AggregatorType


class ErrorBlock(Block):
=======
class ErrorBlock(LeafBlock):
>>>>>>> 276607b9
    """Block representing an error generated at runtime."""

    kind: Literal[BlockKind.ERROR] = BlockKind.ERROR
    msg: str
    """Error message.
    """
    program: "BlockType"
    """Block that raised the error.
    """


class EmptyBlock(LeafBlock):
    """Block without an action. It can contain definitions."""

    kind: Literal[BlockKind.EMPTY] = BlockKind.EMPTY


AdvancedBlockType: TypeAlias = (
    FunctionBlock
    | CallBlock
    | LitellmModelBlock
    | GraniteioModelBlock
    | CodeBlock
    | GetBlock
    | DataBlock
    | IfBlock
    | MatchBlock
    | RepeatBlock
    | TextBlock
    | LastOfBlock
    | ArrayBlock
    | ObjectBlock
    | MessageBlock
    | ReadBlock
    | IncludeBlock
    | ImportBlock
    | ErrorBlock
    | EmptyBlock
)
"""Different types of structured blocks.
"""
BlockType: TypeAlias = None | bool | int | float | str | AdvancedBlockType
"""All kinds of blocks.
"""
BlockOrBlocksType: TypeAlias = BlockType | list[BlockType]  # pyright: ignore
"""Block or list of blocks.
"""


class Program(RootModel):
    """
    Prompt Declaration Language program (PDL)
    """

    root: BlockType
    """Entry point to parse a PDL program using Pydantic.
    """


class PdlBlock(RootModel):
    # This class is used to introduce that a type in the generate JsonSchema
    root: BlockType


class PDLException(Exception):
    def __init__(self, message):
        super().__init__(message)
        self.message = message


class PDLRuntimeError(PDLException):
    def __init__(
        self,
        message: str,
        loc: Optional[PdlLocationType] = None,
        trace: Optional[BlockType] = None,
        fallback: Optional[Any] = None,
    ):
        super().__init__(message)
        self.loc = loc
        self.pdl__trace = trace
        self.fallback = fallback
        self.message = message


class PDLRuntimeExpressionError(PDLRuntimeError):
    pass


class PDLRuntimeParserError(PDLRuntimeError):
    pass


class PDLRuntimeProcessBlocksError(PDLException):
    def __init__(
        self,
        message: str,
        blocks: list[BlockType],
        loc: Optional[PdlLocationType] = None,
        fallback: Optional[Any] = None,
    ):
        super().__init__(message)
        self.loc = loc
        self.blocks = blocks
        self.fallback = fallback
        self.message = message


MAX_NEW_TOKENS = 1024
MIN_NEW_TOKENS = 1
REPETITION_PENALTY = 1.05
TEMPERATURE_SAMPLING = 0.7
TOP_P_SAMPLING = 0.85
TOP_K_SAMPLING = 50
DECODING_METHOD = "greedy"


def set_structured_decoding_parameters(
    spec: Any,
    parameters: Optional[dict[str, Any]],
) -> dict[str, Any]:
    if parameters is None:
        parameters = {}

    if (
        spec is not None
        and "response_format" not in parameters
        and "guided_decoding_backend" not in parameters
    ):
        schema = pdltype_to_jsonschema(spec, True)

        parameters["guided_decoding_backend"] = "lm-format-enforcer"
        parameters["guided_json"] = schema
        parameters["response_format"] = {
            "type": "json_schema",
            "json_schema": {
                "name": "schema",
                "schema": schema,
                "strict": True,
            },
        }
    return parameters


def get_default_model_parameters() -> list[dict[str, Any]]:
    """Model-specific defaults to apply"""
    return [
        {
            "*watsonx/*": {
                "temperature": 0,
            },
        },
        {
            "*watsonx_text*": {
                "decoding_method": DECODING_METHOD,
                "max_tokens": MAX_NEW_TOKENS,
                "min_new_tokens": MIN_NEW_TOKENS,
                "repetition_penalty": REPETITION_PENALTY,
            },
        },
        # Note that Replicate may no longer support granite 3.0
        {
            "*granite-3.0*": {
                "temperature": 0,
                "roles": {
                    "system": {
                        "pre_message": "<|start_of_role|>system<|end_of_role|>",
                        "post_message": "<|end_of_text|>",
                    },
                    "user": {
                        "pre_message": "<|start_of_role|>user<|end_of_role|>",
                        "post_message": "<|end_of_text|>",
                    },
                    "assistant": {
                        "pre_message": "<|start_of_role|>assistant<|end_of_role|>",
                        "post_message": "<|end_of_text|>",
                    },
                    "available_tools": {
                        "pre_message": "<|start_of_role|>available_tools<|end_of_role|>",
                        "post_message": "<|end_of_text|>",
                    },
                    "tool_response": {
                        "pre_message": "<|start_of_role|>tool_response<|end_of_role|>",
                        "post_message": "<|end_of_text|>",
                    },
                },
                "final_prompt_value": "<|start_of_role|>assistant<|end_of_role|>",
            }
        },
        # Note that we match both granite-3.0 and 3.1 rather than using a granite-3.* wildcard
        {
            "*granite-3.1*": {
                "temperature": 0,
                "roles": {
                    "system": {
                        "pre_message": "<|start_of_role|>system<|end_of_role|>",
                        "post_message": "<|end_of_text|>",
                    },
                    "user": {
                        "pre_message": "<|start_of_role|>user<|end_of_role|>",
                        "post_message": "<|end_of_text|>",
                    },
                    "assistant": {
                        "pre_message": "<|start_of_role|>assistant<|end_of_role|>",
                        "post_message": "<|end_of_text|>",
                    },
                    "tools": {
                        "pre_message": "<|start_of_role|>tools<|end_of_role|>",
                        "post_message": "<|end_of_text|>",
                    },
                    "tool_response": {
                        "pre_message": "<|start_of_role|>tool_response<|end_of_role|>",
                        "post_message": "<|end_of_text|>",
                    },
                    "documents": {
                        "pre_message": "<|start_of_role|>documents<|end_of_role|>",
                        "post_message": "<|end_of_text|>",
                    },
                },
                "final_prompt_value": "<|start_of_role|>assistant<|end_of_role|>",
            }
        },
        {
            "*granite-3.2*": {
                "temperature": 0,
                "roles": {
                    "system": {
                        "pre_message": "<|start_of_role|>system<|end_of_role|>",
                        "post_message": "<|end_of_text|>",
                    },
                    "user": {
                        "pre_message": "<|start_of_role|>user<|end_of_role|>",
                        "post_message": "<|end_of_text|>",
                    },
                    "assistant": {
                        "pre_message": "<|start_of_role|>assistant<|end_of_role|>",
                        "post_message": "<|end_of_text|>",
                    },
                    "tools": {
                        "pre_message": "<|start_of_role|>tools<|end_of_role|>",
                        "post_message": "<|end_of_text|>",
                    },
                    "tool_response": {
                        "pre_message": "<|start_of_role|>tool_response<|end_of_role|>",
                        "post_message": "<|end_of_text|>",
                    },
                    "documents": {
                        "pre_message": "<|start_of_role|>documents<|end_of_role|>",
                        "post_message": "<|end_of_text|>",
                    },
                },
                "final_prompt_value": "<|start_of_role|>assistant<|end_of_role|>",
            }
        },
        # models on Ollama (e.g. granite-code, granite3-dense, granite3.1-dense)
        {
            "ollama/*": {
                "temperature": 0,
            },
        },
        {
            "ollama_chat/*": {
                "temperature": 0,
            },
        },
    ]


def get_sampling_defaults() -> list[dict[str, Any]]:
    """Model-specific defaults to apply if we are sampling."""
    return [
        {
            "*": {
                "temperature": TEMPERATURE_SAMPLING,
                "top_k": TOP_K_SAMPLING,
                "top_p": TOP_P_SAMPLING,
            }
        }
    ]<|MERGE_RESOLUTION|>--- conflicted
+++ resolved
@@ -735,7 +735,6 @@
     pdl__trace: Optional["BlockType"] = None
 
 
-<<<<<<< HEAD
 class AggregatorConfig(BaseModel):
     """Common fields for all aggregator configurations."""
 
@@ -764,10 +763,7 @@
     aggregator: AggregatorType
 
 
-class ErrorBlock(Block):
-=======
 class ErrorBlock(LeafBlock):
->>>>>>> 276607b9
     """Block representing an error generated at runtime."""
 
     kind: Literal[BlockKind.ERROR] = BlockKind.ERROR
