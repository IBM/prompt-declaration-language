"""PDL programs are represented by the Pydantic data structure defined in this file.
"""

from enum import StrEnum
from typing import (
    Annotated,
    Any,
    Generic,
    Literal,
    Mapping,
    Optional,
    Sequence,
    TypeAlias,
    TypeVar,
    Union,
)

from pydantic import BaseModel, BeforeValidator, ConfigDict, Field, RootModel
from pydantic.json_schema import SkipJsonSchema

from .pdl_lazy import PdlDict, PdlLazy
from .pdl_schema_utils import pdltype_to_jsonschema


def _ensure_lower(value):
    if isinstance(value, str):
        return value.lower()
    return value


ScopeType: TypeAlias = PdlDict[str, Any]


ModelInput: TypeAlias = Sequence[Mapping[str, Any]]


LazyMessage: TypeAlias = PdlLazy[dict[str, Any]]
LazyMessages: TypeAlias = PdlLazy[list[dict[str, Any]]]


class BlockKind(StrEnum):
    FUNCTION = "function"
    CALL = "call"
    MODEL = "model"
    CODE = "code"
    GET = "get"
    DATA = "data"
    TEXT = "text"
    LASTOF = "lastOf"
    ARRAY = "array"
    OBJECT = "object"
    MESSAGE = "message"
    IF = "if"
    MATCH = "match"
    REPEAT = "repeat"
    READ = "read"
    INCLUDE = "include"
    IMPORT = "import"
    FACTOR = "factor"
    EMPTY = "empty"
    ERROR = "error"


class PdlLocationType(BaseModel):
    """Internal data structure to keep track of the source location information."""

    model_config = ConfigDict(extra="forbid")
    path: list[str]
    file: str
    table: dict[str, int]


empty_block_location = PdlLocationType(file="", path=[], table={})


LocalizedExpressionT = TypeVar("LocalizedExpressionT")


class LocalizedExpression(BaseModel, Generic[LocalizedExpressionT]):
    """Internal data structure for expressions with location information."""

    model_config = ConfigDict(
        extra="forbid",
        use_attribute_docstrings=True,
        arbitrary_types_allowed=True,
        model_title_generator=(lambda _: "LocalizedExpression"),
    )
    pdl__expr: Any
    pdl__result: Optional[LocalizedExpressionT] = None
    pdl__location: Optional[PdlLocationType] = None


ExpressionTypeT = TypeVar("ExpressionTypeT")
ExpressionType: TypeAlias = LocalizedExpression[ExpressionTypeT] | ExpressionTypeT | str


class Pattern(BaseModel):
    """Patterns allowed to match values in a `case` clause."""

    model_config = ConfigDict(extra="forbid")
    def_: Optional[str] = Field(default=None, alias="def")
    """Name of the variable used to store the value matched by the pattern.
    """


class OrPattern(Pattern):
    anyOf: list["PatternType"]
    """Match any of the patterns."""


class ArrayPattern(Pattern):
    array: list["PatternType"]
    """Match an array."""


class ObjectPattern(Pattern):
    object: dict[str, "PatternType"]
    """Match an object."""


class AnyPattern(Pattern):
    any: Literal[None]
    """Match any value."""


PatternType: TypeAlias = (
    None
    | bool
    | int
    | float
    | str
    | OrPattern
    | ArrayPattern
    | ObjectPattern
    | AnyPattern
)


class Parser(BaseModel):
    """Common fields for all parsers (`parser` field)."""

    model_config = ConfigDict(extra="forbid")
    description: Optional[str] = None
    """Documentation associated to the parser.
    """
    spec: Optional[dict[str, Any]] = None
    """Expected type of the parsed value.
    """


class PdlParser(Parser):
    pdl: "BlockType"
    """Use a PDL program as a parser specification."""


class RegexParser(Parser):
    """A regular expression parser"""

    regex: str
    """Regular expression to parse the value."""
    mode: Annotated[
        Literal["search", "match", "fullmatch", "split", "findall"],
        BeforeValidator(_ensure_lower),
    ] = "fullmatch"
    """Function used to parse to value (https://docs.python.org/3/library/re.html)."""


ParserType: TypeAlias = Literal["json", "jsonl", "yaml"] | PdlParser | RegexParser


RoleType: TypeAlias = Optional[str]


class ContributeTarget(StrEnum):
    RESULT = "result"
    CONTEXT = "context"


class ContributeValue(BaseModel):
    value: ExpressionType[list[Any]]
    model_config = ConfigDict(extra="forbid")


class PdlTiming(BaseModel):
    """Internal data structure to record timing information in the trace."""

    model_config = ConfigDict(extra="forbid")
    start_nanos: Optional[int] = 0
    """Time at which block execution began.
    """
    end_nanos: Optional[int] = 0
    """Time at which block execution ended.
    """
    first_use_nanos: Optional[int] = 0
    """Time at which the value of the block was needed for the first time.
    """
    timezone: Optional[str] = ""
    """Timezone of start_nanos and end_nanos.
    """


class PdlUsage(BaseModel):
    """Internal data structure to record token consumption usage information."""

    completion_tokens: Optional[int] = 0
    """Completion tokens consumed
    """
    prompt_tokens: Optional[int] = 0
    """Prompt tokens consumed
    """


class Block(BaseModel):
    """Common fields for all PDL blocks."""

    model_config = ConfigDict(
        extra="forbid",
        use_attribute_docstrings=True,
        arbitrary_types_allowed=True,
    )

    description: Optional[str] = None
    """Documentation associated to the block.
    """
    spec: Any = None
    """Type specification of the result of the block.
    """
    defs: dict[str, "BlockType"] = {}
    """Set of definitions executed before the execution of the block.
    """
    def_: Optional[str] = Field(default=None, alias="def")
    """Name of the variable used to store the result of the execution of the block.
    """
    contribute: Sequence[ContributeTarget | dict[str, ContributeValue]] = [
        ContributeTarget.RESULT,
        ContributeTarget.CONTEXT,
    ]
    """Indicate if the block contributes to the result and background context.
    """
    parser: Annotated[Optional[ParserType], BeforeValidator(_ensure_lower)] = None
    """Parser to use to construct a value out of a string result."""
    fallback: Optional["BlockType"] = None
    """Block to execute in case of error.
    """
    role: RoleType = None
    """Role associated to the block and sub-blocks.
    Typical roles are `system`, `user`, and `assistant`,
    but there may be other roles such as `available_tools`.
    """
    context: Optional[ModelInput] = []
    """Current context
    """
    # Fields for internal use
    pdl__id: Optional[str] = ""
    """Unique identifier for this block
    """
    pdl__result: Optional[Any] = None
    """Result of the execution of the block"""
    pdl__location: Optional[PdlLocationType] = None
    pdl__timing: Optional[PdlTiming] = None


class LeafBlock(Block):
    # Field for internal use
    pdl__is_leaf: Literal[True] = True


class StructuredBlock(Block):
    # Field for internal use
    pdl__is_leaf: Literal[False] = False


class FunctionBlock(LeafBlock):
    """Function declaration."""

    kind: Literal[BlockKind.FUNCTION] = BlockKind.FUNCTION
    function: Optional[dict[str, Any]]
    """Functions parameters with their types.
    """
    returns: "BlockType" = Field(..., alias="return")
    """Body of the function
    """
    # Field for internal use
    pdl__scope: SkipJsonSchema[Optional[ScopeType]] = Field(default=None, repr=False)


class CallBlock(LeafBlock):
    """Calling a function."""

    kind: Literal[BlockKind.CALL] = BlockKind.CALL
    call: ExpressionType
    """Function to call.
    """
    args: ExpressionType = {}
    """Arguments of the function with their values.
    """
    # Field for internal use
    pdl__trace: Optional["BlockType"] = None


class LitellmParameters(BaseModel):
    """Parameters passed to LiteLLM. More details at [https://docs.litellm.ai/docs/completion/input](https://docs.litellm.ai/docs/completion/input).

    Note that not all models and platforms accept all parameters.
    """

    model_config = ConfigDict(extra="allow", protected_namespaces=())
    timeout: Optional[Union[float, str]] | str = None
    """Timeout in seconds for completion requests (Defaults to 600 seconds).
    """
    temperature: Optional[float] | str = None
    """The temperature parameter for controlling the randomness of the output (default is 1.0).
    """
    top_p: Optional[float] | str = None
    """The top-p parameter for nucleus sampling (default is 1.0).
    """
    n: Optional[int] | str = None
    """The number of completions to generate (default is 1).
    """
    # stream: Optional[bool] = None
    # """If True, return a streaming response (default is False).
    # """
    # stream_options: Optional[dict] = None
    # """A dictionary containing options for the streaming response. Only set this when you set stream: true.
    # """
    stop: Optional[str | list[str]] | str = None
    """Up to 4 sequences where the LLM API will stop generating further tokens.
    """
    max_tokens: Optional[int] | str = None
    """The maximum number of tokens in the generated completion (default is infinity).
    """
    presence_penalty: Optional[float] | str = None
    """It is used to penalize new tokens based on their existence in the text so far.
    """
    frequency_penalty: Optional[float] | str = None
    """It is used to penalize new tokens based on their frequency in the text so far.
    """
    logit_bias: Optional[dict] | str = None
    """Used to modify the probability of specific tokens appearing in the completion.
    """
    user: Optional[str] | str = None
    """A unique identifier representing your end-user. This can help the LLM provider to monitor and detect abuse.
    """
    # openai v1.0+ new params
    response_format: Optional[dict] | str = None
    seed: Optional[int] | str = None
    tools: Optional[list] | str = None
    tool_choice: Optional[Union[str, dict]] | str = None
    logprobs: Optional[bool] | str = None
    """Whether to return log probabilities of the output tokens or not. If true, returns the log probabilities of each output token returned in the content of message
    """
    top_logprobs: Optional[int] | str = None
    """top_logprobs (int, optional): An integer between 0 and 5 specifying the number of most likely tokens to return at each token position, each with an associated log probability. logprobs must be set to true if this parameter is used.
    """
    parallel_tool_calls: Optional[bool] | str = None
    # deployment_id = None
    extra_headers: Optional[dict] | str = None
    """Additional headers to include in the request.
    """
    # soon to be deprecated params by OpenAI
    functions: Optional[list] | str = None
    """A list of functions to apply to the conversation messages (default is an empty list)
    """
    function_call: Optional[str] | str = None
    """The name of the function to call within the conversation (default is an empty string)
    """
    # set api_base, api_version, api_key
    base_url: Optional[str] | str = None
    """Base URL for the API (default is None).
    """
    api_version: Optional[str] | str = None
    """API version (default is None).
    """
    api_key: Optional[str] | str = None
    """API key (default is None).
    """
    model_list: Optional[list] | str = None  # pass in a list of api_base,keys, etc.
    """List of api base, version, keys.
    """
    # Optional liteLLM function params
    mock_response: Optional[str] | str = None
    """If provided, return a mock completion response for testing or debugging purposes (default is None).
    """
    custom_llm_provider: Optional[str] | str = None
    """Used for Non-OpenAI LLMs, Example usage for bedrock, set model="amazon.titan-tg1-large" and custom_llm_provider="bedrock"
    """
    max_retries: Optional[int] | str = None
    """The number of retries to attempt (default is 0).
    """


class ModelPlatform(StrEnum):
    LITELLM = "litellm"
    GRANITEIO = "granite-io"


class ModelBlock(LeafBlock):
    """Common fields for the `model` blocks."""

    kind: Literal[BlockKind.MODEL] = BlockKind.MODEL
    model: ExpressionType
    """Model to use.
    """
    input: "BlockType" = "${ pdl_context }"
    """Messages to send to the model.
    """
    modelResponse: Optional[str] = None
    """Variable where to store the raw response of the model.
    """
    # Field for internal use
<<<<<<< HEAD
    pdl__trace: Optional["BlockType"] = None
    sampling: bool = True
=======
    pdl__usage: Optional[PdlUsage] = None
    """Tokens consumed during model call
    """
    pdl__model_input: Optional[ModelInput] = None
>>>>>>> 104ddce3


class LitellmModelBlock(ModelBlock):
    """
    Call an LLM through [the LiteLLM API](https://docs.litellm.ai/).

    Example:
    ```PDL
    - model: ollama/granite-code:8b
      parameters:
        stop: ['!']
    ```
    """

    platform: Literal[ModelPlatform.LITELLM] = ModelPlatform.LITELLM
    """Optional field to ensure that the block is using LiteLLM.
    """
    model: ExpressionType[str]
    """Name of the model following the LiteLLM convention.
    """
    parameters: Optional[LitellmParameters | ExpressionType[dict]] = None
    """Parameters to send to the model.
    """


class GraniteioModelBlock(ModelBlock):
    """Call an LLM through the granite-io API."""

    platform: Literal[ModelPlatform.GRANITEIO] = ModelPlatform.GRANITEIO
    """Optional field to ensure that the block is using granite-io.
    """
    model: ExpressionType[object]
    """Model name used by the backend.
    """
    backend: ExpressionType[str | dict[str, Any]]
    """Backend name and configuration.
    """
    processor: Optional[ExpressionType[str]] = None
    """IO Processor name.
    """
    parameters: Optional[ExpressionType[dict[str, Any]]] = None
    """Parameters sent to the model.
    """


class BaseCodeBlock(LeafBlock):
    kind: Literal[BlockKind.CODE] = BlockKind.CODE


class CodeBlock(BaseCodeBlock):
    """
    Execute a piece of code.

    Example:
    ```PDL
    lang: python
    code: |
        import random
        # (In PDL, set `result` to the output you wish for your code block.)
        result = random.randint(1, 20)
    ```
    """

    lang: Annotated[
        Literal["python", "command", "jinja", "pdl"], BeforeValidator(_ensure_lower)
    ]
    """Programming language of the code.
    """
    code: "BlockType"
    """Code to execute.
    """


class ArgsBlock(BaseCodeBlock):
    """
    Execute a command line, which will spawn a subprocess with the given argument vector. Note: if you need a shell script execution, you must wrap your command line in /bin/sh or somne shell of your choosing.

    Example:
    ```PDL
    args:
    - /bin/sh
    - "-c"
    - "if [[ $x = 1 ]]; then echo y; else echo n; fi"
    ```
    """

    lang: Annotated[Literal["command"], BeforeValidator(_ensure_lower)] = "command"
    args: list[ExpressionType[str]]
    """The argument vector to spawn.
    """


class GetBlock(LeafBlock):
    """
    Get the value of a variable.

    The GetBlock is deprecated.  Use DataBlock instead.
    """

    kind: Literal[BlockKind.GET] = BlockKind.GET
    get: str
    """Name of the variable to access."""


class DataBlock(LeafBlock):
    """
    Arbitrary value, equivalent to JSON.

    Example. As part of a `defs` section, set `numbers` to the list `[1, 2, 3, 4]`:
    ```PDL
    defs:
      numbers:
        data: [1, 2, 3, 4]
    ```

    Example.  Evaluate `${ TEST.answer }` in
    [Jinja](https://jinja.palletsprojects.com/en/stable/), passing
    the result to a regex parser with capture groups.  Set
    `EXTRACTED_GROUND_TRUTH` to an object with attribute `answer`,
    a string, containing the value of the capture group.
    ```PDL
    - data: ${ TEST.answer }
      parser:
        regex: "(.|\\n)*#### (?P<answer>([0-9])*)\\n*"
        spec:
          answer: str
      def: EXTRACTED_GROUND_TRUTH
    ```
    """

    kind: Literal[BlockKind.DATA] = BlockKind.DATA
    data: ExpressionType[Any]
    """Value defined."""
    raw: bool = False
    """Do not evaluate expressions inside strings."""


class TextBlock(StructuredBlock):
    """Create the concatenation of the stringify version of the result of each block of the list of blocks."""

    kind: Literal[BlockKind.TEXT] = BlockKind.TEXT
    text: "BlockOrBlocksType"
    """Body of the text.
    """


class LastOfBlock(StructuredBlock):
    """Return the value of the last block if the list of blocks."""

    kind: Literal[BlockKind.LASTOF] = BlockKind.LASTOF
    lastOf: list["BlockType"]
    """Sequence of blocks to execute."""


class ArrayBlock(StructuredBlock):
    """Return the array of values computed by each block of the list of blocks."""

    kind: Literal[BlockKind.ARRAY] = BlockKind.ARRAY
    array: list["BlockType"]
    """Elements of the array."""


class ObjectBlock(StructuredBlock):
    """Return the object where the value of each field is defined by a block. If the body of the object is an array, the resulting object is the union of the objects computed by each element of the array."""

    kind: Literal[BlockKind.OBJECT] = BlockKind.OBJECT
    object: dict[str, "BlockType"] | list["BlockType"]


class MessageBlock(StructuredBlock):
    """Create a message."""

    kind: Literal[BlockKind.MESSAGE] = BlockKind.MESSAGE
    role: RoleType  # pyright: ignore
    """Role of associated to the message.
    Typical roles are `system`, `user`, and `assistant`,
    but there may be other roles such as `available_tools`.
    """  # pyright: ignore
    content: "BlockType"
    """Content of the message."""
    name: Optional[ExpressionType[str]] = None
    """For example, the name of the tool that was invoked, for which this message is the tool response."""
    tool_call_id: Optional[ExpressionType[str]] = None
    """The id of the tool invocation for which this message is the tool response."""


class IfBlock(StructuredBlock):
    """
    Conditional control structure.

    Example:
    ```PDL
    defs:
      answer:
        read:
        message: "Enter a number? "
    if: ${ (answer | int) == 42 }
    then: You won!
    ```
    """

    kind: Literal[BlockKind.IF] = BlockKind.IF
    condition: ExpressionType[bool] = Field(alias="if")
    """Condition.
    """
    then: "BlockType"
    """Branch to execute if the condition is true.
    """
    else_: Optional["BlockType"] = Field(default=None, alias="else")
    """Branch to execute if the condition is false.
    """
    # Field for internal use
    if_result: Optional[bool] = None


class MatchCase(BaseModel):
    """Case of a match."""

    model_config = ConfigDict(extra="forbid")
    case: Optional[PatternType] = None
    """Value to match.
    """
    if_: Optional[ExpressionType[bool]] = Field(default=None, alias="if")
    """Boolean condition to satisfy.
    """
    then: "BlockType"
    """Branch to execute if the value is matched and the condition is satisfied.
    """
    # Field for internal use
    pdl__case_result: Optional[bool] = None
    pdl__if_result: Optional[bool] = None
    pdl__matched: Optional[bool] = None


class MatchBlock(StructuredBlock):
    """Match control structure.

    Example:
    ```PDL
    defs:
      answer:
        read:
        message: "Enter a number? "
    match: ${ (answer | int) }
    with:
    - case: 42
      then: You won!
    - case:
        any:
        def: x
      if: ${ x > 42 }
      then: Too high
    - then: Too low
    """

    kind: Literal[BlockKind.MATCH] = BlockKind.MATCH
    match_: ExpressionType[Any] = Field(alias="match")
    """Matched expression.
    """
    with_: list[MatchCase] = Field(alias="with")
    """List of cases to match.
    """


class IterationType(StrEnum):
    LASTOF = "lastOf"
    ARRAY = "array"
    OBJECT = "object"
    TEXT = "text"


class JoinConfig(BaseModel):
    """Configure how loop iterations should be combined."""

    model_config = ConfigDict(extra="forbid", use_attribute_docstrings=True)


class JoinText(JoinConfig):
    as_: Literal[IterationType.TEXT] = Field(alias="as", default=IterationType.TEXT)
    """String concatenation of the result of each iteration.
    """

    with_: str = Field(alias="with", default="")
    """String used to concatenate each iteration of the loop.
    """


class JoinArray(JoinConfig):
    as_: Literal[IterationType.ARRAY] = Field(alias="as")
    """Return the result of each iteration as an array.
    """


class JoinObject(JoinConfig):
    as_: Literal[IterationType.OBJECT] = Field(alias="as")
    """Return the union of the objects created at each iteration.
    """


class JoinLastOf(JoinConfig):
    as_: Literal[IterationType.LASTOF] = Field(alias="as")
    """Return the result of the last iteration.
    """


JoinType: TypeAlias = JoinText | JoinArray | JoinObject | JoinLastOf


class RepeatBlock(StructuredBlock):
    """
    Repeat the execution of a block.

    For loop example:
    ```PDL
    for:
        number: [1, 2, 3, 4]
        name: ["Bob", "Carol", "David", "Ernest"]
    repeat:
        "${ name }'s number is ${ number }\\n"
    ```
    """

    kind: Literal[BlockKind.REPEAT] = BlockKind.REPEAT
    for_: Optional[dict[str, ExpressionType[list]]] = Field(default=None, alias="for")
    """Arrays to iterate over.
    """
    while_: ExpressionType[bool] = Field(default=True, alias="while")
    """Condition to stay at the beginning of the loop.
    """
    repeat: "BlockType"
    """Body of the loop.
    """
    until: ExpressionType[bool] = False
    """Condition to exit at the end of the loop.
    """
    max_iterations: Optional[ExpressionType[int]] = None
    """Maximal number of iterations to perform.
    """
    join: JoinType = JoinText()
    """Define how to combine the result of each iteration.
    """
    # Field for internal use
    pdl__trace: Optional[list["BlockType"]] = None


class ReadBlock(LeafBlock):
    """Read from a file or standard input.

    Example. Read from the standard input with a prompt starting with `> `.
    ```PDL
    read:
    message: "> "
    ```

    Example. Read the file `./data.yaml` in the same directory of the PDL file containing the block and parse it into YAML.
    ```PDL
    read: ./data.yaml
    parser: yaml
    ```
    """

    kind: Literal[BlockKind.READ] = BlockKind.READ
    read: ExpressionType[str] | None
    """Name of the file to read. If `None`, read the standard input.
    """
    message: Optional[str] = None
    """Message to prompt the user to enter a value.
    """
    multiline: bool = False
    """Indicate if one or multiple lines should be read.
    """


class IncludeBlock(StructuredBlock):
    """Include a PDL file."""

    kind: Literal[BlockKind.INCLUDE] = BlockKind.INCLUDE
    include: str
    """Name of the file to include.
    """
    # Field for internal use
    pdl__trace: Optional["BlockType"] = None


class ImportBlock(LeafBlock):
    """Import a PDL file."""

    kind: Literal[BlockKind.IMPORT] = BlockKind.IMPORT
    import_: str = Field(alias="import")
    """Name of the file to import.
    """
    # Field for internal use
    pdl__trace: Optional["BlockType"] = None


class FactorBlock(LeafBlock):
    """Condition the model."""

    kind: Literal[BlockKind.FACTOR] = BlockKind.FACTOR
    factor: ExpressionType[float]


class ErrorBlock(LeafBlock):
    """Block representing an error generated at runtime."""

    kind: Literal[BlockKind.ERROR] = BlockKind.ERROR
    msg: str
    """Error message.
    """
    program: "BlockType"
    """Block that raised the error.
    """


class EmptyBlock(LeafBlock):
    """Block without an action. It can contain definitions."""

    kind: Literal[BlockKind.EMPTY] = BlockKind.EMPTY


AdvancedBlockType: TypeAlias = (
    FunctionBlock
    | CallBlock
    | LitellmModelBlock
    | GraniteioModelBlock
    | CodeBlock
    | ArgsBlock
    | GetBlock
    | DataBlock
    | IfBlock
    | MatchBlock
    | RepeatBlock
    | TextBlock
    | LastOfBlock
    | ArrayBlock
    | ObjectBlock
    | MessageBlock
    | ReadBlock
    | IncludeBlock
    | ImportBlock
    | FactorBlock
    | ErrorBlock
    | EmptyBlock
)
"""Different types of structured blocks.
"""
BlockType: TypeAlias = None | bool | int | float | str | AdvancedBlockType
"""All kinds of blocks.
"""
BlockOrBlocksType: TypeAlias = BlockType | list[BlockType]  # pyright: ignore
"""Block or list of blocks.
"""


class Program(RootModel):
    """
    Prompt Declaration Language program (PDL)
    """

    root: BlockType
    """Entry point to parse a PDL program using Pydantic.
    """


class PdlBlock(RootModel):
    # This class is used to introduce that a type in the generate JsonSchema
    root: BlockType


class PDLException(Exception):
    def __init__(self, message):
        super().__init__(message)
        self.message = message


class PDLRuntimeError(PDLException):
    def __init__(
        self,
        message: str,
        loc: Optional[PdlLocationType] = None,
        trace: Optional[BlockType] = None,
        fallback: Optional[Any] = None,
    ):
        super().__init__(message)
        self.loc = loc
        self.pdl__trace = trace
        self.fallback = fallback
        self.message = message


class PDLRuntimeExpressionError(PDLRuntimeError):
    pass


class PDLRuntimeParserError(PDLRuntimeError):
    pass


class PDLRuntimeProcessBlocksError(PDLException):
    def __init__(
        self,
        message: str,
        blocks: list[BlockType],
        loc: Optional[PdlLocationType] = None,
        fallback: Optional[Any] = None,
    ):
        super().__init__(message)
        self.loc = loc
        self.blocks = blocks
        self.fallback = fallback
        self.message = message


MAX_NEW_TOKENS = 1024
MIN_NEW_TOKENS = 1
REPETITION_PENALTY = 1.05
TEMPERATURE_SAMPLING = 0.7
TOP_P_SAMPLING = 0.85
TOP_K_SAMPLING = 50
DECODING_METHOD = "greedy"


def set_structured_decoding_parameters(
    spec: Any,
    parameters: Optional[dict[str, Any]],
) -> dict[str, Any]:
    if parameters is None:
        parameters = {}

    if (
        spec is not None
        and "response_format" not in parameters
        and "guided_decoding_backend" not in parameters
    ):
        schema = pdltype_to_jsonschema(spec, True)

        parameters["guided_decoding_backend"] = "lm-format-enforcer"
        parameters["guided_json"] = schema
        parameters["response_format"] = {
            "type": "json_schema",
            "json_schema": {
                "name": "schema",
                "schema": schema,
                "strict": True,
            },
        }
    return parameters


def get_default_model_parameters() -> list[dict[str, Any]]:
    """Model-specific defaults to apply"""
    return [
        {
            "*watsonx/*": {
                "temperature": 0,
            },
        },
        {
            "*watsonx_text*": {
                "decoding_method": DECODING_METHOD,
                "max_tokens": MAX_NEW_TOKENS,
                "min_new_tokens": MIN_NEW_TOKENS,
                "repetition_penalty": REPETITION_PENALTY,
            },
        },
        # Note that Replicate may no longer support granite 3.0
        {
            "*granite-3.0*": {
                "temperature": 0,
                "roles": {
                    "system": {
                        "pre_message": "<|start_of_role|>system<|end_of_role|>",
                        "post_message": "<|end_of_text|>",
                    },
                    "user": {
                        "pre_message": "<|start_of_role|>user<|end_of_role|>",
                        "post_message": "<|end_of_text|>",
                    },
                    "assistant": {
                        "pre_message": "<|start_of_role|>assistant<|end_of_role|>",
                        "post_message": "<|end_of_text|>",
                    },
                    "available_tools": {
                        "pre_message": "<|start_of_role|>available_tools<|end_of_role|>",
                        "post_message": "<|end_of_text|>",
                    },
                    "tool_response": {
                        "pre_message": "<|start_of_role|>tool_response<|end_of_role|>",
                        "post_message": "<|end_of_text|>",
                    },
                },
                "final_prompt_value": "<|start_of_role|>assistant<|end_of_role|>",
            }
        },
        # Note that we match both granite-3.0 and 3.1 rather than using a granite-3.* wildcard
        {
            "*granite-3.1*": {
                "temperature": 0,
                "roles": {
                    "system": {
                        "pre_message": "<|start_of_role|>system<|end_of_role|>",
                        "post_message": "<|end_of_text|>",
                    },
                    "user": {
                        "pre_message": "<|start_of_role|>user<|end_of_role|>",
                        "post_message": "<|end_of_text|>",
                    },
                    "assistant": {
                        "pre_message": "<|start_of_role|>assistant<|end_of_role|>",
                        "post_message": "<|end_of_text|>",
                    },
                    "tools": {
                        "pre_message": "<|start_of_role|>tools<|end_of_role|>",
                        "post_message": "<|end_of_text|>",
                    },
                    "tool_response": {
                        "pre_message": "<|start_of_role|>tool_response<|end_of_role|>",
                        "post_message": "<|end_of_text|>",
                    },
                    "documents": {
                        "pre_message": "<|start_of_role|>documents<|end_of_role|>",
                        "post_message": "<|end_of_text|>",
                    },
                },
                "final_prompt_value": "<|start_of_role|>assistant<|end_of_role|>",
            }
        },
        {
            "*granite-3.2*": {
                "temperature": 0,
                "roles": {
                    "system": {
                        "pre_message": "<|start_of_role|>system<|end_of_role|>",
                        "post_message": "<|end_of_text|>",
                    },
                    "user": {
                        "pre_message": "<|start_of_role|>user<|end_of_role|>",
                        "post_message": "<|end_of_text|>",
                    },
                    "assistant": {
                        "pre_message": "<|start_of_role|>assistant<|end_of_role|>",
                        "post_message": "<|end_of_text|>",
                    },
                    "tools": {
                        "pre_message": "<|start_of_role|>tools<|end_of_role|>",
                        "post_message": "<|end_of_text|>",
                    },
                    "tool_response": {
                        "pre_message": "<|start_of_role|>tool_response<|end_of_role|>",
                        "post_message": "<|end_of_text|>",
                    },
                    "documents": {
                        "pre_message": "<|start_of_role|>documents<|end_of_role|>",
                        "post_message": "<|end_of_text|>",
                    },
                },
                "final_prompt_value": "<|start_of_role|>assistant<|end_of_role|>",
            }
        },
        # models on Ollama (e.g. granite-code, granite3-dense, granite3.1-dense)
        {
            "ollama/*": {
                "temperature": 0,
            },
        },
        {
            "ollama_chat/*": {
                "temperature": 0,
            },
        },
    ]


def get_sampling_defaults() -> list[dict[str, Any]]:
    """Model-specific defaults to apply if we are sampling."""
    return [
        {
            "*": {
                "temperature": TEMPERATURE_SAMPLING,
                "top_k": TOP_K_SAMPLING,
                "top_p": TOP_P_SAMPLING,
            }
        }
    ]<|MERGE_RESOLUTION|>--- conflicted
+++ resolved
@@ -407,16 +407,13 @@
     modelResponse: Optional[str] = None
     """Variable where to store the raw response of the model.
     """
+    sampling: bool = True
     # Field for internal use
-<<<<<<< HEAD
     pdl__trace: Optional["BlockType"] = None
-    sampling: bool = True
-=======
     pdl__usage: Optional[PdlUsage] = None
     """Tokens consumed during model call
     """
     pdl__model_input: Optional[ModelInput] = None
->>>>>>> 104ddce3
 
 
 class LitellmModelBlock(ModelBlock):
