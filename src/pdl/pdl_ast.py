--- conflicted
+++ resolved
@@ -327,11 +327,8 @@
     """Value to contribute."""
 
 
-<<<<<<< HEAD
-ContributeElement: TypeAlias = ContributeTarget | str | dict[str, ContributeValue]
-=======
-ContributeType = TypeAliasType(
-    "ContributeType", Sequence[Union[ContributeTarget, dict[str, ContributeValue]]]
+ContributeElement = TypeAliasType(
+    "ContributeElement", Union[ContributeTarget, str, dict[str, ContributeValue]]
 )
 """Type of the contribute field."""
 
@@ -353,7 +350,6 @@
 
 RequirementsType = TypeAliasType("RequirementsType", Sequence[RequirementType])
 """Type of requirements field"""
->>>>>>> 5463193f
 
 
 class PdlTiming(BaseModel):
@@ -415,11 +411,7 @@
     def_: OptionalStr = Field(default=None, alias="def")
     """Name of the variable used to store the result of the execution of the block.
     """
-<<<<<<< HEAD
     contribute: Sequence[ContributeElement] = [
-=======
-    contribute: ContributeType = [
->>>>>>> 5463193f
         ContributeTarget.RESULT,
         ContributeTarget.CONTEXT,
     ]
