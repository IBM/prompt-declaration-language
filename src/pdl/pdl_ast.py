"""PDL programs are represented by the Pydantic data structure defined in this file."""

from enum import StrEnum
from os import environ
from typing import (
    Annotated,
    Any,
    Callable,
    Generic,
    Literal,
    Mapping,
    Optional,
    Sequence,
    TypeAlias,
    TypeVar,
    Union,
)

from pydantic import (
    BaseModel,
    BeforeValidator,
    ConfigDict,
    Field,
    Json,
    RootModel,
    TypeAdapter,
)
from typing_extensions import TypeAliasType

from .pdl_context import PDLContext
from .pdl_lazy import PdlDict, PdlLazy


def _ensure_lower(value):
    if isinstance(value, str):
        return value.lower()
    return value


OptionalStr = TypeAliasType("OptionalStr", Optional[str])
"""Optional string."""
OptionalInt = TypeAliasType("OptionalInt", Optional[int])
"""Optional integer."""
OptionalBoolOrStr = TypeAliasType("OptionalBoolOrStr", Optional[Union[bool, str]])
"""Optional boolean or string."""
OptionalAny = TypeAliasType("OptionalAny", Optional[Any])
"""Optional value of any type."""

OptionalBlockType = TypeAliasType("OptionalBlockType", Optional["BlockType"])
"""Optional block."""


ScopeType = TypeAliasType("ScopeType", PdlDict[str, Any])
"""Type of the execution environment."""

ModelInput = TypeAliasType("ModelInput", Sequence[Mapping[str, Any]])
"""Type of the input of an LLM call."""
OptionalModelInput = TypeAliasType("OptionalModelInput", Optional[ModelInput])
"""Optional value of type ModelInput."""

LazyMessage = TypeAliasType("LazyMessage", PdlLazy[dict[str, Any]])
LazyMessages: TypeAlias = PDLContext


class BlockKind(StrEnum):
    FUNCTION = "function"
    CALL = "call"
    MODEL = "model"
    CODE = "code"
    GET = "get"
    DATA = "data"
    TEXT = "text"
    LASTOF = "lastOf"
    ARRAY = "array"
    OBJECT = "object"
    MESSAGE = "message"
    IF = "if"
    MATCH = "match"
    REPEAT = "repeat"
    MAP = "map"
    READ = "read"
    INCLUDE = "include"
    IMPORT = "import"
    FACTOR = "factor"
    EMPTY = "empty"
    ERROR = "error"


class PdlLocationType(BaseModel):
    """Internal data structure to keep track of the source location information."""

    model_config = ConfigDict(extra="forbid")
    path: list[str]
    file: str
    table: dict[str, int]


OptionalPdlLocationType = TypeAliasType(
    "OptionalPdlLocationType", Optional[PdlLocationType]
)
"""Optional location type."""


empty_block_location = PdlLocationType(file="", path=[], table={})


LocalizedExpressionT = TypeVar("LocalizedExpressionT")


class LocalizedExpression(BaseModel, Generic[LocalizedExpressionT]):
    """Internal data structure for expressions with location information."""

    model_config = ConfigDict(
        extra="forbid",
        use_attribute_docstrings=True,
        arbitrary_types_allowed=True,
        model_title_generator=(lambda _: "LocalizedExpression"),
    )
    pdl__expr: Any
    pdl__result: Optional[LocalizedExpressionT] = None
    pdl__location: OptionalPdlLocationType = None


ExpressionTypeT = TypeVar("ExpressionTypeT")
ExpressionType: TypeAlias = LocalizedExpression[ExpressionTypeT] | ExpressionTypeT | str
"""Expressions are represented Jinja as strings in between `${` and `}`."""

ExpressionStr = TypeAliasType("ExpressionStr", ExpressionType[str])
"""Expression evaluating into a string."""

OptionalExpressionStr = TypeAliasType("OptionalExpressionStr", Optional[ExpressionStr])
"""Optional expression evaluating into a string."""

ExpressionInt = TypeAliasType("ExpressionInt", ExpressionType[int])
"""Expression evaluating into an int."""

OptionalExpressionInt = TypeAliasType("OptionalExpressionInt", Optional[ExpressionInt])
"""Optional expression evaluating into an int."""

ExpressionBool = TypeAliasType("ExpressionBool", ExpressionType[bool])
"""Expression evaluating into a bool."""

OptionalExpressionBool = TypeAliasType(
    "OptionalExpressionBool", Optional[ExpressionBool]
)
"""Optional expression evaluating into a bool."""


class Pattern(BaseModel):
    """Common fields for structured patterns."""

    model_config = ConfigDict(extra="forbid")
    def_: OptionalStr = Field(default=None, alias="def")
    """Name of the variable used to store the value matched by the pattern.
    """


class OrPattern(Pattern):
    """Match any of the patterns."""

    anyOf: list["PatternType"]
    """List of possible patterns."""


class ArrayPattern(Pattern):
    """Match an array."""

    array: list["PatternType"]
    """Shape of the array to match."""


class ObjectPattern(Pattern):
    """Match an object."""

    object: dict[str, "PatternType"]
    """Shape of the object to match."""


class AnyPattern(Pattern):
    """Match any value."""

    any: Literal[None]


PatternType = TypeAliasType(
    "PatternType",
    Union[
        None, bool, int, float, str, OrPattern, ArrayPattern, ObjectPattern, AnyPattern
    ],
)
"""Patterns allowed to match values in a `case` clause."""


BasePdlType: TypeAlias = Literal[
    "null",
    "boolean",
    "string",
    "number",
    "integer",
    "array",
    "object",
    # deprecated syntax below
    "bool",
    "str",
    "float",
    "int",
    "list",
    "obj",
]
"""Base types."""


class PdlType(BaseModel):
    """Common fields for PDL types."""

    model_config = ConfigDict(extra="forbid")


class OptionalPdlType(PdlType):
    """Optional type."""

    optional: "PdlTypeType"
    """"""


class JsonSchemaTypePdlType(PdlType):
    """Json Schema with a type field."""

    model_config = ConfigDict(extra="allow")

    type: str | list[str]
    """Data type that a schema should expect."""


class EnumPdlType(PdlType):
    """Json Schema with an `enum` field."""

    model_config = ConfigDict(extra="allow")

    enum: list[Any]
    """List of allowed values in the type."""


class ObjectPdlType(PdlType):
    """Object type."""

    object: dict[str, "PdlTypeType"]
    """Fields of the objects with their types."""


PdlTypeType = TypeAliasType(
    "PdlTypeType",
    Annotated[
        "Union[None,"  # pyright: ignore
        "      BasePdlType,"
        "      EnumPdlType,"
        "      list['PdlTypeType'],"
        "      OptionalPdlType,"
        "      JsonSchemaTypePdlType,"
        "      ObjectPdlType,"
        "      dict[str, 'PdlTypeType']]",
        Field(union_mode="left_to_right"),
    ],
)
"""Types."""

pdl_type_adapter = TypeAdapter(PdlTypeType)


class Parser(BaseModel):
    """Common fields for all parsers (`parser` field)."""

    model_config = ConfigDict(extra="forbid")
    description: OptionalStr = None
    """Documentation associated to the parser.
    """
    spec: PdlTypeType = None
    """Expected type of the parsed value.
    """


class PdlParser(Parser):
    """Use a PDL program as a parser specification (experimental)."""

    pdl: "BlockType"
    """PDL program describing the shape of the expected value."""


class RegexParser(Parser):
    """A regular expression parser."""

    regex: str
    """Regular expression to parse the value."""
    mode: Annotated[
        Literal["search", "match", "fullmatch", "split", "findall"],
        BeforeValidator(_ensure_lower),
    ] = "fullmatch"
    """Function used to parse to value (https://docs.python.org/3/library/re.html)."""


ParserType = TypeAliasType(
    "ParserType", Union[Literal["json", "jsonl", "yaml"], PdlParser, RegexParser]
)
"""Different parsers."""
OptionalParserType = TypeAliasType("OptionalParserType", Optional[ParserType])
"""Optional parser."""

RoleType: TypeAlias = OptionalStr
"""Role name."""


class ContributeTarget(StrEnum):
    """Values allowed in the `contribute` field."""

    RESULT = "result"
    CONTEXT = "context"


class ContributeValue(BaseModel):
    """Contribution of a specific value instead of the default one."""

    model_config = ConfigDict(extra="forbid")

    value: ExpressionType[list[Any]]
    """Value to contribute."""


ContributeType = TypeAliasType(
    "ContributeType", Sequence[Union[ContributeTarget, dict[str, ContributeValue]]]
)
"""Type of the contribute field."""


class PdlTiming(BaseModel):
    """Internal data structure to record timing information in the trace."""

    model_config = ConfigDict(extra="forbid")
    start_nanos: OptionalInt = 0
    """Time at which block execution began.
    """
    end_nanos: OptionalInt = 0
    """Time at which block execution ended.
    """
    first_use_nanos: OptionalInt = 0
    """Time at which the value of the block was needed for the first time.
    """
    timezone: OptionalStr = ""
    """Timezone of start_nanos and end_nanos.
    """


OptionalPdlTiming = TypeAliasType("OptionalPdlTiming", Optional[PdlTiming])
"""Optional execution time information."""


class PdlUsage(BaseModel):
    """Internal data structure to record token consumption usage information."""

    completion_tokens: OptionalInt = 0
    """Completion tokens consumed
    """
    prompt_tokens: OptionalInt = 0
    """Prompt tokens consumed
    """


OptionalPdlUsage = TypeAliasType("OptionalPdlUsage", Optional[PdlUsage])
"""Optional usage of statistics of an LLM call."""


class Block(BaseModel):
    """Common fields for all PDL blocks."""

    model_config = ConfigDict(
        extra="forbid",
        use_attribute_docstrings=True,
        arbitrary_types_allowed=True,
        validate_by_name=True,
    )

    description: OptionalStr = None
    """Documentation associated to the block.
    """
    spec: PdlTypeType = None
    """Type specification of the result of the block.
    """
    defs: dict[str, "BlockType"] = {}
    """Set of definitions executed before the execution of the block.
    """
    def_: OptionalStr = Field(default=None, alias="def")
    """Name of the variable used to store the result of the execution of the block.
    """
    contribute: ContributeType = [
        ContributeTarget.RESULT,
        ContributeTarget.CONTEXT,
    ]
    """Indicate if the block contributes to the result and background context.
    """
    parser: Annotated[OptionalParserType, BeforeValidator(_ensure_lower)] = None
    """Parser to use to construct a value out of a string result."""
    fallback: OptionalBlockType = None
    """Block to execute in case of error.
    """
    retry: OptionalInt = None
    """The maximum number of times to retry when an error occurs within a block.
    """
    trace_error_on_retry: OptionalBoolOrStr = None
    """Whether to add the errors while retrying to the trace. Set this to true to use retry feature for multiple LLM trials.
    """
    role: RoleType = None
    """Role associated to the block and sub-blocks.
    Typical roles are `system`, `user`, and `assistant`,
    but there may be other roles such as `available_tools`.
    """
    # Fields for internal use
    pdl__context: OptionalModelInput = []
    """Current context."""
    pdl__id: OptionalStr = ""
    """Unique identifier for this block."""
    pdl__result: OptionalAny = None
    """Result of the execution of the block."""
    pdl__location: OptionalPdlLocationType = None
    pdl__timing: OptionalPdlTiming = None
    """Execution timing information."""


class LeafBlock(Block):
    # Field for internal use
    pdl__is_leaf: Literal[True] = True


class IndependentEnum(StrEnum):
    INDEPENDENT = "independent"
    DEPENDENT = "dependent"


class StructuredBlock(Block):
    # Field for internal use
    pdl__is_leaf: Literal[False] = False
    context: IndependentEnum = IndependentEnum.DEPENDENT


class FunctionBlock(LeafBlock):
    """Function declaration."""

    kind: Literal[BlockKind.FUNCTION] = BlockKind.FUNCTION
    function: Optional[dict[str, PdlTypeType]]
    """Functions parameters with their types.
    """
    return_: "BlockType" = Field(..., alias="return")
    """Body of the function.
    """
    signature: Optional[Json] = None
    """Function signature computed from the function definition.
    """


class CallBlock(LeafBlock):
    """Calling a function."""

    kind: Literal[BlockKind.CALL] = BlockKind.CALL
    call: ExpressionType[FunctionBlock]
    """Function to call.
    """
    args: ExpressionType = {}
    """Arguments of the function with their values.
    """
    # Field for internal use
    pdl__trace: OptionalBlockType = None


class LitellmParameters(BaseModel):
    """Parameters passed to LiteLLM. More details at [https://docs.litellm.ai/docs/completion/input](https://docs.litellm.ai/docs/completion/input).

    Note that not all models and platforms accept all parameters.
    """

    model_config = ConfigDict(extra="allow", protected_namespaces=())
    timeout: Optional[Union[float, str]] | str = None
    """Timeout in seconds for completion requests (Defaults to 600 seconds).
    """
    temperature: Optional[float] | str = None
    """The temperature parameter for controlling the randomness of the output (default is 1.0).
    """
    top_p: Optional[float] | str = None
    """The top-p parameter for nucleus sampling (default is 1.0).
    """
    n: Optional[int] | str = None
    """The number of completions to generate (default is 1).
    """
    # stream: Optional[bool] = None
    # """If True, return a streaming response (default is False).
    # """
    # stream_options: Optional[dict] = None
    # """A dictionary containing options for the streaming response. Only set this when you set stream: true.
    # """
    stop: Optional[str | list[str]] | str = None
    """Up to 4 sequences where the LLM API will stop generating further tokens.
    """
    max_tokens: Optional[int] | str = None
    """The maximum number of tokens in the generated completion (default is infinity).
    """
    presence_penalty: Optional[float] | str = None
    """It is used to penalize new tokens based on their existence in the text so far.
    """
    frequency_penalty: Optional[float] | str = None
    """It is used to penalize new tokens based on their frequency in the text so far.
    """
    logit_bias: Optional[dict] | str = None
    """Used to modify the probability of specific tokens appearing in the completion.
    """
    user: Optional[str] | str = None
    """A unique identifier representing your end-user. This can help the LLM provider to monitor and detect abuse.
    """
    # openai v1.0+ new params
    response_format: Optional[dict] | str = None
    seed: Optional[int] | str = None
    tools: Optional[list] | str = None
    tool_choice: Optional[Union[str, dict]] | str = None
    logprobs: Optional[bool] | str = None
    """Whether to return log probabilities of the output tokens or not. If true, returns the log probabilities of each output token returned in the content of message
    """
    top_logprobs: Optional[int] | str = None
    """top_logprobs (int, optional): An integer between 0 and 5 specifying the number of most likely tokens to return at each token position, each with an associated log probability. logprobs must be set to true if this parameter is used.
    """
    parallel_tool_calls: Optional[bool] | str = None
    # deployment_id = None
    extra_headers: Optional[dict] | str = None
    """Additional headers to include in the request.
    """
    # soon to be deprecated params by OpenAI
    functions: Optional[list] | str = None
    """A list of functions to apply to the conversation messages (default is an empty list)
    """
    function_call: Optional[str] | str = None
    """The name of the function to call within the conversation (default is an empty string)
    """
    # set api_base, api_version, api_key
    base_url: Optional[str] | str = environ.get("OPENAI_BASE_URL")
    """Base URL for the API (default is None).
    """
    api_version: Optional[str] | str = None
    """API version (default is None).
    """
    api_key: Optional[str] | str = None
    """API key (default is None).
    """
    model_list: Optional[list] | str = None  # pass in a list of api_base,keys, etc.
    """List of api base, version, keys.
    """
    # Optional liteLLM function params
    mock_response: Optional[str] | str = None
    """If provided, return a mock completion response for testing or debugging purposes (default is None).
    """
    custom_llm_provider: Optional[str] | str = None
    """Used for Non-OpenAI LLMs, Example usage for bedrock, set model="amazon.titan-tg1-large" and custom_llm_provider="bedrock"
    """
    max_retries: Optional[int] | str = None
    """The number of retries to attempt (default is 0).
    """


class ModelPlatform(StrEnum):
    LITELLM = "litellm"
    GRANITEIO = "granite-io"


class ModelBlock(LeafBlock):
    """Common fields for the `model` blocks."""

    kind: Literal[BlockKind.MODEL] = BlockKind.MODEL
    input: "BlockType" = "${ pdl_context }"
    """Messages to send to the model.
    """
    modelResponse: OptionalStr = None
    """Variable where to store the raw response of the model.
    """
    sampling: bool = True
    # Field for internal use
<<<<<<< HEAD
    pdl__trace: Optional["BlockType"] = None
    pdl__usage: Optional[PdlUsage] = None
=======
    pdl__usage: OptionalPdlUsage = None
>>>>>>> 873e64d4
    """Tokens consumed during model call
    """
    pdl__model_input: OptionalModelInput = None


class LitellmModelBlock(ModelBlock):
    """
    Call an LLM through [the LiteLLM API](https://docs.litellm.ai/).

    Example:
    ```PDL
    model: ollama/granite-code:8b
    parameters:
      stop: ['!']
    ```
    """

    platform: Literal[ModelPlatform.LITELLM] = ModelPlatform.LITELLM
    """Optional field to ensure that the block is using LiteLLM.
    """
    model: ExpressionStr
    """Name of the model following the LiteLLM convention.
    """
    parameters: Optional[LitellmParameters | ExpressionType[dict]] = None
    """Parameters to send to the model.
    """


class GraniteioProcessor(BaseModel):
    type: OptionalExpressionStr = None
    """Type of IO processor.
    """
    model: OptionalExpressionStr = None
    """Model name used by the backend.
    """
    backend: ExpressionType[str | dict[str, Any] | object]
    """Backend object or name and configuration.
    """


class GraniteioModelBlock(ModelBlock):
    """Call an LLM through the granite-io API."""

    platform: Literal[ModelPlatform.GRANITEIO] = ModelPlatform.GRANITEIO
    """Optional field to ensure that the block is using granite-io.
    """
    processor: GraniteioProcessor | ExpressionType[object]
    """IO Processor configuration or object.
    """
    parameters: Optional[ExpressionType[dict[str, Any]]] = None
    """Parameters sent to the model.
    """


class BaseCodeBlock(LeafBlock):
    kind: Literal[BlockKind.CODE] = BlockKind.CODE


class CodeBlock(BaseCodeBlock):
    """
    Execute a piece of code.

    Example:
    ```PDL
    lang: python
    code: |
        import random
        # (In PDL, set `result` to the output you wish for your code block.)
        result = random.randint(1, 20)
    ```
    """

    lang: Annotated[
        Literal["python", "command", "jinja", "pdl", "ipython"],
        BeforeValidator(_ensure_lower),
    ]
    """Programming language of the code.
    """
    code: "BlockType"
    """Code to execute.
    """


class ArgsBlock(BaseCodeBlock):
    """
    Execute a command line, which will spawn a subprocess with the given argument vector. Note: if you need a shell script execution, you must wrap your command line in /bin/sh or some shell of your choosing.

    Example:
    ```PDL
    args:
    - /bin/sh
    - "-c"
    - "if [[ $x = 1 ]]; then echo y; else echo n; fi"
    ```
    """

    lang: Annotated[Literal["command"], BeforeValidator(_ensure_lower)] = "command"
    args: list[ExpressionStr]
    """The argument vector to spawn.
    """


class GetBlock(LeafBlock):
    """
    Get the value of a variable.

    The GetBlock is deprecated.  Use DataBlock instead.
    """

    kind: Literal[BlockKind.GET] = BlockKind.GET
    get: str
    """Name of the variable to access."""


class DataBlock(LeafBlock):
    """
    Arbitrary value, equivalent to JSON.

    Example. As part of a `defs` section, set `numbers` to the list `[1, 2, 3, 4]`:
    ```PDL
    defs:
      numbers:
        data: [1, 2, 3, 4]
    ```

    Example.  Evaluate `${ TEST.answer }` in
    [Jinja](https://jinja.palletsprojects.com/en/stable/), passing
    the result to a regex parser with capture groups.  Set
    `EXTRACTED_GROUND_TRUTH` to an object with attribute `answer`,
    a string, containing the value of the capture group.
    ```PDL
    - data: ${ TEST.answer }
      parser:
        regex: "(.|\\n)*#### (?P<answer>([0-9])*)\\n*"
        spec:
          answer: string
      def: EXTRACTED_GROUND_TRUTH
    ```
    """

    kind: Literal[BlockKind.DATA] = BlockKind.DATA
    data: ExpressionType[Any]
    """Value defined."""
    raw: bool = False
    """Do not evaluate expressions inside strings."""


class TextBlock(StructuredBlock):
    """Create the concatenation of the stringify version of the result of each block of the list of blocks."""

    kind: Literal[BlockKind.TEXT] = BlockKind.TEXT
    text: "BlockOrBlocksType"
    """Body of the text.
    """


class LastOfBlock(StructuredBlock):
    """Return the value of the last block if the list of blocks."""

    kind: Literal[BlockKind.LASTOF] = BlockKind.LASTOF
    lastOf: list["BlockType"]
    """Sequence of blocks to execute."""


class ArrayBlock(StructuredBlock):
    """Return the array of values computed by each block of the list of blocks."""

    kind: Literal[BlockKind.ARRAY] = BlockKind.ARRAY
    array: list["BlockType"]
    """Elements of the array."""


class ObjectBlock(StructuredBlock):
    """Return the object where the value of each field is defined by a block. If the body of the object is an array, the resulting object is the union of the objects computed by each element of the array."""

    kind: Literal[BlockKind.OBJECT] = BlockKind.OBJECT
    object: dict[str, "BlockType"] | list["BlockType"]


class MessageBlock(LeafBlock):
    """Create a message."""

    kind: Literal[BlockKind.MESSAGE] = BlockKind.MESSAGE
    content: "BlockType"
    """Content of the message."""
    name: OptionalExpressionStr = None
    """For example, the name of the tool that was invoked, for which this message is the tool response."""
    tool_call_id: OptionalExpressionStr = None
    """The id of the tool invocation for which this message is the tool response."""


class IfBlock(StructuredBlock):
    """
    Conditional control structure.

    Example:
    ```PDL
    defs:
      answer:
        read:
        message: "Enter a number? "
    if: ${ (answer | int) == 42 }
    then: You won!
    ```
    """

    kind: Literal[BlockKind.IF] = BlockKind.IF
    condition: ExpressionBool = Field(alias="if")
    """Condition.
    """
    then: "BlockType"
    """Branch to execute if the condition is true.
    """
    else_: OptionalBlockType = Field(default=None, alias="else")
    """Branch to execute if the condition is false.
    """


class MatchCase(BaseModel):
    """Case of a match."""

    model_config = ConfigDict(extra="forbid")
    case: Optional[PatternType] = None
    """Value to match.
    """
    if_: OptionalExpressionBool = Field(default=None, alias="if")
    """Boolean condition to satisfy.
    """
    then: "BlockType"
    """Branch to execute if the value is matched and the condition is satisfied.
    """
    # Field for internal use
    pdl__case_result: Optional[bool] = None
    pdl__if_result: Optional[bool] = None
    pdl__matched: Optional[bool] = None


class MatchBlock(StructuredBlock):
    """Match control structure.

    Example:
    ```PDL
    defs:
      answer:
        read:
        message: "Enter a number? "
    match: ${ (answer | int) }
    with:
    - case: 42
      then: You won!
    - case:
        any:
        def: x
      if: ${ x > 42 }
      then: Too high
    - then: Too low
    """

    kind: Literal[BlockKind.MATCH] = BlockKind.MATCH
    match_: ExpressionType[Any] = Field(alias="match")
    """Matched expression.
    """
    with_: list[MatchCase] = Field(alias="with")
    """List of cases to match.
    """


class JoinConfig(BaseModel):
    """Configure how loop iterations should be combined."""

    model_config = ConfigDict(
        extra="forbid", use_attribute_docstrings=True, validate_by_name=True
    )


class JoinText(JoinConfig):
    """Join loop iterations as a string."""

    as_: Literal["text"] = Field(alias="as", default="text")
    """String concatenation of the result of each iteration.
    """

    with_: str = Field(alias="with", default="")
    """String used to concatenate each iteration of the loop.
    """


class JoinArray(JoinConfig):
    """Join loop iterations as an array."""

    as_: Literal["array"] = Field(alias="as")
    """Return the result of each iteration as an array.
    """


class JoinObject(JoinConfig):
    """Join loop iterations as an object."""

    as_: Literal["object"] = Field(alias="as")
    """Return the union of the objects created at each iteration.
    """


class JoinLastOf(JoinConfig):
    """Join loop iterations as the value of the last iteration."""

    as_: Literal["lastOf"] = Field(alias="as")
    """Return the result of the last iteration.
    """


class JoinReduce(JoinConfig):
    """Join loop iterations as the value of the last iteration."""

    as_: Literal["reduce"] = Field(alias="as", default="reduce")

    reduce: ExpressionType[Callable]
    """Function used to combine the results."""


JoinType = TypeAliasType(
    "JoinType", Union[JoinText, JoinArray, JoinObject, JoinLastOf, JoinReduce]
)
"""Different ways to join loop iterations."""


class RepeatBlock(StructuredBlock):
    """
    Repeat the execution of a block sequentially.
    The scope and `pdl_context` are accumulated in between iterations.

    For loop example:
    ```PDL
    for:
        number: [1, 2, 3, 4]
        name: ["Bob", "Carol", "David", "Ernest"]
    repeat:
        "${ name }'s number is ${ number }\\n"
    ```

    While loop:
    ```PDL
    defs:
      i: 0
    while: ${i < 5}
    repeat:
        defs:
          i: ${ i + 1}
        data: ${ i }
    join:
      as: array
    ```
    """

    kind: Literal[BlockKind.REPEAT] = BlockKind.REPEAT
    for_: Optional[dict[str, ExpressionType[list]]] = Field(default=None, alias="for")
    """Arrays to iterate over.
    """
    index: OptionalStr = None
    """Name of the variable containing the loop iteration.
    """
    while_: ExpressionBool = Field(default=True, alias="while")
    """Condition to stay at the beginning of the loop.
    """
    repeat: "BlockType"
    """Body of the loop.
    """
    until: ExpressionBool = False
    """Condition to exit at the end of the loop.
    """
    maxIterations: OptionalExpressionInt = None
    """Maximal number of iterations to perform.
    """
    join: JoinType = JoinText()
    """Define how to combine the result of each iteration.
    """
    # Field for internal use
    pdl__trace: Optional[list["BlockType"]] = None


class MapBlock(StructuredBlock):
    """
    Independent executions of  a block.
    Repeat the execution of a block starting from the initial scope
    and `pdl_context`.

    For loop example:
    ```PDL
    for:
        number: [1, 2, 3, 4]
        name: ["Bob", "Carol", "David", "Ernest"]
    map:
        "${ name }'s number is ${ number }\\n"
    ```

    Bounded loop:
    ```PDL
    index: i
    maxIterations: 5
    map:
        ${ i }
    join:
      as: array
    ```
    """

    kind: Literal[BlockKind.MAP] = BlockKind.MAP
    for_: Optional[dict[str, ExpressionType[list]]] = Field(default=None, alias="for")
    """Arrays to iterate over.
    """
    index: OptionalStr = None
    """Name of the variable containing the loop iteration.
    """
    map: "BlockType"
    """Body of the iterator.
    """
    maxIterations: OptionalExpressionInt = None
    """Maximal number of iterations to perform.
    """
    join: JoinType = JoinText()
    """Define how to combine the result of each iteration.
    """
    # Field for internal use
    pdl__trace: Optional[list["BlockType"]] = None


class ReadBlock(LeafBlock):
    """Read from a file or standard input.

    Example. Read from the standard input with a prompt starting with `> `.
    ```PDL
    read:
    message: "> "
    ```

    Example. Read the file `./data.yaml` in the same directory of the PDL file containing the block and parse it into YAML.
    ```PDL
    read: ./data.yaml
    parser: yaml
    ```
    """

    kind: Literal[BlockKind.READ] = BlockKind.READ
    read: OptionalExpressionStr
    """Name of the file to read. If `None`, read the standard input.
    """
    message: OptionalStr = None
    """Message to prompt the user to enter a value.
    """
    multiline: bool = False
    """Indicate if one or multiple lines should be read.
    """


class IncludeBlock(StructuredBlock):
    """Include a PDL file."""

    kind: Literal[BlockKind.INCLUDE] = BlockKind.INCLUDE
    include: str
    """Name of the file to include.
    """
    # Field for internal use
    pdl__trace: OptionalBlockType = None


class ImportBlock(LeafBlock):
    """Import a PDL file."""

    kind: Literal[BlockKind.IMPORT] = BlockKind.IMPORT
    import_: str = Field(alias="import")
    """Name of the file to import.
    """
    # Field for internal use
    pdl__trace: OptionalBlockType = None


class FactorBlock(LeafBlock):
    """Condition the model."""

    kind: Literal[BlockKind.FACTOR] = BlockKind.FACTOR
    factor: ExpressionType[float]


class ErrorBlock(LeafBlock):
    """Block representing an error generated at runtime."""

    kind: Literal[BlockKind.ERROR] = BlockKind.ERROR
    msg: str
    """Error message.
    """
    program: "BlockType"
    """Block that raised the error.
    """


class EmptyBlock(LeafBlock):
    """Block without an action. It can contain definitions."""

    kind: Literal[BlockKind.EMPTY] = BlockKind.EMPTY


AdvancedBlockType: TypeAlias = (
    FunctionBlock
    | CallBlock
    | LitellmModelBlock
    | GraniteioModelBlock
    | CodeBlock
    | ArgsBlock
    | GetBlock
    | DataBlock
    | IfBlock
    | MatchBlock
    | RepeatBlock
    | MapBlock
    | TextBlock
    | LastOfBlock
    | ArrayBlock
    | ObjectBlock
    | MessageBlock
    | ReadBlock
    | IncludeBlock
    | ImportBlock
    | FactorBlock
    | ErrorBlock
    | EmptyBlock
)
"""Different types of structured blocks.
"""
BlockType = TypeAliasType(
    "BlockType", Union[None, bool, int, float, str, AdvancedBlockType]
)
"""All kinds of blocks.
"""
BlockOrBlocksType: TypeAlias = BlockType | list[BlockType]  # pyright: ignore
"""Block or list of blocks.
"""


class Program(RootModel):
    """
    Prompt Declaration Language program (PDL)
    """

    root: BlockType
    """Entry point to parse a PDL program using Pydantic.
    """


class PdlBlock(RootModel):
    # This class is used to introduce that a type in the generate JsonSchema
    root: BlockType


class PDLException(Exception):
    def __init__(self, message):
        super().__init__(message)
        self.message = message


class PDLRuntimeError(PDLException):
    def __init__(
        self,
        message: str,
        loc: Optional[PdlLocationType] = None,
        trace: Optional[BlockType] = None,
        fallback: OptionalAny = None,
    ):
        super().__init__(message)
        self.loc = loc
        self.pdl__trace = trace
        self.fallback = fallback
        self.message = message


class PDLRuntimeExpressionError(PDLRuntimeError):
    pass


class PDLRuntimeParserError(PDLRuntimeError):
    pass


class PDLRuntimeProcessBlocksError(PDLException):
    def __init__(
        self,
        message: str,
        blocks: list[BlockType],
        loc: Optional[PdlLocationType] = None,
        fallback: OptionalAny = None,
    ):
        super().__init__(message)
        self.loc = loc
        self.blocks = blocks
        self.fallback = fallback
        self.message = message


MAX_NEW_TOKENS = 1024
MIN_NEW_TOKENS = 1
REPETITION_PENALTY = 1.05
TEMPERATURE_SAMPLING = 0.7
TOP_P_SAMPLING = 0.85
TOP_K_SAMPLING = 50
DECODING_METHOD = "greedy"


def get_default_model_parameters() -> list[dict[str, Any]]:
    """Model-specific defaults to apply"""
    return [
        {
            "*watsonx/*": {
                "temperature": 0,
            },
        },
        {
            "*watsonx_text*": {
                "decoding_method": DECODING_METHOD,
                "max_tokens": MAX_NEW_TOKENS,
                "min_new_tokens": MIN_NEW_TOKENS,
                "repetition_penalty": REPETITION_PENALTY,
            },
        },
        # Note that Replicate may no longer support granite 3.0
        {
            "*granite-3.0*": {
                "temperature": 0,
                "roles": {
                    "system": {
                        "pre_message": "<|start_of_role|>system<|end_of_role|>",
                        "post_message": "<|end_of_text|>",
                    },
                    "user": {
                        "pre_message": "<|start_of_role|>user<|end_of_role|>",
                        "post_message": "<|end_of_text|>",
                    },
                    "assistant": {
                        "pre_message": "<|start_of_role|>assistant<|end_of_role|>",
                        "post_message": "<|end_of_text|>",
                    },
                    "available_tools": {
                        "pre_message": "<|start_of_role|>available_tools<|end_of_role|>",
                        "post_message": "<|end_of_text|>",
                    },
                    "tool_response": {
                        "pre_message": "<|start_of_role|>tool_response<|end_of_role|>",
                        "post_message": "<|end_of_text|>",
                    },
                },
                "final_prompt_value": "<|start_of_role|>assistant<|end_of_role|>",
            }
        },
        # Note that we match both granite-3.0 and 3.1 rather than using a granite-3.* wildcard
        {
            "*granite-3.1*": {
                "temperature": 0,
                "roles": {
                    "system": {
                        "pre_message": "<|start_of_role|>system<|end_of_role|>",
                        "post_message": "<|end_of_text|>",
                    },
                    "user": {
                        "pre_message": "<|start_of_role|>user<|end_of_role|>",
                        "post_message": "<|end_of_text|>",
                    },
                    "assistant": {
                        "pre_message": "<|start_of_role|>assistant<|end_of_role|>",
                        "post_message": "<|end_of_text|>",
                    },
                    "tools": {
                        "pre_message": "<|start_of_role|>tools<|end_of_role|>",
                        "post_message": "<|end_of_text|>",
                    },
                    "tool_response": {
                        "pre_message": "<|start_of_role|>tool_response<|end_of_role|>",
                        "post_message": "<|end_of_text|>",
                    },
                    "documents": {
                        "pre_message": "<|start_of_role|>documents<|end_of_role|>",
                        "post_message": "<|end_of_text|>",
                    },
                },
                "final_prompt_value": "<|start_of_role|>assistant<|end_of_role|>",
            }
        },
        {
            "*granite-3.2*": {
                "temperature": 0,
                "roles": {
                    "system": {
                        "pre_message": "<|start_of_role|>system<|end_of_role|>",
                        "post_message": "<|end_of_text|>",
                    },
                    "user": {
                        "pre_message": "<|start_of_role|>user<|end_of_role|>",
                        "post_message": "<|end_of_text|>",
                    },
                    "assistant": {
                        "pre_message": "<|start_of_role|>assistant<|end_of_role|>",
                        "post_message": "<|end_of_text|>",
                    },
                    "tools": {
                        "pre_message": "<|start_of_role|>tools<|end_of_role|>",
                        "post_message": "<|end_of_text|>",
                    },
                    "tool_response": {
                        "pre_message": "<|start_of_role|>tool_response<|end_of_role|>",
                        "post_message": "<|end_of_text|>",
                    },
                    "documents": {
                        "pre_message": "<|start_of_role|>documents<|end_of_role|>",
                        "post_message": "<|end_of_text|>",
                    },
                },
                "final_prompt_value": "<|start_of_role|>assistant<|end_of_role|>",
            }
        },
        # models on Ollama (e.g. granite-code, granite3-dense, granite3.1-dense)
        {
            "ollama/*": {
                "temperature": 0,
            },
        },
        {
            "ollama_chat/*": {
                "temperature": 0,
            },
        },
    ]


def get_sampling_defaults() -> list[dict[str, Any]]:
    """Model-specific defaults to apply if we are sampling."""
    return [
        {
            "*": {
                "temperature": TEMPERATURE_SAMPLING,
                "top_k": TOP_K_SAMPLING,
                "top_p": TOP_P_SAMPLING,
            }
        }
    ]<|MERGE_RESOLUTION|>--- conflicted
+++ resolved
@@ -577,12 +577,8 @@
     """
     sampling: bool = True
     # Field for internal use
-<<<<<<< HEAD
-    pdl__trace: Optional["BlockType"] = None
-    pdl__usage: Optional[PdlUsage] = None
-=======
+    pdl__trace: OptionalBlockType = None
     pdl__usage: OptionalPdlUsage = None
->>>>>>> 873e64d4
     """Tokens consumed during model call
     """
     pdl__model_input: OptionalModelInput = None
