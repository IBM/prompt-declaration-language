--- conflicted
+++ resolved
@@ -53,6 +53,9 @@
                 "$ref": "#/$defs/CodeBlock"
               },
               {
+                "$ref": "#/$defs/ArgsBlock"
+              },
+              {
                 "$ref": "#/$defs/GetBlock"
               },
               {
@@ -106,7 +109,6 @@
             ]
           },
           "default": {},
-          "description": "Set of definitions executed before the execution of the block.\n    ",
           "title": "Defs",
           "type": "object"
         },
@@ -202,6 +204,9 @@
               "$ref": "#/$defs/CodeBlock"
             },
             {
+              "$ref": "#/$defs/ArgsBlock"
+            },
+            {
               "$ref": "#/$defs/GetBlock"
             },
             {
@@ -254,7 +259,6 @@
             }
           ],
           "default": null,
-          "description": "Block to execute in case of error.\n    ",
           "title": "Fallback"
         },
         "role": {
@@ -274,6 +278,7 @@
           "anyOf": [
             {
               "items": {
+                "additionalProperties": true,
                 "type": "object"
               },
               "type": "array"
@@ -489,6 +494,9 @@
                 "$ref": "#/$defs/ImportBlock"
               },
               {
+                "$ref": "#/$defs/AggregatorBlock"
+              },
+              {
                 "$ref": "#/$defs/ErrorBlock"
               },
               {
@@ -526,6 +534,9 @@
             "anyOf": [
               {
                 "$ref": "#/$defs/ContributeTarget"
+              },
+              {
+                "type": "string"
               },
               {
                 "additionalProperties": {
@@ -632,6 +643,9 @@
             },
             {
               "$ref": "#/$defs/ImportBlock"
+            },
+            {
+              "$ref": "#/$defs/AggregatorBlock"
             },
             {
               "$ref": "#/$defs/ErrorBlock"
@@ -3416,10 +3430,10 @@
         "file": {
           "anyOf": [
             {
-              "type": "string"
-            },
-            {
               "$ref": "#/$defs/LocalizedExpression_TypeVar_"
+            },
+            {
+              "type": "string"
             }
           ],
           "description": "Name of the file to which contribute.",
@@ -3428,10 +3442,10 @@
         "mode": {
           "anyOf": [
             {
-              "type": "string"
-            },
-            {
               "$ref": "#/$defs/LocalizedExpression_TypeVar_"
+            },
+            {
+              "type": "string"
             }
           ],
           "default": "w",
@@ -3441,10 +3455,10 @@
         "encoding": {
           "anyOf": [
             {
-              "type": "string"
-            },
-            {
               "$ref": "#/$defs/LocalizedExpression_TypeVar_"
+            },
+            {
+              "type": "string"
             },
             {
               "type": "null"
@@ -3457,10 +3471,10 @@
         "prefix": {
           "anyOf": [
             {
-              "type": "string"
-            },
-            {
               "$ref": "#/$defs/LocalizedExpression_TypeVar_"
+            },
+            {
+              "type": "string"
             }
           ],
           "default": "",
@@ -3470,10 +3484,10 @@
         "suffix": {
           "anyOf": [
             {
-              "type": "string"
-            },
-            {
               "$ref": "#/$defs/LocalizedExpression_TypeVar_"
+            },
+            {
+              "type": "string"
             }
           ],
           "default": "\n",
@@ -3483,13 +3497,13 @@
         "flush": {
           "anyOf": [
             {
+              "$ref": "#/$defs/LocalizedExpression_TypeVar_"
+            },
+            {
               "type": "boolean"
             },
             {
               "type": "string"
-            },
-            {
-              "$ref": "#/$defs/LocalizedExpression_TypeVar_"
             }
           ],
           "default": false,
@@ -4788,13 +4802,6 @@
               "$ref": "#/$defs/PdlUsage"
             },
             {
-<<<<<<< HEAD
-              "$ref": "#/$defs/AggregatorBlock"
-            },
-            {
-              "$ref": "#/$defs/ErrorBlock"
-            },
-=======
               "type": "null"
             }
           ],
@@ -4803,7 +4810,6 @@
         },
         "pdl__model_input": {
           "anyOf": [
->>>>>>> 4d1e9dd8
             {
               "items": {
                 "additionalProperties": true,
@@ -7318,13 +7324,6 @@
               "$ref": "#/$defs/PdlUsage"
             },
             {
-<<<<<<< HEAD
-              "$ref": "#/$defs/AggregatorBlock"
-            },
-            {
-              "$ref": "#/$defs/ErrorBlock"
-            },
-=======
               "type": "null"
             }
           ],
@@ -7333,7 +7332,6 @@
         },
         "pdl__model_input": {
           "anyOf": [
->>>>>>> 4d1e9dd8
             {
               "items": {
                 "additionalProperties": true,
