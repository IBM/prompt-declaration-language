{
  "$defs": {
    "AnyPattern": {
      "additionalProperties": false,
      "properties": {
        "def": {
          "anyOf": [
            {
              "type": "string"
            },
            {
              "type": "null"
            }
          ],
          "default": null,
          "title": "Def"
        },
        "any": {
          "const": null,
          "title": "Any",
          "type": "null"
        }
      },
      "required": [
        "any"
      ],
      "title": "AnyPattern",
      "type": "object"
    },
    "ArgsBlock": {
      "additionalProperties": false,
      "description": "Execute a command line, which will spawn a subprocess with the given argument vector. Note: if you need a shell script execution, you must wrap your command line in /bin/sh or somne shell of your choosing.\n\nExample:\n```PDL\nargs:\n- /bin/sh\n- \"-c\"\n- \"if [[ $x = 1 ]]; then echo y; else echo n; fi\"\n```",
      "properties": {
        "description": {
          "anyOf": [
            {
              "type": "string"
            },
            {
              "type": "null"
            }
          ],
          "default": null,
          "description": "Documentation associated to the block.\n    ",
          "title": "Description"
        },
        "spec": {
          "default": null,
          "description": "Type specification of the result of the block.\n    ",
          "title": "Spec"
        },
        "defs": {
          "additionalProperties": {
            "anyOf": [
              {
                "type": "boolean"
              },
              {
                "type": "integer"
              },
              {
                "type": "number"
              },
              {
                "type": "string"
              },
              {
                "$ref": "#/$defs/FunctionBlock"
              },
              {
                "$ref": "#/$defs/CallBlock"
              },
              {
                "$ref": "#/$defs/LitellmModelBlock"
              },
              {
                "$ref": "#/$defs/GraniteioModelBlock"
              },
              {
                "$ref": "#/$defs/CodeBlock"
              },
              {
                "$ref": "#/$defs/ArgsBlock"
              },
              {
                "$ref": "#/$defs/GetBlock"
              },
              {
                "$ref": "#/$defs/DataBlock"
              },
              {
                "$ref": "#/$defs/IfBlock"
              },
              {
                "$ref": "#/$defs/MatchBlock"
              },
              {
                "$ref": "#/$defs/RepeatBlock"
              },
              {
                "$ref": "#/$defs/TextBlock"
              },
              {
                "$ref": "#/$defs/LastOfBlock"
              },
              {
                "$ref": "#/$defs/ArrayBlock"
              },
              {
                "$ref": "#/$defs/ObjectBlock"
              },
              {
                "$ref": "#/$defs/MessageBlock"
              },
              {
                "$ref": "#/$defs/ReadBlock"
              },
              {
                "$ref": "#/$defs/IncludeBlock"
              },
              {
                "$ref": "#/$defs/ImportBlock"
              },
              {
                "$ref": "#/$defs/ErrorBlock"
              },
              {
                "$ref": "#/$defs/EmptyBlock"
              },
              {
                "type": "null"
              }
            ]
          },
          "default": {},
          "description": "Set of definitions executed before the execution of the block.\n    ",
          "title": "Defs",
          "type": "object"
        },
        "def": {
          "anyOf": [
            {
              "type": "string"
            },
            {
              "type": "null"
            }
          ],
          "default": null,
          "description": "Name of the variable used to store the result of the execution of the block.\n    ",
          "title": "Def"
        },
        "contribute": {
          "default": [
            "result",
            "context"
          ],
          "description": "Indicate if the block contributes to the result and background context.\n    ",
          "items": {
            "anyOf": [
              {
                "$ref": "#/$defs/ContributeTarget"
              },
              {
                "additionalProperties": {
                  "$ref": "#/$defs/ContributeValue"
                },
                "type": "object"
              }
            ]
          },
          "title": "Contribute",
          "type": "array"
        },
        "parser": {
          "anyOf": [
            {
              "enum": [
                "json",
                "jsonl",
                "yaml"
              ],
              "type": "string"
            },
            {
              "$ref": "#/$defs/PdlParser"
            },
            {
              "$ref": "#/$defs/RegexParser"
            },
            {
              "type": "null"
            }
          ],
          "default": null,
          "description": "Parser to use to construct a value out of a string result.",
          "title": "Parser"
        },
        "fallback": {
          "anyOf": [
            {
              "type": "boolean"
            },
            {
              "type": "integer"
            },
            {
              "type": "number"
            },
            {
              "type": "string"
            },
            {
              "$ref": "#/$defs/FunctionBlock"
            },
            {
              "$ref": "#/$defs/CallBlock"
            },
            {
              "$ref": "#/$defs/LitellmModelBlock"
            },
            {
              "$ref": "#/$defs/GraniteioModelBlock"
            },
            {
              "$ref": "#/$defs/CodeBlock"
            },
            {
              "$ref": "#/$defs/ArgsBlock"
            },
            {
              "$ref": "#/$defs/GetBlock"
            },
            {
              "$ref": "#/$defs/DataBlock"
            },
            {
              "$ref": "#/$defs/IfBlock"
            },
            {
              "$ref": "#/$defs/MatchBlock"
            },
            {
              "$ref": "#/$defs/RepeatBlock"
            },
            {
              "$ref": "#/$defs/TextBlock"
            },
            {
              "$ref": "#/$defs/LastOfBlock"
            },
            {
              "$ref": "#/$defs/ArrayBlock"
            },
            {
              "$ref": "#/$defs/ObjectBlock"
            },
            {
              "$ref": "#/$defs/MessageBlock"
            },
            {
              "$ref": "#/$defs/ReadBlock"
            },
            {
              "$ref": "#/$defs/IncludeBlock"
            },
            {
              "$ref": "#/$defs/ImportBlock"
            },
            {
              "$ref": "#/$defs/ErrorBlock"
            },
            {
              "$ref": "#/$defs/EmptyBlock"
            },
            {
              "type": "null"
            }
          ],
          "default": null,
          "description": "Block to execute in case of error.\n    ",
          "title": "Fallback"
        },
        "role": {
          "anyOf": [
            {
              "type": "string"
            },
            {
              "type": "null"
            }
          ],
          "default": null,
          "description": "Role associated to the block and sub-blocks.\nTypical roles are `system`, `user`, and `assistant`,\nbut there may be other roles such as `available_tools`.",
          "title": "Role"
        },
        "context": {
          "anyOf": [
            {
              "items": {
                "type": "object"
              },
              "type": "array"
            },
            {
              "type": "null"
            }
          ],
          "default": [],
          "description": "Current context\n    ",
          "title": "Context"
        },
        "pdl__id": {
          "anyOf": [
            {
              "type": "string"
            },
            {
              "type": "null"
            }
          ],
          "default": "",
          "description": "Unique identifier for this block\n    ",
          "title": "Pdl  Id"
        },
        "pdl__result": {
          "anyOf": [
            {},
            {
              "type": "null"
            }
          ],
          "default": null,
          "description": "Result of the execution of the block",
          "title": "Pdl  Result"
        },
        "pdl__location": {
          "anyOf": [
            {
              "$ref": "#/$defs/PdlLocationType"
            },
            {
              "type": "null"
            }
          ],
          "default": null
        },
        "pdl__timing": {
          "anyOf": [
            {
              "$ref": "#/$defs/PdlTiming"
            },
            {
              "type": "null"
            }
          ],
          "default": null
        },
        "pdl__is_leaf": {
          "const": true,
          "default": true,
          "title": "Pdl  Is Leaf",
          "type": "boolean"
        },
        "kind": {
          "const": "code",
          "default": "code",
          "title": "Kind",
          "type": "string"
        },
        "lang": {
          "const": "command",
          "default": "command",
          "title": "Lang",
          "type": "string"
        },
        "args": {
          "description": "The argument vector to spawn.\n    ",
          "items": {
            "anyOf": [
              {
                "$ref": "#/$defs/LocalizedExpression_TypeVar_"
              },
              {
                "type": "string"
              }
            ]
          },
          "title": "Args",
          "type": "array"
        }
      },
      "required": [
        "args"
      ],
      "title": "ArgsBlock",
      "type": "object"
    },
    "ArrayBlock": {
      "additionalProperties": false,
      "description": "Return the array of values computed by each block of the list of blocks.",
      "properties": {
        "description": {
          "anyOf": [
            {
              "type": "string"
            },
            {
              "type": "null"
            }
          ],
          "default": null,
          "description": "Documentation associated to the block.\n    ",
          "title": "Description"
        },
        "spec": {
          "default": null,
          "description": "Type specification of the result of the block.\n    ",
          "title": "Spec"
        },
        "defs": {
          "additionalProperties": {
            "anyOf": [
              {
                "type": "boolean"
              },
              {
                "type": "integer"
              },
              {
                "type": "number"
              },
              {
                "type": "string"
              },
              {
                "$ref": "#/$defs/FunctionBlock"
              },
              {
                "$ref": "#/$defs/CallBlock"
              },
              {
                "$ref": "#/$defs/LitellmModelBlock"
              },
              {
                "$ref": "#/$defs/GraniteioModelBlock"
              },
              {
                "$ref": "#/$defs/CodeBlock"
              },
              {
                "$ref": "#/$defs/ArgsBlock"
              },
              {
                "$ref": "#/$defs/GetBlock"
              },
              {
                "$ref": "#/$defs/DataBlock"
              },
              {
                "$ref": "#/$defs/IfBlock"
              },
              {
                "$ref": "#/$defs/MatchBlock"
              },
              {
                "$ref": "#/$defs/RepeatBlock"
              },
              {
                "$ref": "#/$defs/TextBlock"
              },
              {
                "$ref": "#/$defs/LastOfBlock"
              },
              {
                "$ref": "#/$defs/ArrayBlock"
              },
              {
                "$ref": "#/$defs/ObjectBlock"
              },
              {
                "$ref": "#/$defs/MessageBlock"
              },
              {
                "$ref": "#/$defs/ReadBlock"
              },
              {
                "$ref": "#/$defs/IncludeBlock"
              },
              {
                "$ref": "#/$defs/ImportBlock"
              },
              {
                "$ref": "#/$defs/FactorBlock"
              },
              {
                "$ref": "#/$defs/ErrorBlock"
              },
              {
                "$ref": "#/$defs/EmptyBlock"
              },
              {
                "type": "null"
              }
            ]
          },
          "default": {},
          "description": "Set of definitions executed before the execution of the block.\n    ",
          "title": "Defs",
          "type": "object"
        },
        "def": {
          "anyOf": [
            {
              "type": "string"
            },
            {
              "type": "null"
            }
          ],
          "default": null,
          "description": "Name of the variable used to store the result of the execution of the block.\n    ",
          "title": "Def"
        },
        "contribute": {
          "default": [
            "result",
            "context"
          ],
          "description": "Indicate if the block contributes to the result and background context.\n    ",
          "items": {
            "anyOf": [
              {
                "$ref": "#/$defs/ContributeTarget"
              },
              {
                "additionalProperties": {
                  "$ref": "#/$defs/ContributeValue"
                },
                "type": "object"
              }
            ]
          },
          "title": "Contribute",
          "type": "array"
        },
        "parser": {
          "anyOf": [
            {
              "enum": [
                "json",
                "jsonl",
                "yaml"
              ],
              "type": "string"
            },
            {
              "$ref": "#/$defs/PdlParser"
            },
            {
              "$ref": "#/$defs/RegexParser"
            },
            {
              "type": "null"
            }
          ],
          "default": null,
          "description": "Parser to use to construct a value out of a string result.",
          "title": "Parser"
        },
        "fallback": {
          "anyOf": [
            {
              "type": "boolean"
            },
            {
              "type": "integer"
            },
            {
              "type": "number"
            },
            {
              "type": "string"
            },
            {
              "$ref": "#/$defs/FunctionBlock"
            },
            {
              "$ref": "#/$defs/CallBlock"
            },
            {
              "$ref": "#/$defs/LitellmModelBlock"
            },
            {
              "$ref": "#/$defs/GraniteioModelBlock"
            },
            {
              "$ref": "#/$defs/CodeBlock"
            },
            {
              "$ref": "#/$defs/ArgsBlock"
            },
            {
              "$ref": "#/$defs/GetBlock"
            },
            {
              "$ref": "#/$defs/DataBlock"
            },
            {
              "$ref": "#/$defs/IfBlock"
            },
            {
              "$ref": "#/$defs/MatchBlock"
            },
            {
              "$ref": "#/$defs/RepeatBlock"
            },
            {
              "$ref": "#/$defs/TextBlock"
            },
            {
              "$ref": "#/$defs/LastOfBlock"
            },
            {
              "$ref": "#/$defs/ArrayBlock"
            },
            {
              "$ref": "#/$defs/ObjectBlock"
            },
            {
              "$ref": "#/$defs/MessageBlock"
            },
            {
              "$ref": "#/$defs/ReadBlock"
            },
            {
              "$ref": "#/$defs/IncludeBlock"
            },
            {
              "$ref": "#/$defs/ImportBlock"
            },
            {
              "$ref": "#/$defs/FactorBlock"
            },
            {
              "$ref": "#/$defs/ErrorBlock"
            },
            {
              "$ref": "#/$defs/EmptyBlock"
            },
            {
              "type": "null"
            }
          ],
          "default": null,
          "description": "Block to execute in case of error.\n    ",
          "title": "Fallback"
        },
        "role": {
          "anyOf": [
            {
              "type": "string"
            },
            {
              "type": "null"
            }
          ],
          "default": null,
          "description": "Role associated to the block and sub-blocks.\nTypical roles are `system`, `user`, and `assistant`,\nbut there may be other roles such as `available_tools`.",
          "title": "Role"
        },
        "context": {
          "anyOf": [
            {
              "items": {
                "type": "object"
              },
              "type": "array"
            },
            {
              "type": "null"
            }
          ],
          "default": [],
          "description": "Current context\n    ",
          "title": "Context"
        },
        "pdl__id": {
          "anyOf": [
            {
              "type": "string"
            },
            {
              "type": "null"
            }
          ],
          "default": "",
          "description": "Unique identifier for this block\n    ",
          "title": "Pdl  Id"
        },
        "pdl__result": {
          "anyOf": [
            {},
            {
              "type": "null"
            }
          ],
          "default": null,
          "description": "Result of the execution of the block",
          "title": "Pdl  Result"
        },
        "pdl__location": {
          "anyOf": [
            {
              "$ref": "#/$defs/PdlLocationType"
            },
            {
              "type": "null"
            }
          ],
          "default": null
        },
        "pdl__timing": {
          "anyOf": [
            {
              "$ref": "#/$defs/PdlTiming"
            },
            {
              "type": "null"
            }
          ],
          "default": null
        },
        "pdl__is_leaf": {
          "const": false,
          "default": false,
          "title": "Pdl  Is Leaf",
          "type": "boolean"
        },
        "kind": {
          "const": "array",
          "default": "array",
          "title": "Kind",
          "type": "string"
        },
        "array": {
          "description": "Elements of the array.",
          "items": {
            "anyOf": [
              {
                "type": "boolean"
              },
              {
                "type": "integer"
              },
              {
                "type": "number"
              },
              {
                "type": "string"
              },
              {
                "$ref": "#/$defs/FunctionBlock"
              },
              {
                "$ref": "#/$defs/CallBlock"
              },
              {
                "$ref": "#/$defs/LitellmModelBlock"
              },
              {
                "$ref": "#/$defs/GraniteioModelBlock"
              },
              {
                "$ref": "#/$defs/CodeBlock"
              },
              {
                "$ref": "#/$defs/ArgsBlock"
              },
              {
                "$ref": "#/$defs/GetBlock"
              },
              {
                "$ref": "#/$defs/DataBlock"
              },
              {
                "$ref": "#/$defs/IfBlock"
              },
              {
                "$ref": "#/$defs/MatchBlock"
              },
              {
                "$ref": "#/$defs/RepeatBlock"
              },
              {
                "$ref": "#/$defs/TextBlock"
              },
              {
                "$ref": "#/$defs/LastOfBlock"
              },
              {
                "$ref": "#/$defs/ArrayBlock"
              },
              {
                "$ref": "#/$defs/ObjectBlock"
              },
              {
                "$ref": "#/$defs/MessageBlock"
              },
              {
                "$ref": "#/$defs/ReadBlock"
              },
              {
                "$ref": "#/$defs/IncludeBlock"
              },
              {
                "$ref": "#/$defs/ImportBlock"
              },
              {
                "$ref": "#/$defs/FactorBlock"
              },
              {
                "$ref": "#/$defs/ErrorBlock"
              },
              {
                "$ref": "#/$defs/EmptyBlock"
              },
              {
                "type": "null"
              }
            ]
          },
          "title": "Array",
          "type": "array"
        }
      },
      "required": [
        "array"
      ],
      "title": "ArrayBlock",
      "type": "object"
    },
    "ArrayPattern": {
      "additionalProperties": false,
      "properties": {
        "def": {
          "anyOf": [
            {
              "type": "string"
            },
            {
              "type": "null"
            }
          ],
          "default": null,
          "title": "Def"
        },
        "array": {
          "items": {
            "anyOf": [
              {
                "type": "boolean"
              },
              {
                "type": "integer"
              },
              {
                "type": "number"
              },
              {
                "type": "string"
              },
              {
                "$ref": "#/$defs/OrPattern"
              },
              {
                "$ref": "#/$defs/ArrayPattern"
              },
              {
                "$ref": "#/$defs/ObjectPattern"
              },
              {
                "$ref": "#/$defs/AnyPattern"
              },
              {
                "type": "null"
              }
            ]
          },
          "title": "Array",
          "type": "array"
        }
      },
      "required": [
        "array"
      ],
      "title": "ArrayPattern",
      "type": "object"
    },
    "CallBlock": {
      "additionalProperties": false,
      "description": "Calling a function.",
      "properties": {
        "description": {
          "anyOf": [
            {
              "type": "string"
            },
            {
              "type": "null"
            }
          ],
          "default": null,
          "description": "Documentation associated to the block.\n    ",
          "title": "Description"
        },
        "spec": {
          "default": null,
          "description": "Type specification of the result of the block.\n    ",
          "title": "Spec"
        },
        "defs": {
          "additionalProperties": {
            "anyOf": [
              {
                "type": "boolean"
              },
              {
                "type": "integer"
              },
              {
                "type": "number"
              },
              {
                "type": "string"
              },
              {
                "$ref": "#/$defs/FunctionBlock"
              },
              {
                "$ref": "#/$defs/CallBlock"
              },
              {
                "$ref": "#/$defs/LitellmModelBlock"
              },
              {
                "$ref": "#/$defs/GraniteioModelBlock"
              },
              {
                "$ref": "#/$defs/CodeBlock"
              },
              {
                "$ref": "#/$defs/ArgsBlock"
              },
              {
                "$ref": "#/$defs/GetBlock"
              },
              {
                "$ref": "#/$defs/DataBlock"
              },
              {
                "$ref": "#/$defs/IfBlock"
              },
              {
                "$ref": "#/$defs/MatchBlock"
              },
              {
                "$ref": "#/$defs/RepeatBlock"
              },
              {
                "$ref": "#/$defs/TextBlock"
              },
              {
                "$ref": "#/$defs/LastOfBlock"
              },
              {
                "$ref": "#/$defs/ArrayBlock"
              },
              {
                "$ref": "#/$defs/ObjectBlock"
              },
              {
                "$ref": "#/$defs/MessageBlock"
              },
              {
                "$ref": "#/$defs/ReadBlock"
              },
              {
                "$ref": "#/$defs/IncludeBlock"
              },
              {
                "$ref": "#/$defs/ImportBlock"
              },
              {
                "$ref": "#/$defs/FactorBlock"
              },
              {
                "$ref": "#/$defs/ErrorBlock"
              },
              {
                "$ref": "#/$defs/EmptyBlock"
              },
              {
                "type": "null"
              }
            ]
          },
          "default": {},
          "description": "Set of definitions executed before the execution of the block.\n    ",
          "title": "Defs",
          "type": "object"
        },
        "def": {
          "anyOf": [
            {
              "type": "string"
            },
            {
              "type": "null"
            }
          ],
          "default": null,
          "description": "Name of the variable used to store the result of the execution of the block.\n    ",
          "title": "Def"
        },
        "contribute": {
          "default": [
            "result",
            "context"
          ],
          "description": "Indicate if the block contributes to the result and background context.\n    ",
          "items": {
            "anyOf": [
              {
                "$ref": "#/$defs/ContributeTarget"
              },
              {
                "additionalProperties": {
                  "$ref": "#/$defs/ContributeValue"
                },
                "type": "object"
              }
            ]
          },
          "title": "Contribute",
          "type": "array"
        },
        "parser": {
          "anyOf": [
            {
              "enum": [
                "json",
                "jsonl",
                "yaml"
              ],
              "type": "string"
            },
            {
              "$ref": "#/$defs/PdlParser"
            },
            {
              "$ref": "#/$defs/RegexParser"
            },
            {
              "type": "null"
            }
          ],
          "default": null,
          "description": "Parser to use to construct a value out of a string result.",
          "title": "Parser"
        },
        "fallback": {
          "anyOf": [
            {
              "type": "boolean"
            },
            {
              "type": "integer"
            },
            {
              "type": "number"
            },
            {
              "type": "string"
            },
            {
              "$ref": "#/$defs/FunctionBlock"
            },
            {
              "$ref": "#/$defs/CallBlock"
            },
            {
              "$ref": "#/$defs/LitellmModelBlock"
            },
            {
              "$ref": "#/$defs/GraniteioModelBlock"
            },
            {
              "$ref": "#/$defs/CodeBlock"
            },
            {
              "$ref": "#/$defs/ArgsBlock"
            },
            {
              "$ref": "#/$defs/GetBlock"
            },
            {
              "$ref": "#/$defs/DataBlock"
            },
            {
              "$ref": "#/$defs/IfBlock"
            },
            {
              "$ref": "#/$defs/MatchBlock"
            },
            {
              "$ref": "#/$defs/RepeatBlock"
            },
            {
              "$ref": "#/$defs/TextBlock"
            },
            {
              "$ref": "#/$defs/LastOfBlock"
            },
            {
              "$ref": "#/$defs/ArrayBlock"
            },
            {
              "$ref": "#/$defs/ObjectBlock"
            },
            {
              "$ref": "#/$defs/MessageBlock"
            },
            {
              "$ref": "#/$defs/ReadBlock"
            },
            {
              "$ref": "#/$defs/IncludeBlock"
            },
            {
              "$ref": "#/$defs/ImportBlock"
            },
            {
              "$ref": "#/$defs/FactorBlock"
            },
            {
              "$ref": "#/$defs/ErrorBlock"
            },
            {
              "$ref": "#/$defs/EmptyBlock"
            },
            {
              "type": "null"
            }
          ],
          "default": null,
          "description": "Block to execute in case of error.\n    ",
          "title": "Fallback"
        },
        "role": {
          "anyOf": [
            {
              "type": "string"
            },
            {
              "type": "null"
            }
          ],
          "default": null,
          "description": "Role associated to the block and sub-blocks.\nTypical roles are `system`, `user`, and `assistant`,\nbut there may be other roles such as `available_tools`.",
          "title": "Role"
        },
        "context": {
          "anyOf": [
            {
              "items": {
                "type": "object"
              },
              "type": "array"
            },
            {
              "type": "null"
            }
          ],
          "default": [],
          "description": "Current context\n    ",
          "title": "Context"
        },
        "pdl__id": {
          "anyOf": [
            {
              "type": "string"
            },
            {
              "type": "null"
            }
          ],
          "default": "",
          "description": "Unique identifier for this block\n    ",
          "title": "Pdl  Id"
        },
        "pdl__result": {
          "anyOf": [
            {},
            {
              "type": "null"
            }
          ],
          "default": null,
          "description": "Result of the execution of the block",
          "title": "Pdl  Result"
        },
        "pdl__location": {
          "anyOf": [
            {
              "$ref": "#/$defs/PdlLocationType"
            },
            {
              "type": "null"
            }
          ],
          "default": null
        },
        "pdl__timing": {
          "anyOf": [
            {
              "$ref": "#/$defs/PdlTiming"
            },
            {
              "type": "null"
            }
          ],
          "default": null
        },
        "pdl__is_leaf": {
          "const": true,
          "default": true,
          "title": "Pdl  Is Leaf",
          "type": "boolean"
        },
        "kind": {
          "const": "call",
          "default": "call",
          "title": "Kind",
          "type": "string"
        },
        "call": {
          "anyOf": [
            {
              "$ref": "#/$defs/LocalizedExpression_TypeVar_"
            },
            {},
            {
              "type": "string"
            }
          ],
          "description": "Function to call.\n    ",
          "title": "Call"
        },
        "args": {
          "anyOf": [
            {
              "$ref": "#/$defs/LocalizedExpression_TypeVar_"
            },
            {},
            {
              "type": "string"
            }
          ],
          "default": {},
          "description": "Arguments of the function with their values.\n    ",
          "title": "Args"
        },
        "pdl__trace": {
          "anyOf": [
            {
              "type": "boolean"
            },
            {
              "type": "integer"
            },
            {
              "type": "number"
            },
            {
              "type": "string"
            },
            {
              "$ref": "#/$defs/FunctionBlock"
            },
            {
              "$ref": "#/$defs/CallBlock"
            },
            {
              "$ref": "#/$defs/LitellmModelBlock"
            },
            {
              "$ref": "#/$defs/GraniteioModelBlock"
            },
            {
              "$ref": "#/$defs/CodeBlock"
            },
            {
              "$ref": "#/$defs/ArgsBlock"
            },
            {
              "$ref": "#/$defs/GetBlock"
            },
            {
              "$ref": "#/$defs/DataBlock"
            },
            {
              "$ref": "#/$defs/IfBlock"
            },
            {
              "$ref": "#/$defs/MatchBlock"
            },
            {
              "$ref": "#/$defs/RepeatBlock"
            },
            {
              "$ref": "#/$defs/TextBlock"
            },
            {
              "$ref": "#/$defs/LastOfBlock"
            },
            {
              "$ref": "#/$defs/ArrayBlock"
            },
            {
              "$ref": "#/$defs/ObjectBlock"
            },
            {
              "$ref": "#/$defs/MessageBlock"
            },
            {
              "$ref": "#/$defs/ReadBlock"
            },
            {
              "$ref": "#/$defs/IncludeBlock"
            },
            {
              "$ref": "#/$defs/ImportBlock"
            },
            {
              "$ref": "#/$defs/FactorBlock"
            },
            {
              "$ref": "#/$defs/ErrorBlock"
            },
            {
              "$ref": "#/$defs/EmptyBlock"
            },
            {
              "type": "null"
            }
          ],
          "default": null,
          "title": "Pdl  Trace"
        }
      },
      "required": [
        "call"
      ],
      "title": "CallBlock",
      "type": "object"
    },
    "CodeBlock": {
      "additionalProperties": false,
      "description": "Execute a piece of code.\n\nExample:\n```PDL\nlang: python\ncode: |\n    import random\n    # (In PDL, set `result` to the output you wish for your code block.)\n    result = random.randint(1, 20)\n```",
      "properties": {
        "description": {
          "anyOf": [
            {
              "type": "string"
            },
            {
              "type": "null"
            }
          ],
          "default": null,
          "description": "Documentation associated to the block.\n    ",
          "title": "Description"
        },
        "spec": {
          "default": null,
          "description": "Type specification of the result of the block.\n    ",
          "title": "Spec"
        },
        "defs": {
          "additionalProperties": {
            "anyOf": [
              {
                "type": "boolean"
              },
              {
                "type": "integer"
              },
              {
                "type": "number"
              },
              {
                "type": "string"
              },
              {
                "$ref": "#/$defs/FunctionBlock"
              },
              {
                "$ref": "#/$defs/CallBlock"
              },
              {
                "$ref": "#/$defs/LitellmModelBlock"
              },
              {
                "$ref": "#/$defs/GraniteioModelBlock"
              },
              {
                "$ref": "#/$defs/CodeBlock"
              },
              {
                "$ref": "#/$defs/ArgsBlock"
              },
              {
                "$ref": "#/$defs/GetBlock"
              },
              {
                "$ref": "#/$defs/DataBlock"
              },
              {
                "$ref": "#/$defs/IfBlock"
              },
              {
                "$ref": "#/$defs/MatchBlock"
              },
              {
                "$ref": "#/$defs/RepeatBlock"
              },
              {
                "$ref": "#/$defs/TextBlock"
              },
              {
                "$ref": "#/$defs/LastOfBlock"
              },
              {
                "$ref": "#/$defs/ArrayBlock"
              },
              {
                "$ref": "#/$defs/ObjectBlock"
              },
              {
                "$ref": "#/$defs/MessageBlock"
              },
              {
                "$ref": "#/$defs/ReadBlock"
              },
              {
                "$ref": "#/$defs/IncludeBlock"
              },
              {
                "$ref": "#/$defs/ImportBlock"
              },
              {
                "$ref": "#/$defs/FactorBlock"
              },
              {
                "$ref": "#/$defs/ErrorBlock"
              },
              {
                "$ref": "#/$defs/EmptyBlock"
              },
              {
                "type": "null"
              }
            ]
          },
          "default": {},
          "description": "Set of definitions executed before the execution of the block.\n    ",
          "title": "Defs",
          "type": "object"
        },
        "def": {
          "anyOf": [
            {
              "type": "string"
            },
            {
              "type": "null"
            }
          ],
          "default": null,
          "description": "Name of the variable used to store the result of the execution of the block.\n    ",
          "title": "Def"
        },
        "contribute": {
          "default": [
            "result",
            "context"
          ],
          "description": "Indicate if the block contributes to the result and background context.\n    ",
          "items": {
            "anyOf": [
              {
                "$ref": "#/$defs/ContributeTarget"
              },
              {
                "additionalProperties": {
                  "$ref": "#/$defs/ContributeValue"
                },
                "type": "object"
              }
            ]
          },
          "title": "Contribute",
          "type": "array"
        },
        "parser": {
          "anyOf": [
            {
              "enum": [
                "json",
                "jsonl",
                "yaml"
              ],
              "type": "string"
            },
            {
              "$ref": "#/$defs/PdlParser"
            },
            {
              "$ref": "#/$defs/RegexParser"
            },
            {
              "type": "null"
            }
          ],
          "default": null,
          "description": "Parser to use to construct a value out of a string result.",
          "title": "Parser"
        },
        "fallback": {
          "anyOf": [
            {
              "type": "boolean"
            },
            {
              "type": "integer"
            },
            {
              "type": "number"
            },
            {
              "type": "string"
            },
            {
              "$ref": "#/$defs/FunctionBlock"
            },
            {
              "$ref": "#/$defs/CallBlock"
            },
            {
              "$ref": "#/$defs/LitellmModelBlock"
            },
            {
              "$ref": "#/$defs/GraniteioModelBlock"
            },
            {
              "$ref": "#/$defs/CodeBlock"
            },
            {
              "$ref": "#/$defs/ArgsBlock"
            },
            {
              "$ref": "#/$defs/GetBlock"
            },
            {
              "$ref": "#/$defs/DataBlock"
            },
            {
              "$ref": "#/$defs/IfBlock"
            },
            {
              "$ref": "#/$defs/MatchBlock"
            },
            {
              "$ref": "#/$defs/RepeatBlock"
            },
            {
              "$ref": "#/$defs/TextBlock"
            },
            {
              "$ref": "#/$defs/LastOfBlock"
            },
            {
              "$ref": "#/$defs/ArrayBlock"
            },
            {
              "$ref": "#/$defs/ObjectBlock"
            },
            {
              "$ref": "#/$defs/MessageBlock"
            },
            {
              "$ref": "#/$defs/ReadBlock"
            },
            {
              "$ref": "#/$defs/IncludeBlock"
            },
            {
              "$ref": "#/$defs/ImportBlock"
            },
            {
              "$ref": "#/$defs/FactorBlock"
            },
            {
              "$ref": "#/$defs/ErrorBlock"
            },
            {
              "$ref": "#/$defs/EmptyBlock"
            },
            {
              "type": "null"
            }
          ],
          "default": null,
          "description": "Block to execute in case of error.\n    ",
          "title": "Fallback"
        },
        "role": {
          "anyOf": [
            {
              "type": "string"
            },
            {
              "type": "null"
            }
          ],
          "default": null,
          "description": "Role associated to the block and sub-blocks.\nTypical roles are `system`, `user`, and `assistant`,\nbut there may be other roles such as `available_tools`.",
          "title": "Role"
        },
        "context": {
          "anyOf": [
            {
              "items": {
                "type": "object"
              },
              "type": "array"
            },
            {
              "type": "null"
            }
          ],
          "default": [],
          "description": "Current context\n    ",
          "title": "Context"
        },
        "pdl__id": {
          "anyOf": [
            {
              "type": "string"
            },
            {
              "type": "null"
            }
          ],
          "default": "",
          "description": "Unique identifier for this block\n    ",
          "title": "Pdl  Id"
        },
        "pdl__result": {
          "anyOf": [
            {},
            {
              "type": "null"
            }
          ],
          "default": null,
          "description": "Result of the execution of the block",
          "title": "Pdl  Result"
        },
        "pdl__location": {
          "anyOf": [
            {
              "$ref": "#/$defs/PdlLocationType"
            },
            {
              "type": "null"
            }
          ],
          "default": null
        },
        "pdl__timing": {
          "anyOf": [
            {
              "$ref": "#/$defs/PdlTiming"
            },
            {
              "type": "null"
            }
          ],
          "default": null
        },
        "pdl__is_leaf": {
          "const": true,
          "default": true,
          "title": "Pdl  Is Leaf",
          "type": "boolean"
        },
        "kind": {
          "const": "code",
          "default": "code",
          "title": "Kind",
          "type": "string"
        },
        "lang": {
          "description": "Programming language of the code.\n    ",
          "enum": [
            "python",
            "command",
            "jinja",
            "pdl"
          ],
          "title": "Lang",
          "type": "string"
        },
        "code": {
          "anyOf": [
            {
              "type": "boolean"
            },
            {
              "type": "integer"
            },
            {
              "type": "number"
            },
            {
              "type": "string"
            },
            {
              "$ref": "#/$defs/FunctionBlock"
            },
            {
              "$ref": "#/$defs/CallBlock"
            },
            {
              "$ref": "#/$defs/LitellmModelBlock"
            },
            {
              "$ref": "#/$defs/GraniteioModelBlock"
            },
            {
              "$ref": "#/$defs/CodeBlock"
            },
            {
              "$ref": "#/$defs/ArgsBlock"
            },
            {
              "$ref": "#/$defs/GetBlock"
            },
            {
              "$ref": "#/$defs/DataBlock"
            },
            {
              "$ref": "#/$defs/IfBlock"
            },
            {
              "$ref": "#/$defs/MatchBlock"
            },
            {
              "$ref": "#/$defs/RepeatBlock"
            },
            {
              "$ref": "#/$defs/TextBlock"
            },
            {
              "$ref": "#/$defs/LastOfBlock"
            },
            {
              "$ref": "#/$defs/ArrayBlock"
            },
            {
              "$ref": "#/$defs/ObjectBlock"
            },
            {
              "$ref": "#/$defs/MessageBlock"
            },
            {
              "$ref": "#/$defs/ReadBlock"
            },
            {
              "$ref": "#/$defs/IncludeBlock"
            },
            {
              "$ref": "#/$defs/ImportBlock"
            },
            {
              "$ref": "#/$defs/FactorBlock"
            },
            {
              "$ref": "#/$defs/ErrorBlock"
            },
            {
              "$ref": "#/$defs/EmptyBlock"
            },
            {
              "type": "null"
            }
          ],
          "description": "Code to execute.\n    ",
          "title": "Code"
        }
      },
      "required": [
        "lang",
        "code"
      ],
      "title": "CodeBlock",
      "type": "object"
    },
    "ContributeTarget": {
      "enum": [
        "result",
        "context"
      ],
      "title": "ContributeTarget",
      "type": "string"
    },
    "ContributeValue": {
      "additionalProperties": false,
      "properties": {
        "value": {
          "anyOf": [
            {
              "$ref": "#/$defs/LocalizedExpression_TypeVar_"
            },
            {
              "items": {},
              "type": "array"
            },
            {
              "type": "string"
            }
          ],
          "title": "Value"
        }
      },
      "required": [
        "value"
      ],
      "title": "ContributeValue",
      "type": "object"
    },
    "DataBlock": {
      "additionalProperties": false,
      "description": "Arbitrary value, equivalent to JSON.\n\nExample. As part of a `defs` section, set `numbers` to the list `[1, 2, 3, 4]`:\n```PDL\ndefs:\n  numbers:\n    data: [1, 2, 3, 4]\n```\n\nExample.  Evaluate `${ TEST.answer }` in\n[Jinja](https://jinja.palletsprojects.com/en/stable/), passing\nthe result to a regex parser with capture groups.  Set\n`EXTRACTED_GROUND_TRUTH` to an object with attribute `answer`,\na string, containing the value of the capture group.\n```PDL\n- data: ${ TEST.answer }\n  parser:\n    regex: \"(.|\\n)*#### (?P<answer>([0-9])*)\\n*\"\n    spec:\n      answer: str\n  def: EXTRACTED_GROUND_TRUTH\n```",
      "properties": {
        "description": {
          "anyOf": [
            {
              "type": "string"
            },
            {
              "type": "null"
            }
          ],
          "default": null,
          "description": "Documentation associated to the block.\n    ",
          "title": "Description"
        },
        "spec": {
          "default": null,
          "description": "Type specification of the result of the block.\n    ",
          "title": "Spec"
        },
        "defs": {
          "additionalProperties": {
            "anyOf": [
              {
                "type": "boolean"
              },
              {
                "type": "integer"
              },
              {
                "type": "number"
              },
              {
                "type": "string"
              },
              {
                "$ref": "#/$defs/FunctionBlock"
              },
              {
                "$ref": "#/$defs/CallBlock"
              },
              {
                "$ref": "#/$defs/LitellmModelBlock"
              },
              {
                "$ref": "#/$defs/GraniteioModelBlock"
              },
              {
                "$ref": "#/$defs/CodeBlock"
              },
              {
                "$ref": "#/$defs/ArgsBlock"
              },
              {
                "$ref": "#/$defs/GetBlock"
              },
              {
                "$ref": "#/$defs/DataBlock"
              },
              {
                "$ref": "#/$defs/IfBlock"
              },
              {
                "$ref": "#/$defs/MatchBlock"
              },
              {
                "$ref": "#/$defs/RepeatBlock"
              },
              {
                "$ref": "#/$defs/TextBlock"
              },
              {
                "$ref": "#/$defs/LastOfBlock"
              },
              {
                "$ref": "#/$defs/ArrayBlock"
              },
              {
                "$ref": "#/$defs/ObjectBlock"
              },
              {
                "$ref": "#/$defs/MessageBlock"
              },
              {
                "$ref": "#/$defs/ReadBlock"
              },
              {
                "$ref": "#/$defs/IncludeBlock"
              },
              {
                "$ref": "#/$defs/ImportBlock"
              },
              {
                "$ref": "#/$defs/FactorBlock"
              },
              {
                "$ref": "#/$defs/ErrorBlock"
              },
              {
                "$ref": "#/$defs/EmptyBlock"
              },
              {
                "type": "null"
              }
            ]
          },
          "default": {},
          "description": "Set of definitions executed before the execution of the block.\n    ",
          "title": "Defs",
          "type": "object"
        },
        "def": {
          "anyOf": [
            {
              "type": "string"
            },
            {
              "type": "null"
            }
          ],
          "default": null,
          "description": "Name of the variable used to store the result of the execution of the block.\n    ",
          "title": "Def"
        },
        "contribute": {
          "default": [
            "result",
            "context"
          ],
          "description": "Indicate if the block contributes to the result and background context.\n    ",
          "items": {
            "anyOf": [
              {
                "$ref": "#/$defs/ContributeTarget"
              },
              {
                "additionalProperties": {
                  "$ref": "#/$defs/ContributeValue"
                },
                "type": "object"
              }
            ]
          },
          "title": "Contribute",
          "type": "array"
        },
        "parser": {
          "anyOf": [
            {
              "enum": [
                "json",
                "jsonl",
                "yaml"
              ],
              "type": "string"
            },
            {
              "$ref": "#/$defs/PdlParser"
            },
            {
              "$ref": "#/$defs/RegexParser"
            },
            {
              "type": "null"
            }
          ],
          "default": null,
          "description": "Parser to use to construct a value out of a string result.",
          "title": "Parser"
        },
        "fallback": {
          "anyOf": [
            {
              "type": "boolean"
            },
            {
              "type": "integer"
            },
            {
              "type": "number"
            },
            {
              "type": "string"
            },
            {
              "$ref": "#/$defs/FunctionBlock"
            },
            {
              "$ref": "#/$defs/CallBlock"
            },
            {
              "$ref": "#/$defs/LitellmModelBlock"
            },
            {
              "$ref": "#/$defs/GraniteioModelBlock"
            },
            {
              "$ref": "#/$defs/CodeBlock"
            },
            {
              "$ref": "#/$defs/ArgsBlock"
            },
            {
              "$ref": "#/$defs/GetBlock"
            },
            {
              "$ref": "#/$defs/DataBlock"
            },
            {
              "$ref": "#/$defs/IfBlock"
            },
            {
              "$ref": "#/$defs/MatchBlock"
            },
            {
              "$ref": "#/$defs/RepeatBlock"
            },
            {
              "$ref": "#/$defs/TextBlock"
            },
            {
              "$ref": "#/$defs/LastOfBlock"
            },
            {
              "$ref": "#/$defs/ArrayBlock"
            },
            {
              "$ref": "#/$defs/ObjectBlock"
            },
            {
              "$ref": "#/$defs/MessageBlock"
            },
            {
              "$ref": "#/$defs/ReadBlock"
            },
            {
              "$ref": "#/$defs/IncludeBlock"
            },
            {
              "$ref": "#/$defs/ImportBlock"
            },
            {
              "$ref": "#/$defs/FactorBlock"
            },
            {
              "$ref": "#/$defs/ErrorBlock"
            },
            {
              "$ref": "#/$defs/EmptyBlock"
            },
            {
              "type": "null"
            }
          ],
          "default": null,
          "description": "Block to execute in case of error.\n    ",
          "title": "Fallback"
        },
        "role": {
          "anyOf": [
            {
              "type": "string"
            },
            {
              "type": "null"
            }
          ],
          "default": null,
          "description": "Role associated to the block and sub-blocks.\nTypical roles are `system`, `user`, and `assistant`,\nbut there may be other roles such as `available_tools`.",
          "title": "Role"
        },
        "context": {
          "anyOf": [
            {
              "items": {
                "type": "object"
              },
              "type": "array"
            },
            {
              "type": "null"
            }
          ],
          "default": [],
          "description": "Current context\n    ",
          "title": "Context"
        },
        "pdl__id": {
          "anyOf": [
            {
              "type": "string"
            },
            {
              "type": "null"
            }
          ],
          "default": "",
          "description": "Unique identifier for this block\n    ",
          "title": "Pdl  Id"
        },
        "pdl__result": {
          "anyOf": [
            {},
            {
              "type": "null"
            }
          ],
          "default": null,
          "description": "Result of the execution of the block",
          "title": "Pdl  Result"
        },
        "pdl__location": {
          "anyOf": [
            {
              "$ref": "#/$defs/PdlLocationType"
            },
            {
              "type": "null"
            }
          ],
          "default": null
        },
        "pdl__timing": {
          "anyOf": [
            {
              "$ref": "#/$defs/PdlTiming"
            },
            {
              "type": "null"
            }
          ],
          "default": null
        },
        "pdl__is_leaf": {
          "const": true,
          "default": true,
          "title": "Pdl  Is Leaf",
          "type": "boolean"
        },
        "kind": {
          "const": "data",
          "default": "data",
          "title": "Kind",
          "type": "string"
        },
        "data": {
          "anyOf": [
            {
              "$ref": "#/$defs/LocalizedExpression_TypeVar_"
            },
            {},
            {
              "type": "string"
            }
          ],
          "description": "Value defined.",
          "title": "Data"
        },
        "raw": {
          "default": false,
          "description": "Do not evaluate expressions inside strings.",
          "title": "Raw",
          "type": "boolean"
        }
      },
      "required": [
        "data"
      ],
      "title": "DataBlock",
      "type": "object"
    },
    "EmptyBlock": {
      "additionalProperties": false,
      "description": "Block without an action. It can contain definitions.",
      "properties": {
        "description": {
          "anyOf": [
            {
              "type": "string"
            },
            {
              "type": "null"
            }
          ],
          "default": null,
          "description": "Documentation associated to the block.\n    ",
          "title": "Description"
        },
        "spec": {
          "default": null,
          "description": "Type specification of the result of the block.\n    ",
          "title": "Spec"
        },
        "defs": {
          "additionalProperties": {
            "anyOf": [
              {
                "type": "boolean"
              },
              {
                "type": "integer"
              },
              {
                "type": "number"
              },
              {
                "type": "string"
              },
              {
                "$ref": "#/$defs/FunctionBlock"
              },
              {
                "$ref": "#/$defs/CallBlock"
              },
              {
                "$ref": "#/$defs/LitellmModelBlock"
              },
              {
                "$ref": "#/$defs/GraniteioModelBlock"
              },
              {
                "$ref": "#/$defs/CodeBlock"
              },
              {
                "$ref": "#/$defs/ArgsBlock"
              },
              {
                "$ref": "#/$defs/GetBlock"
              },
              {
                "$ref": "#/$defs/DataBlock"
              },
              {
                "$ref": "#/$defs/IfBlock"
              },
              {
                "$ref": "#/$defs/MatchBlock"
              },
              {
                "$ref": "#/$defs/RepeatBlock"
              },
              {
                "$ref": "#/$defs/TextBlock"
              },
              {
                "$ref": "#/$defs/LastOfBlock"
              },
              {
                "$ref": "#/$defs/ArrayBlock"
              },
              {
                "$ref": "#/$defs/ObjectBlock"
              },
              {
                "$ref": "#/$defs/MessageBlock"
              },
              {
                "$ref": "#/$defs/ReadBlock"
              },
              {
                "$ref": "#/$defs/IncludeBlock"
              },
              {
                "$ref": "#/$defs/ImportBlock"
              },
              {
                "$ref": "#/$defs/FactorBlock"
              },
              {
                "$ref": "#/$defs/ErrorBlock"
              },
              {
                "$ref": "#/$defs/EmptyBlock"
              },
              {
                "type": "null"
              }
            ]
          },
          "default": {},
          "description": "Set of definitions executed before the execution of the block.\n    ",
          "title": "Defs",
          "type": "object"
        },
        "def": {
          "anyOf": [
            {
              "type": "string"
            },
            {
              "type": "null"
            }
          ],
          "default": null,
          "description": "Name of the variable used to store the result of the execution of the block.\n    ",
          "title": "Def"
        },
        "contribute": {
          "default": [
            "result",
            "context"
          ],
          "description": "Indicate if the block contributes to the result and background context.\n    ",
          "items": {
            "anyOf": [
              {
                "$ref": "#/$defs/ContributeTarget"
              },
              {
                "additionalProperties": {
                  "$ref": "#/$defs/ContributeValue"
                },
                "type": "object"
              }
            ]
          },
          "title": "Contribute",
          "type": "array"
        },
        "parser": {
          "anyOf": [
            {
              "enum": [
                "json",
                "jsonl",
                "yaml"
              ],
              "type": "string"
            },
            {
              "$ref": "#/$defs/PdlParser"
            },
            {
              "$ref": "#/$defs/RegexParser"
            },
            {
              "type": "null"
            }
          ],
          "default": null,
          "description": "Parser to use to construct a value out of a string result.",
          "title": "Parser"
        },
        "fallback": {
          "anyOf": [
            {
              "type": "boolean"
            },
            {
              "type": "integer"
            },
            {
              "type": "number"
            },
            {
              "type": "string"
            },
            {
              "$ref": "#/$defs/FunctionBlock"
            },
            {
              "$ref": "#/$defs/CallBlock"
            },
            {
              "$ref": "#/$defs/LitellmModelBlock"
            },
            {
              "$ref": "#/$defs/GraniteioModelBlock"
            },
            {
              "$ref": "#/$defs/CodeBlock"
            },
            {
              "$ref": "#/$defs/ArgsBlock"
            },
            {
              "$ref": "#/$defs/GetBlock"
            },
            {
              "$ref": "#/$defs/DataBlock"
            },
            {
              "$ref": "#/$defs/IfBlock"
            },
            {
              "$ref": "#/$defs/MatchBlock"
            },
            {
              "$ref": "#/$defs/RepeatBlock"
            },
            {
              "$ref": "#/$defs/TextBlock"
            },
            {
              "$ref": "#/$defs/LastOfBlock"
            },
            {
              "$ref": "#/$defs/ArrayBlock"
            },
            {
              "$ref": "#/$defs/ObjectBlock"
            },
            {
              "$ref": "#/$defs/MessageBlock"
            },
            {
              "$ref": "#/$defs/ReadBlock"
            },
            {
              "$ref": "#/$defs/IncludeBlock"
            },
            {
              "$ref": "#/$defs/ImportBlock"
            },
            {
              "$ref": "#/$defs/FactorBlock"
            },
            {
              "$ref": "#/$defs/ErrorBlock"
            },
            {
              "$ref": "#/$defs/EmptyBlock"
            },
            {
              "type": "null"
            }
          ],
          "default": null,
          "description": "Block to execute in case of error.\n    ",
          "title": "Fallback"
        },
        "role": {
          "anyOf": [
            {
              "type": "string"
            },
            {
              "type": "null"
            }
          ],
          "default": null,
          "description": "Role associated to the block and sub-blocks.\nTypical roles are `system`, `user`, and `assistant`,\nbut there may be other roles such as `available_tools`.",
          "title": "Role"
        },
        "context": {
          "anyOf": [
            {
              "items": {
                "type": "object"
              },
              "type": "array"
            },
            {
              "type": "null"
            }
          ],
          "default": [],
          "description": "Current context\n    ",
          "title": "Context"
        },
        "pdl__id": {
          "anyOf": [
            {
              "type": "string"
            },
            {
              "type": "null"
            }
          ],
          "default": "",
          "description": "Unique identifier for this block\n    ",
          "title": "Pdl  Id"
        },
        "pdl__result": {
          "anyOf": [
            {},
            {
              "type": "null"
            }
          ],
          "default": null,
          "description": "Result of the execution of the block",
          "title": "Pdl  Result"
        },
        "pdl__location": {
          "anyOf": [
            {
              "$ref": "#/$defs/PdlLocationType"
            },
            {
              "type": "null"
            }
          ],
          "default": null
        },
        "pdl__timing": {
          "anyOf": [
            {
              "$ref": "#/$defs/PdlTiming"
            },
            {
              "type": "null"
            }
          ],
          "default": null
        },
        "pdl__is_leaf": {
          "const": true,
          "default": true,
          "title": "Pdl  Is Leaf",
          "type": "boolean"
        },
        "kind": {
          "const": "empty",
          "default": "empty",
          "title": "Kind",
          "type": "string"
        }
      },
      "title": "EmptyBlock",
      "type": "object"
    },
    "ErrorBlock": {
      "additionalProperties": false,
      "description": "Block representing an error generated at runtime.",
      "properties": {
        "description": {
          "anyOf": [
            {
              "type": "string"
            },
            {
              "type": "null"
            }
          ],
          "default": null,
          "description": "Documentation associated to the block.\n    ",
          "title": "Description"
        },
        "spec": {
          "default": null,
          "description": "Type specification of the result of the block.\n    ",
          "title": "Spec"
        },
        "defs": {
          "additionalProperties": {
            "anyOf": [
              {
                "type": "boolean"
              },
              {
                "type": "integer"
              },
              {
                "type": "number"
              },
              {
                "type": "string"
              },
              {
                "$ref": "#/$defs/FunctionBlock"
              },
              {
                "$ref": "#/$defs/CallBlock"
              },
              {
                "$ref": "#/$defs/LitellmModelBlock"
              },
              {
                "$ref": "#/$defs/GraniteioModelBlock"
              },
              {
                "$ref": "#/$defs/CodeBlock"
              },
              {
                "$ref": "#/$defs/ArgsBlock"
              },
              {
                "$ref": "#/$defs/GetBlock"
              },
              {
                "$ref": "#/$defs/DataBlock"
              },
              {
                "$ref": "#/$defs/IfBlock"
              },
              {
                "$ref": "#/$defs/MatchBlock"
              },
              {
                "$ref": "#/$defs/RepeatBlock"
              },
              {
                "$ref": "#/$defs/TextBlock"
              },
              {
                "$ref": "#/$defs/LastOfBlock"
              },
              {
                "$ref": "#/$defs/ArrayBlock"
              },
              {
                "$ref": "#/$defs/ObjectBlock"
              },
              {
                "$ref": "#/$defs/MessageBlock"
              },
              {
                "$ref": "#/$defs/ReadBlock"
              },
              {
                "$ref": "#/$defs/IncludeBlock"
              },
              {
                "$ref": "#/$defs/ImportBlock"
              },
              {
                "$ref": "#/$defs/FactorBlock"
              },
              {
                "$ref": "#/$defs/ErrorBlock"
              },
              {
                "$ref": "#/$defs/EmptyBlock"
              },
              {
                "type": "null"
              }
            ]
          },
          "default": {},
          "description": "Set of definitions executed before the execution of the block.\n    ",
          "title": "Defs",
          "type": "object"
        },
        "def": {
          "anyOf": [
            {
              "type": "string"
            },
            {
              "type": "null"
            }
          ],
          "default": null,
          "description": "Name of the variable used to store the result of the execution of the block.\n    ",
          "title": "Def"
        },
        "contribute": {
          "default": [
            "result",
            "context"
          ],
          "description": "Indicate if the block contributes to the result and background context.\n    ",
          "items": {
            "anyOf": [
              {
                "$ref": "#/$defs/ContributeTarget"
              },
              {
                "additionalProperties": {
                  "$ref": "#/$defs/ContributeValue"
                },
                "type": "object"
              }
            ]
          },
          "title": "Contribute",
          "type": "array"
        },
        "parser": {
          "anyOf": [
            {
              "enum": [
                "json",
                "jsonl",
                "yaml"
              ],
              "type": "string"
            },
            {
              "$ref": "#/$defs/PdlParser"
            },
            {
              "$ref": "#/$defs/RegexParser"
            },
            {
              "type": "null"
            }
          ],
          "default": null,
          "description": "Parser to use to construct a value out of a string result.",
          "title": "Parser"
        },
        "fallback": {
          "anyOf": [
            {
              "type": "boolean"
            },
            {
              "type": "integer"
            },
            {
              "type": "number"
            },
            {
              "type": "string"
            },
            {
              "$ref": "#/$defs/FunctionBlock"
            },
            {
              "$ref": "#/$defs/CallBlock"
            },
            {
              "$ref": "#/$defs/LitellmModelBlock"
            },
            {
              "$ref": "#/$defs/GraniteioModelBlock"
            },
            {
              "$ref": "#/$defs/CodeBlock"
            },
            {
              "$ref": "#/$defs/ArgsBlock"
            },
            {
              "$ref": "#/$defs/GetBlock"
            },
            {
              "$ref": "#/$defs/DataBlock"
            },
            {
              "$ref": "#/$defs/IfBlock"
            },
            {
              "$ref": "#/$defs/MatchBlock"
            },
            {
              "$ref": "#/$defs/RepeatBlock"
            },
            {
              "$ref": "#/$defs/TextBlock"
            },
            {
              "$ref": "#/$defs/LastOfBlock"
            },
            {
              "$ref": "#/$defs/ArrayBlock"
            },
            {
              "$ref": "#/$defs/ObjectBlock"
            },
            {
              "$ref": "#/$defs/MessageBlock"
            },
            {
              "$ref": "#/$defs/ReadBlock"
            },
            {
              "$ref": "#/$defs/IncludeBlock"
            },
            {
              "$ref": "#/$defs/ImportBlock"
            },
            {
              "$ref": "#/$defs/FactorBlock"
            },
            {
              "$ref": "#/$defs/ErrorBlock"
            },
            {
              "$ref": "#/$defs/EmptyBlock"
            },
            {
              "type": "null"
            }
          ],
          "default": null,
          "description": "Block to execute in case of error.\n    ",
          "title": "Fallback"
        },
        "role": {
          "anyOf": [
            {
              "type": "string"
            },
            {
              "type": "null"
            }
          ],
          "default": null,
          "description": "Role associated to the block and sub-blocks.\nTypical roles are `system`, `user`, and `assistant`,\nbut there may be other roles such as `available_tools`.",
          "title": "Role"
        },
        "context": {
          "anyOf": [
            {
              "items": {
                "type": "object"
              },
              "type": "array"
            },
            {
              "type": "null"
            }
          ],
          "default": [],
          "description": "Current context\n    ",
          "title": "Context"
        },
        "pdl__id": {
          "anyOf": [
            {
              "type": "string"
            },
            {
              "type": "null"
            }
          ],
          "default": "",
          "description": "Unique identifier for this block\n    ",
          "title": "Pdl  Id"
        },
        "pdl__result": {
          "anyOf": [
            {},
            {
              "type": "null"
            }
          ],
          "default": null,
          "description": "Result of the execution of the block",
          "title": "Pdl  Result"
        },
        "pdl__location": {
          "anyOf": [
            {
              "$ref": "#/$defs/PdlLocationType"
            },
            {
              "type": "null"
            }
          ],
          "default": null
        },
        "pdl__timing": {
          "anyOf": [
            {
              "$ref": "#/$defs/PdlTiming"
            },
            {
              "type": "null"
            }
          ],
          "default": null
        },
        "pdl__is_leaf": {
          "const": true,
          "default": true,
          "title": "Pdl  Is Leaf",
          "type": "boolean"
        },
        "kind": {
          "const": "error",
          "default": "error",
          "title": "Kind",
          "type": "string"
        },
        "msg": {
          "description": "Error message.\n    ",
          "title": "Msg",
          "type": "string"
        },
        "program": {
          "anyOf": [
            {
              "type": "boolean"
            },
            {
              "type": "integer"
            },
            {
              "type": "number"
            },
            {
              "type": "string"
            },
            {
              "$ref": "#/$defs/FunctionBlock"
            },
            {
              "$ref": "#/$defs/CallBlock"
            },
            {
              "$ref": "#/$defs/LitellmModelBlock"
            },
            {
              "$ref": "#/$defs/GraniteioModelBlock"
            },
            {
              "$ref": "#/$defs/CodeBlock"
            },
            {
              "$ref": "#/$defs/ArgsBlock"
            },
            {
              "$ref": "#/$defs/GetBlock"
            },
            {
              "$ref": "#/$defs/DataBlock"
            },
            {
              "$ref": "#/$defs/IfBlock"
            },
            {
              "$ref": "#/$defs/MatchBlock"
            },
            {
              "$ref": "#/$defs/RepeatBlock"
            },
            {
              "$ref": "#/$defs/TextBlock"
            },
            {
              "$ref": "#/$defs/LastOfBlock"
            },
            {
              "$ref": "#/$defs/ArrayBlock"
            },
            {
              "$ref": "#/$defs/ObjectBlock"
            },
            {
              "$ref": "#/$defs/MessageBlock"
            },
            {
              "$ref": "#/$defs/ReadBlock"
            },
            {
              "$ref": "#/$defs/IncludeBlock"
            },
            {
              "$ref": "#/$defs/ImportBlock"
            },
            {
              "$ref": "#/$defs/FactorBlock"
            },
            {
              "$ref": "#/$defs/ErrorBlock"
            },
            {
              "$ref": "#/$defs/EmptyBlock"
            },
            {
              "type": "null"
            }
          ],
          "description": "Block that raised the error.\n    ",
          "title": "Program"
        }
      },
      "required": [
        "msg",
        "program"
      ],
      "title": "ErrorBlock",
      "type": "object"
    },
    "FactorBlock": {
      "additionalProperties": false,
      "description": "Condition the model.",
      "properties": {
        "description": {
          "anyOf": [
            {
              "type": "string"
            },
            {
              "type": "null"
            }
          ],
          "default": null,
          "description": "Documentation associated to the block.\n    ",
          "title": "Description"
        },
        "spec": {
          "default": null,
          "description": "Type specification of the result of the block.\n    ",
          "title": "Spec"
        },
        "defs": {
          "additionalProperties": {
            "anyOf": [
              {
                "type": "boolean"
              },
              {
                "type": "integer"
              },
              {
                "type": "number"
              },
              {
                "type": "string"
              },
              {
                "$ref": "#/$defs/FunctionBlock"
              },
              {
                "$ref": "#/$defs/CallBlock"
              },
              {
                "$ref": "#/$defs/LitellmModelBlock"
              },
              {
                "$ref": "#/$defs/GraniteioModelBlock"
              },
              {
                "$ref": "#/$defs/CodeBlock"
              },
              {
                "$ref": "#/$defs/GetBlock"
              },
              {
                "$ref": "#/$defs/DataBlock"
              },
              {
                "$ref": "#/$defs/IfBlock"
              },
              {
                "$ref": "#/$defs/MatchBlock"
              },
              {
                "$ref": "#/$defs/RepeatBlock"
              },
              {
                "$ref": "#/$defs/TextBlock"
              },
              {
                "$ref": "#/$defs/LastOfBlock"
              },
              {
                "$ref": "#/$defs/ArrayBlock"
              },
              {
                "$ref": "#/$defs/ObjectBlock"
              },
              {
                "$ref": "#/$defs/MessageBlock"
              },
              {
                "$ref": "#/$defs/ReadBlock"
              },
              {
                "$ref": "#/$defs/IncludeBlock"
              },
              {
                "$ref": "#/$defs/ImportBlock"
              },
              {
                "$ref": "#/$defs/FactorBlock"
              },
              {
                "$ref": "#/$defs/ErrorBlock"
              },
              {
                "$ref": "#/$defs/EmptyBlock"
              },
              {
                "type": "null"
              }
            ]
          },
          "default": {},
          "description": "Set of definitions executed before the execution of the block.\n    ",
          "title": "Defs",
          "type": "object"
        },
        "def": {
          "anyOf": [
            {
              "type": "string"
            },
            {
              "type": "null"
            }
          ],
          "default": null,
          "description": "Name of the variable used to store the result of the execution of the block.\n    ",
          "title": "Def"
        },
        "contribute": {
          "default": [
            "result",
            "context"
          ],
          "description": "Indicate if the block contributes to the result and background context.\n    ",
          "items": {
            "anyOf": [
              {
                "$ref": "#/$defs/ContributeTarget"
              },
              {
                "additionalProperties": {
                  "$ref": "#/$defs/ContributeValue"
                },
                "type": "object"
              }
            ]
          },
          "title": "Contribute",
          "type": "array"
        },
        "parser": {
          "anyOf": [
            {
              "enum": [
                "json",
                "jsonl",
                "yaml"
              ],
              "type": "string"
            },
            {
              "$ref": "#/$defs/PdlParser"
            },
            {
              "$ref": "#/$defs/RegexParser"
            },
            {
              "type": "null"
            }
          ],
          "default": null,
          "description": "Parser to use to construct a value out of a string result.",
          "title": "Parser"
        },
        "fallback": {
          "anyOf": [
            {
              "type": "boolean"
            },
            {
              "type": "integer"
            },
            {
              "type": "number"
            },
            {
              "type": "string"
            },
            {
              "$ref": "#/$defs/FunctionBlock"
            },
            {
              "$ref": "#/$defs/CallBlock"
            },
            {
              "$ref": "#/$defs/LitellmModelBlock"
            },
            {
              "$ref": "#/$defs/GraniteioModelBlock"
            },
            {
              "$ref": "#/$defs/CodeBlock"
            },
            {
              "$ref": "#/$defs/GetBlock"
            },
            {
              "$ref": "#/$defs/DataBlock"
            },
            {
              "$ref": "#/$defs/IfBlock"
            },
            {
              "$ref": "#/$defs/MatchBlock"
            },
            {
              "$ref": "#/$defs/RepeatBlock"
            },
            {
              "$ref": "#/$defs/TextBlock"
            },
            {
              "$ref": "#/$defs/LastOfBlock"
            },
            {
              "$ref": "#/$defs/ArrayBlock"
            },
            {
              "$ref": "#/$defs/ObjectBlock"
            },
            {
              "$ref": "#/$defs/MessageBlock"
            },
            {
              "$ref": "#/$defs/ReadBlock"
            },
            {
              "$ref": "#/$defs/IncludeBlock"
            },
            {
              "$ref": "#/$defs/ImportBlock"
            },
            {
              "$ref": "#/$defs/FactorBlock"
            },
            {
              "$ref": "#/$defs/ErrorBlock"
            },
            {
              "$ref": "#/$defs/EmptyBlock"
            },
            {
              "type": "null"
            }
          ],
          "default": null,
          "description": "Block to execute in case of error.\n    ",
          "title": "Fallback"
        },
        "role": {
          "anyOf": [
            {
              "type": "string"
            },
            {
              "type": "null"
            }
          ],
          "default": null,
          "description": "Role associated to the block and sub-blocks.\nTypical roles are `system`, `user`, and `assistant`,\nbut there may be other roles such as `available_tools`.",
          "title": "Role"
        },
        "context": {
          "anyOf": [
            {
              "items": {
                "type": "object"
              },
              "type": "array"
            },
            {
              "type": "null"
            }
          ],
          "default": [],
          "description": "Current context\n    ",
          "title": "Context"
        },
        "pdl__id": {
          "anyOf": [
            {
              "type": "string"
            },
            {
              "type": "null"
            }
          ],
          "default": "",
          "description": "Unique identifier for this block\n    ",
          "title": "Pdl  Id"
        },
        "pdl__result": {
          "anyOf": [
            {},
            {
              "type": "null"
            }
          ],
          "default": null,
          "description": "Result of the execution of the block",
          "title": "Pdl  Result"
        },
        "pdl__location": {
          "anyOf": [
            {
              "$ref": "#/$defs/PdlLocationType"
            },
            {
              "type": "null"
            }
          ],
          "default": null
        },
        "pdl__timing": {
          "anyOf": [
            {
              "$ref": "#/$defs/PdlTiming"
            },
            {
              "type": "null"
            }
          ],
          "default": null
        },
        "pdl__is_leaf": {
          "const": true,
          "default": true,
          "title": "Pdl  Is Leaf",
          "type": "boolean"
        },
        "kind": {
          "const": "factor",
          "default": "factor",
          "title": "Kind",
          "type": "string"
        },
        "factor": {
          "anyOf": [
            {
              "type": "number"
            },
            {
              "type": "string"
            },
            {
              "$ref": "#/$defs/LocalizedExpression_TypeVar_"
            }
          ],
          "title": "Factor"
        }
      },
      "required": [
        "factor"
      ],
      "title": "FactorBlock",
      "type": "object"
    },
    "FunctionBlock": {
      "additionalProperties": false,
      "description": "Function declaration.",
      "properties": {
        "description": {
          "anyOf": [
            {
              "type": "string"
            },
            {
              "type": "null"
            }
          ],
          "default": null,
          "description": "Documentation associated to the block.\n    ",
          "title": "Description"
        },
        "spec": {
          "default": null,
          "description": "Type specification of the result of the block.\n    ",
          "title": "Spec"
        },
        "defs": {
          "additionalProperties": {
            "anyOf": [
              {
                "type": "boolean"
              },
              {
                "type": "integer"
              },
              {
                "type": "number"
              },
              {
                "type": "string"
              },
              {
                "$ref": "#/$defs/FunctionBlock"
              },
              {
                "$ref": "#/$defs/CallBlock"
              },
              {
                "$ref": "#/$defs/LitellmModelBlock"
              },
              {
                "$ref": "#/$defs/GraniteioModelBlock"
              },
              {
                "$ref": "#/$defs/CodeBlock"
              },
              {
                "$ref": "#/$defs/ArgsBlock"
              },
              {
                "$ref": "#/$defs/GetBlock"
              },
              {
                "$ref": "#/$defs/DataBlock"
              },
              {
                "$ref": "#/$defs/IfBlock"
              },
              {
                "$ref": "#/$defs/MatchBlock"
              },
              {
                "$ref": "#/$defs/RepeatBlock"
              },
              {
                "$ref": "#/$defs/TextBlock"
              },
              {
                "$ref": "#/$defs/LastOfBlock"
              },
              {
                "$ref": "#/$defs/ArrayBlock"
              },
              {
                "$ref": "#/$defs/ObjectBlock"
              },
              {
                "$ref": "#/$defs/MessageBlock"
              },
              {
                "$ref": "#/$defs/ReadBlock"
              },
              {
                "$ref": "#/$defs/IncludeBlock"
              },
              {
                "$ref": "#/$defs/ImportBlock"
              },
              {
                "$ref": "#/$defs/FactorBlock"
              },
              {
                "$ref": "#/$defs/ErrorBlock"
              },
              {
                "$ref": "#/$defs/EmptyBlock"
              },
              {
                "type": "null"
              }
            ]
          },
          "default": {},
          "description": "Set of definitions executed before the execution of the block.\n    ",
          "title": "Defs",
          "type": "object"
        },
        "def": {
          "anyOf": [
            {
              "type": "string"
            },
            {
              "type": "null"
            }
          ],
          "default": null,
          "description": "Name of the variable used to store the result of the execution of the block.\n    ",
          "title": "Def"
        },
        "contribute": {
          "default": [
            "result",
            "context"
          ],
          "description": "Indicate if the block contributes to the result and background context.\n    ",
          "items": {
            "anyOf": [
              {
                "$ref": "#/$defs/ContributeTarget"
              },
              {
                "additionalProperties": {
                  "$ref": "#/$defs/ContributeValue"
                },
                "type": "object"
              }
            ]
          },
          "title": "Contribute",
          "type": "array"
        },
        "parser": {
          "anyOf": [
            {
              "enum": [
                "json",
                "jsonl",
                "yaml"
              ],
              "type": "string"
            },
            {
              "$ref": "#/$defs/PdlParser"
            },
            {
              "$ref": "#/$defs/RegexParser"
            },
            {
              "type": "null"
            }
          ],
          "default": null,
          "description": "Parser to use to construct a value out of a string result.",
          "title": "Parser"
        },
        "fallback": {
          "anyOf": [
            {
              "type": "boolean"
            },
            {
              "type": "integer"
            },
            {
              "type": "number"
            },
            {
              "type": "string"
            },
            {
              "$ref": "#/$defs/FunctionBlock"
            },
            {
              "$ref": "#/$defs/CallBlock"
            },
            {
              "$ref": "#/$defs/LitellmModelBlock"
            },
            {
              "$ref": "#/$defs/GraniteioModelBlock"
            },
            {
              "$ref": "#/$defs/CodeBlock"
            },
            {
              "$ref": "#/$defs/ArgsBlock"
            },
            {
              "$ref": "#/$defs/GetBlock"
            },
            {
              "$ref": "#/$defs/DataBlock"
            },
            {
              "$ref": "#/$defs/IfBlock"
            },
            {
              "$ref": "#/$defs/MatchBlock"
            },
            {
              "$ref": "#/$defs/RepeatBlock"
            },
            {
              "$ref": "#/$defs/TextBlock"
            },
            {
              "$ref": "#/$defs/LastOfBlock"
            },
            {
              "$ref": "#/$defs/ArrayBlock"
            },
            {
              "$ref": "#/$defs/ObjectBlock"
            },
            {
              "$ref": "#/$defs/MessageBlock"
            },
            {
              "$ref": "#/$defs/ReadBlock"
            },
            {
              "$ref": "#/$defs/IncludeBlock"
            },
            {
              "$ref": "#/$defs/ImportBlock"
            },
            {
              "$ref": "#/$defs/FactorBlock"
            },
            {
              "$ref": "#/$defs/ErrorBlock"
            },
            {
              "$ref": "#/$defs/EmptyBlock"
            },
            {
              "type": "null"
            }
          ],
          "default": null,
          "description": "Block to execute in case of error.\n    ",
          "title": "Fallback"
        },
        "role": {
          "anyOf": [
            {
              "type": "string"
            },
            {
              "type": "null"
            }
          ],
          "default": null,
          "description": "Role associated to the block and sub-blocks.\nTypical roles are `system`, `user`, and `assistant`,\nbut there may be other roles such as `available_tools`.",
          "title": "Role"
        },
        "context": {
          "anyOf": [
            {
              "items": {
                "type": "object"
              },
              "type": "array"
            },
            {
              "type": "null"
            }
          ],
          "default": [],
          "description": "Current context\n    ",
          "title": "Context"
        },
        "pdl__id": {
          "anyOf": [
            {
              "type": "string"
            },
            {
              "type": "null"
            }
          ],
          "default": "",
          "description": "Unique identifier for this block\n    ",
          "title": "Pdl  Id"
        },
        "pdl__result": {
          "anyOf": [
            {},
            {
              "type": "null"
            }
          ],
          "default": null,
          "description": "Result of the execution of the block",
          "title": "Pdl  Result"
        },
        "pdl__location": {
          "anyOf": [
            {
              "$ref": "#/$defs/PdlLocationType"
            },
            {
              "type": "null"
            }
          ],
          "default": null
        },
        "pdl__timing": {
          "anyOf": [
            {
              "$ref": "#/$defs/PdlTiming"
            },
            {
              "type": "null"
            }
          ],
          "default": null
        },
        "pdl__is_leaf": {
          "const": true,
          "default": true,
          "title": "Pdl  Is Leaf",
          "type": "boolean"
        },
        "kind": {
          "const": "function",
          "default": "function",
          "title": "Kind",
          "type": "string"
        },
        "function": {
          "anyOf": [
            {
              "type": "object"
            },
            {
              "type": "null"
            }
          ],
          "description": "Functions parameters with their types.\n    ",
          "title": "Function"
        },
        "return": {
          "anyOf": [
            {
              "type": "boolean"
            },
            {
              "type": "integer"
            },
            {
              "type": "number"
            },
            {
              "type": "string"
            },
            {
              "$ref": "#/$defs/FunctionBlock"
            },
            {
              "$ref": "#/$defs/CallBlock"
            },
            {
              "$ref": "#/$defs/LitellmModelBlock"
            },
            {
              "$ref": "#/$defs/GraniteioModelBlock"
            },
            {
              "$ref": "#/$defs/CodeBlock"
            },
            {
              "$ref": "#/$defs/ArgsBlock"
            },
            {
              "$ref": "#/$defs/GetBlock"
            },
            {
              "$ref": "#/$defs/DataBlock"
            },
            {
              "$ref": "#/$defs/IfBlock"
            },
            {
              "$ref": "#/$defs/MatchBlock"
            },
            {
              "$ref": "#/$defs/RepeatBlock"
            },
            {
              "$ref": "#/$defs/TextBlock"
            },
            {
              "$ref": "#/$defs/LastOfBlock"
            },
            {
              "$ref": "#/$defs/ArrayBlock"
            },
            {
              "$ref": "#/$defs/ObjectBlock"
            },
            {
              "$ref": "#/$defs/MessageBlock"
            },
            {
              "$ref": "#/$defs/ReadBlock"
            },
            {
              "$ref": "#/$defs/IncludeBlock"
            },
            {
              "$ref": "#/$defs/ImportBlock"
            },
            {
              "$ref": "#/$defs/FactorBlock"
            },
            {
              "$ref": "#/$defs/ErrorBlock"
            },
            {
              "$ref": "#/$defs/EmptyBlock"
            },
            {
              "type": "null"
            }
          ],
          "description": "Body of the function\n    ",
          "title": "Return"
        }
      },
      "required": [
        "function",
        "return"
      ],
      "title": "FunctionBlock",
      "type": "object"
    },
    "GetBlock": {
      "additionalProperties": false,
      "description": "Get the value of a variable.\n\nThe GetBlock is deprecated.  Use DataBlock instead.",
      "properties": {
        "description": {
          "anyOf": [
            {
              "type": "string"
            },
            {
              "type": "null"
            }
          ],
          "default": null,
          "description": "Documentation associated to the block.\n    ",
          "title": "Description"
        },
        "spec": {
          "default": null,
          "description": "Type specification of the result of the block.\n    ",
          "title": "Spec"
        },
        "defs": {
          "additionalProperties": {
            "anyOf": [
              {
                "type": "boolean"
              },
              {
                "type": "integer"
              },
              {
                "type": "number"
              },
              {
                "type": "string"
              },
              {
                "$ref": "#/$defs/FunctionBlock"
              },
              {
                "$ref": "#/$defs/CallBlock"
              },
              {
                "$ref": "#/$defs/LitellmModelBlock"
              },
              {
                "$ref": "#/$defs/GraniteioModelBlock"
              },
              {
                "$ref": "#/$defs/CodeBlock"
              },
              {
                "$ref": "#/$defs/ArgsBlock"
              },
              {
                "$ref": "#/$defs/GetBlock"
              },
              {
                "$ref": "#/$defs/DataBlock"
              },
              {
                "$ref": "#/$defs/IfBlock"
              },
              {
                "$ref": "#/$defs/MatchBlock"
              },
              {
                "$ref": "#/$defs/RepeatBlock"
              },
              {
                "$ref": "#/$defs/TextBlock"
              },
              {
                "$ref": "#/$defs/LastOfBlock"
              },
              {
                "$ref": "#/$defs/ArrayBlock"
              },
              {
                "$ref": "#/$defs/ObjectBlock"
              },
              {
                "$ref": "#/$defs/MessageBlock"
              },
              {
                "$ref": "#/$defs/ReadBlock"
              },
              {
                "$ref": "#/$defs/IncludeBlock"
              },
              {
                "$ref": "#/$defs/ImportBlock"
              },
              {
                "$ref": "#/$defs/FactorBlock"
              },
              {
                "$ref": "#/$defs/ErrorBlock"
              },
              {
                "$ref": "#/$defs/EmptyBlock"
              },
              {
                "type": "null"
              }
            ]
          },
          "default": {},
          "description": "Set of definitions executed before the execution of the block.\n    ",
          "title": "Defs",
          "type": "object"
        },
        "def": {
          "anyOf": [
            {
              "type": "string"
            },
            {
              "type": "null"
            }
          ],
          "default": null,
          "description": "Name of the variable used to store the result of the execution of the block.\n    ",
          "title": "Def"
        },
        "contribute": {
          "default": [
            "result",
            "context"
          ],
          "description": "Indicate if the block contributes to the result and background context.\n    ",
          "items": {
            "anyOf": [
              {
                "$ref": "#/$defs/ContributeTarget"
              },
              {
                "additionalProperties": {
                  "$ref": "#/$defs/ContributeValue"
                },
                "type": "object"
              }
            ]
          },
          "title": "Contribute",
          "type": "array"
        },
        "parser": {
          "anyOf": [
            {
              "enum": [
                "json",
                "jsonl",
                "yaml"
              ],
              "type": "string"
            },
            {
              "$ref": "#/$defs/PdlParser"
            },
            {
              "$ref": "#/$defs/RegexParser"
            },
            {
              "type": "null"
            }
          ],
          "default": null,
          "description": "Parser to use to construct a value out of a string result.",
          "title": "Parser"
        },
        "fallback": {
          "anyOf": [
            {
              "type": "boolean"
            },
            {
              "type": "integer"
            },
            {
              "type": "number"
            },
            {
              "type": "string"
            },
            {
              "$ref": "#/$defs/FunctionBlock"
            },
            {
              "$ref": "#/$defs/CallBlock"
            },
            {
              "$ref": "#/$defs/LitellmModelBlock"
            },
            {
              "$ref": "#/$defs/GraniteioModelBlock"
            },
            {
              "$ref": "#/$defs/CodeBlock"
            },
            {
              "$ref": "#/$defs/ArgsBlock"
            },
            {
              "$ref": "#/$defs/GetBlock"
            },
            {
              "$ref": "#/$defs/DataBlock"
            },
            {
              "$ref": "#/$defs/IfBlock"
            },
            {
              "$ref": "#/$defs/MatchBlock"
            },
            {
              "$ref": "#/$defs/RepeatBlock"
            },
            {
              "$ref": "#/$defs/TextBlock"
            },
            {
              "$ref": "#/$defs/LastOfBlock"
            },
            {
              "$ref": "#/$defs/ArrayBlock"
            },
            {
              "$ref": "#/$defs/ObjectBlock"
            },
            {
              "$ref": "#/$defs/MessageBlock"
            },
            {
              "$ref": "#/$defs/ReadBlock"
            },
            {
              "$ref": "#/$defs/IncludeBlock"
            },
            {
              "$ref": "#/$defs/ImportBlock"
            },
            {
              "$ref": "#/$defs/FactorBlock"
            },
            {
              "$ref": "#/$defs/ErrorBlock"
            },
            {
              "$ref": "#/$defs/EmptyBlock"
            },
            {
              "type": "null"
            }
          ],
          "default": null,
          "description": "Block to execute in case of error.\n    ",
          "title": "Fallback"
        },
        "role": {
          "anyOf": [
            {
              "type": "string"
            },
            {
              "type": "null"
            }
          ],
          "default": null,
          "description": "Role associated to the block and sub-blocks.\nTypical roles are `system`, `user`, and `assistant`,\nbut there may be other roles such as `available_tools`.",
          "title": "Role"
        },
        "context": {
          "anyOf": [
            {
              "items": {
                "type": "object"
              },
              "type": "array"
            },
            {
              "type": "null"
            }
          ],
          "default": [],
          "description": "Current context\n    ",
          "title": "Context"
        },
        "pdl__id": {
          "anyOf": [
            {
              "type": "string"
            },
            {
              "type": "null"
            }
          ],
          "default": "",
          "description": "Unique identifier for this block\n    ",
          "title": "Pdl  Id"
        },
        "pdl__result": {
          "anyOf": [
            {},
            {
              "type": "null"
            }
          ],
          "default": null,
          "description": "Result of the execution of the block",
          "title": "Pdl  Result"
        },
        "pdl__location": {
          "anyOf": [
            {
              "$ref": "#/$defs/PdlLocationType"
            },
            {
              "type": "null"
            }
          ],
          "default": null
        },
        "pdl__timing": {
          "anyOf": [
            {
              "$ref": "#/$defs/PdlTiming"
            },
            {
              "type": "null"
            }
          ],
          "default": null
        },
        "pdl__is_leaf": {
          "const": true,
          "default": true,
          "title": "Pdl  Is Leaf",
          "type": "boolean"
        },
        "kind": {
          "const": "get",
          "default": "get",
          "title": "Kind",
          "type": "string"
        },
        "get": {
          "description": "Name of the variable to access.",
          "title": "Get",
          "type": "string"
        }
      },
      "required": [
        "get"
      ],
      "title": "GetBlock",
      "type": "object"
    },
    "GraniteioModelBlock": {
      "additionalProperties": false,
      "description": "Call an LLM through the granite-io API.",
      "properties": {
        "description": {
          "anyOf": [
            {
              "type": "string"
            },
            {
              "type": "null"
            }
          ],
          "default": null,
          "description": "Documentation associated to the block.\n    ",
          "title": "Description"
        },
        "spec": {
          "default": null,
          "description": "Type specification of the result of the block.\n    ",
          "title": "Spec"
        },
        "defs": {
          "additionalProperties": {
            "anyOf": [
              {
                "type": "boolean"
              },
              {
                "type": "integer"
              },
              {
                "type": "number"
              },
              {
                "type": "string"
              },
              {
                "$ref": "#/$defs/FunctionBlock"
              },
              {
                "$ref": "#/$defs/CallBlock"
              },
              {
                "$ref": "#/$defs/LitellmModelBlock"
              },
              {
                "$ref": "#/$defs/GraniteioModelBlock"
              },
              {
                "$ref": "#/$defs/CodeBlock"
              },
              {
                "$ref": "#/$defs/ArgsBlock"
              },
              {
                "$ref": "#/$defs/GetBlock"
              },
              {
                "$ref": "#/$defs/DataBlock"
              },
              {
                "$ref": "#/$defs/IfBlock"
              },
              {
                "$ref": "#/$defs/MatchBlock"
              },
              {
                "$ref": "#/$defs/RepeatBlock"
              },
              {
                "$ref": "#/$defs/TextBlock"
              },
              {
                "$ref": "#/$defs/LastOfBlock"
              },
              {
                "$ref": "#/$defs/ArrayBlock"
              },
              {
                "$ref": "#/$defs/ObjectBlock"
              },
              {
                "$ref": "#/$defs/MessageBlock"
              },
              {
                "$ref": "#/$defs/ReadBlock"
              },
              {
                "$ref": "#/$defs/IncludeBlock"
              },
              {
                "$ref": "#/$defs/ImportBlock"
              },
              {
                "$ref": "#/$defs/FactorBlock"
              },
              {
                "$ref": "#/$defs/ErrorBlock"
              },
              {
                "$ref": "#/$defs/EmptyBlock"
              },
              {
                "type": "null"
              }
            ]
          },
          "default": {},
          "description": "Set of definitions executed before the execution of the block.\n    ",
          "title": "Defs",
          "type": "object"
        },
        "def": {
          "anyOf": [
            {
              "type": "string"
            },
            {
              "type": "null"
            }
          ],
          "default": null,
          "description": "Name of the variable used to store the result of the execution of the block.\n    ",
          "title": "Def"
        },
        "contribute": {
          "default": [
            "result",
            "context"
          ],
          "description": "Indicate if the block contributes to the result and background context.\n    ",
          "items": {
            "anyOf": [
              {
                "$ref": "#/$defs/ContributeTarget"
              },
              {
                "additionalProperties": {
                  "$ref": "#/$defs/ContributeValue"
                },
                "type": "object"
              }
            ]
          },
          "title": "Contribute",
          "type": "array"
        },
        "parser": {
          "anyOf": [
            {
              "enum": [
                "json",
                "jsonl",
                "yaml"
              ],
              "type": "string"
            },
            {
              "$ref": "#/$defs/PdlParser"
            },
            {
              "$ref": "#/$defs/RegexParser"
            },
            {
              "type": "null"
            }
          ],
          "default": null,
          "description": "Parser to use to construct a value out of a string result.",
          "title": "Parser"
        },
        "fallback": {
          "anyOf": [
            {
              "type": "boolean"
            },
            {
              "type": "integer"
            },
            {
              "type": "number"
            },
            {
              "type": "string"
            },
            {
              "$ref": "#/$defs/FunctionBlock"
            },
            {
              "$ref": "#/$defs/CallBlock"
            },
            {
              "$ref": "#/$defs/LitellmModelBlock"
            },
            {
              "$ref": "#/$defs/GraniteioModelBlock"
            },
            {
              "$ref": "#/$defs/CodeBlock"
            },
            {
              "$ref": "#/$defs/ArgsBlock"
            },
            {
              "$ref": "#/$defs/GetBlock"
            },
            {
              "$ref": "#/$defs/DataBlock"
            },
            {
              "$ref": "#/$defs/IfBlock"
            },
            {
              "$ref": "#/$defs/MatchBlock"
            },
            {
              "$ref": "#/$defs/RepeatBlock"
            },
            {
              "$ref": "#/$defs/TextBlock"
            },
            {
              "$ref": "#/$defs/LastOfBlock"
            },
            {
              "$ref": "#/$defs/ArrayBlock"
            },
            {
              "$ref": "#/$defs/ObjectBlock"
            },
            {
              "$ref": "#/$defs/MessageBlock"
            },
            {
              "$ref": "#/$defs/ReadBlock"
            },
            {
              "$ref": "#/$defs/IncludeBlock"
            },
            {
              "$ref": "#/$defs/ImportBlock"
            },
            {
              "$ref": "#/$defs/FactorBlock"
            },
            {
              "$ref": "#/$defs/ErrorBlock"
            },
            {
              "$ref": "#/$defs/EmptyBlock"
            },
            {
              "type": "null"
            }
          ],
          "default": null,
          "description": "Block to execute in case of error.\n    ",
          "title": "Fallback"
        },
        "role": {
          "anyOf": [
            {
              "type": "string"
            },
            {
              "type": "null"
            }
          ],
          "default": null,
          "description": "Role associated to the block and sub-blocks.\nTypical roles are `system`, `user`, and `assistant`,\nbut there may be other roles such as `available_tools`.",
          "title": "Role"
        },
        "context": {
          "anyOf": [
            {
              "items": {
                "type": "object"
              },
              "type": "array"
            },
            {
              "type": "null"
            }
          ],
          "default": [],
          "description": "Current context\n    ",
          "title": "Context"
        },
        "pdl__id": {
          "anyOf": [
            {
              "type": "string"
            },
            {
              "type": "null"
            }
          ],
          "default": "",
          "description": "Unique identifier for this block\n    ",
          "title": "Pdl  Id"
        },
        "pdl__result": {
          "anyOf": [
            {},
            {
              "type": "null"
            }
          ],
          "default": null,
          "description": "Result of the execution of the block",
          "title": "Pdl  Result"
        },
        "pdl__location": {
          "anyOf": [
            {
              "$ref": "#/$defs/PdlLocationType"
            },
            {
              "type": "null"
            }
          ],
          "default": null
        },
        "pdl__timing": {
          "anyOf": [
            {
              "$ref": "#/$defs/PdlTiming"
            },
            {
              "type": "null"
            }
          ],
          "default": null
        },
        "pdl__is_leaf": {
          "const": true,
          "default": true,
          "title": "Pdl  Is Leaf",
          "type": "boolean"
        },
        "kind": {
          "const": "model",
          "default": "model",
          "title": "Kind",
          "type": "string"
        },
        "model": {
          "anyOf": [
            {
              "$ref": "#/$defs/LocalizedExpression_TypeVar_"
            },
            {},
            {
              "type": "string"
            }
          ],
          "description": "Model name used by the backend.\n    ",
          "title": "Model"
        },
        "input": {
          "anyOf": [
            {
              "type": "boolean"
            },
            {
              "type": "integer"
            },
            {
              "type": "number"
            },
            {
              "type": "string"
            },
            {
              "$ref": "#/$defs/FunctionBlock"
            },
            {
              "$ref": "#/$defs/CallBlock"
            },
            {
              "$ref": "#/$defs/LitellmModelBlock"
            },
            {
              "$ref": "#/$defs/GraniteioModelBlock"
            },
            {
              "$ref": "#/$defs/CodeBlock"
            },
            {
              "$ref": "#/$defs/ArgsBlock"
            },
            {
              "$ref": "#/$defs/GetBlock"
            },
            {
              "$ref": "#/$defs/DataBlock"
            },
            {
              "$ref": "#/$defs/IfBlock"
            },
            {
              "$ref": "#/$defs/MatchBlock"
            },
            {
              "$ref": "#/$defs/RepeatBlock"
            },
            {
              "$ref": "#/$defs/TextBlock"
            },
            {
              "$ref": "#/$defs/LastOfBlock"
            },
            {
              "$ref": "#/$defs/ArrayBlock"
            },
            {
              "$ref": "#/$defs/ObjectBlock"
            },
            {
              "$ref": "#/$defs/MessageBlock"
            },
            {
              "$ref": "#/$defs/ReadBlock"
            },
            {
              "$ref": "#/$defs/IncludeBlock"
            },
            {
              "$ref": "#/$defs/ImportBlock"
            },
            {
              "$ref": "#/$defs/FactorBlock"
            },
            {
              "$ref": "#/$defs/ErrorBlock"
            },
            {
              "$ref": "#/$defs/EmptyBlock"
            },
            {
              "type": "null"
            }
          ],
          "default": "${ pdl_context }",
          "description": "Messages to send to the model.\n    ",
          "title": "Input"
        },
        "modelResponse": {
          "anyOf": [
            {
              "type": "string"
            },
            {
              "type": "null"
            }
          ],
          "default": null,
          "description": "Variable where to store the raw response of the model.\n    ",
          "title": "Modelresponse"
        },
        "pdl__usage": {
          "anyOf": [
            {
              "$ref": "#/$defs/PdlUsage"
            },
            {
<<<<<<< HEAD
              "$ref": "#/$defs/FactorBlock"
            },
            {
              "$ref": "#/$defs/ErrorBlock"
            },
=======
              "type": "null"
            }
          ],
          "default": null,
          "description": "Tokens consumed during model call\n    "
        },
        "pdl__model_input": {
          "anyOf": [
>>>>>>> 104ddce3
            {
              "items": {
                "type": "object"
              },
              "type": "array"
            },
            {
              "type": "null"
            }
          ],
          "default": null,
          "title": "Pdl  Model Input"
        },
        "platform": {
          "const": "granite-io",
          "default": "granite-io",
          "description": "Optional field to ensure that the block is using granite-io.\n    ",
          "title": "Platform",
          "type": "string"
        },
        "backend": {
          "anyOf": [
            {
              "$ref": "#/$defs/LocalizedExpression_TypeVar_"
            },
            {
              "type": "string"
            },
            {
              "type": "object"
            }
          ],
          "description": "Backend name and configuration.\n    ",
          "title": "Backend"
        },
        "processor": {
          "anyOf": [
            {
              "$ref": "#/$defs/LocalizedExpression_TypeVar_"
            },
            {
              "type": "string"
            },
            {
              "type": "null"
            }
          ],
          "default": null,
          "description": "IO Processor name.\n    ",
          "title": "Processor"
        },
        "parameters": {
          "anyOf": [
            {
              "$ref": "#/$defs/LocalizedExpression_TypeVar_"
            },
            {
              "type": "object"
            },
            {
              "type": "string"
            },
            {
              "type": "null"
            }
          ],
          "default": null,
          "description": "Parameters sent to the model.\n    ",
          "title": "Parameters"
        }
      },
      "required": [
        "model",
        "backend"
      ],
      "title": "GraniteioModelBlock",
      "type": "object"
    },
    "IfBlock": {
      "additionalProperties": false,
      "description": "Conditional control structure.\n\nExample:\n```PDL\ndefs:\n  answer:\n    read:\n    message: \"Enter a number? \"\nif: ${ (answer | int) == 42 }\nthen: You won!\n```",
      "properties": {
        "description": {
          "anyOf": [
            {
              "type": "string"
            },
            {
              "type": "null"
            }
          ],
          "default": null,
          "description": "Documentation associated to the block.\n    ",
          "title": "Description"
        },
        "spec": {
          "default": null,
          "description": "Type specification of the result of the block.\n    ",
          "title": "Spec"
        },
        "defs": {
          "additionalProperties": {
            "anyOf": [
              {
                "type": "boolean"
              },
              {
                "type": "integer"
              },
              {
                "type": "number"
              },
              {
                "type": "string"
              },
              {
                "$ref": "#/$defs/FunctionBlock"
              },
              {
                "$ref": "#/$defs/CallBlock"
              },
              {
                "$ref": "#/$defs/LitellmModelBlock"
              },
              {
                "$ref": "#/$defs/GraniteioModelBlock"
              },
              {
                "$ref": "#/$defs/CodeBlock"
              },
              {
                "$ref": "#/$defs/ArgsBlock"
              },
              {
                "$ref": "#/$defs/GetBlock"
              },
              {
                "$ref": "#/$defs/DataBlock"
              },
              {
                "$ref": "#/$defs/IfBlock"
              },
              {
                "$ref": "#/$defs/MatchBlock"
              },
              {
                "$ref": "#/$defs/RepeatBlock"
              },
              {
                "$ref": "#/$defs/TextBlock"
              },
              {
                "$ref": "#/$defs/LastOfBlock"
              },
              {
                "$ref": "#/$defs/ArrayBlock"
              },
              {
                "$ref": "#/$defs/ObjectBlock"
              },
              {
                "$ref": "#/$defs/MessageBlock"
              },
              {
                "$ref": "#/$defs/ReadBlock"
              },
              {
                "$ref": "#/$defs/IncludeBlock"
              },
              {
                "$ref": "#/$defs/ImportBlock"
              },
              {
                "$ref": "#/$defs/FactorBlock"
              },
              {
                "$ref": "#/$defs/ErrorBlock"
              },
              {
                "$ref": "#/$defs/EmptyBlock"
              },
              {
                "type": "null"
              }
            ]
          },
          "default": {},
          "description": "Set of definitions executed before the execution of the block.\n    ",
          "title": "Defs",
          "type": "object"
        },
        "def": {
          "anyOf": [
            {
              "type": "string"
            },
            {
              "type": "null"
            }
          ],
          "default": null,
          "description": "Name of the variable used to store the result of the execution of the block.\n    ",
          "title": "Def"
        },
        "contribute": {
          "default": [
            "result",
            "context"
          ],
          "description": "Indicate if the block contributes to the result and background context.\n    ",
          "items": {
            "anyOf": [
              {
                "$ref": "#/$defs/ContributeTarget"
              },
              {
                "additionalProperties": {
                  "$ref": "#/$defs/ContributeValue"
                },
                "type": "object"
              }
            ]
          },
          "title": "Contribute",
          "type": "array"
        },
        "parser": {
          "anyOf": [
            {
              "enum": [
                "json",
                "jsonl",
                "yaml"
              ],
              "type": "string"
            },
            {
              "$ref": "#/$defs/PdlParser"
            },
            {
              "$ref": "#/$defs/RegexParser"
            },
            {
              "type": "null"
            }
          ],
          "default": null,
          "description": "Parser to use to construct a value out of a string result.",
          "title": "Parser"
        },
        "fallback": {
          "anyOf": [
            {
              "type": "boolean"
            },
            {
              "type": "integer"
            },
            {
              "type": "number"
            },
            {
              "type": "string"
            },
            {
              "$ref": "#/$defs/FunctionBlock"
            },
            {
              "$ref": "#/$defs/CallBlock"
            },
            {
              "$ref": "#/$defs/LitellmModelBlock"
            },
            {
              "$ref": "#/$defs/GraniteioModelBlock"
            },
            {
              "$ref": "#/$defs/CodeBlock"
            },
            {
              "$ref": "#/$defs/ArgsBlock"
            },
            {
              "$ref": "#/$defs/GetBlock"
            },
            {
              "$ref": "#/$defs/DataBlock"
            },
            {
              "$ref": "#/$defs/IfBlock"
            },
            {
              "$ref": "#/$defs/MatchBlock"
            },
            {
              "$ref": "#/$defs/RepeatBlock"
            },
            {
              "$ref": "#/$defs/TextBlock"
            },
            {
              "$ref": "#/$defs/LastOfBlock"
            },
            {
              "$ref": "#/$defs/ArrayBlock"
            },
            {
              "$ref": "#/$defs/ObjectBlock"
            },
            {
              "$ref": "#/$defs/MessageBlock"
            },
            {
              "$ref": "#/$defs/ReadBlock"
            },
            {
              "$ref": "#/$defs/IncludeBlock"
            },
            {
              "$ref": "#/$defs/ImportBlock"
            },
            {
              "$ref": "#/$defs/FactorBlock"
            },
            {
              "$ref": "#/$defs/ErrorBlock"
            },
            {
              "$ref": "#/$defs/EmptyBlock"
            },
            {
              "type": "null"
            }
          ],
          "default": null,
          "description": "Block to execute in case of error.\n    ",
          "title": "Fallback"
        },
        "role": {
          "anyOf": [
            {
              "type": "string"
            },
            {
              "type": "null"
            }
          ],
          "default": null,
          "description": "Role associated to the block and sub-blocks.\nTypical roles are `system`, `user`, and `assistant`,\nbut there may be other roles such as `available_tools`.",
          "title": "Role"
        },
        "context": {
          "anyOf": [
            {
              "items": {
                "type": "object"
              },
              "type": "array"
            },
            {
              "type": "null"
            }
          ],
          "default": [],
          "description": "Current context\n    ",
          "title": "Context"
        },
        "pdl__id": {
          "anyOf": [
            {
              "type": "string"
            },
            {
              "type": "null"
            }
          ],
          "default": "",
          "description": "Unique identifier for this block\n    ",
          "title": "Pdl  Id"
        },
        "pdl__result": {
          "anyOf": [
            {},
            {
              "type": "null"
            }
          ],
          "default": null,
          "description": "Result of the execution of the block",
          "title": "Pdl  Result"
        },
        "pdl__location": {
          "anyOf": [
            {
              "$ref": "#/$defs/PdlLocationType"
            },
            {
              "type": "null"
            }
          ],
          "default": null
        },
        "pdl__timing": {
          "anyOf": [
            {
              "$ref": "#/$defs/PdlTiming"
            },
            {
              "type": "null"
            }
          ],
          "default": null
        },
        "pdl__is_leaf": {
          "const": false,
          "default": false,
          "title": "Pdl  Is Leaf",
          "type": "boolean"
        },
        "kind": {
          "const": "if",
          "default": "if",
          "title": "Kind",
          "type": "string"
        },
        "if": {
          "anyOf": [
            {
              "$ref": "#/$defs/LocalizedExpression_TypeVar_"
            },
            {
              "type": "boolean"
            },
            {
              "type": "string"
            }
          ],
          "description": "Condition.\n    ",
          "title": "If"
        },
        "then": {
          "anyOf": [
            {
              "type": "boolean"
            },
            {
              "type": "integer"
            },
            {
              "type": "number"
            },
            {
              "type": "string"
            },
            {
              "$ref": "#/$defs/FunctionBlock"
            },
            {
              "$ref": "#/$defs/CallBlock"
            },
            {
              "$ref": "#/$defs/LitellmModelBlock"
            },
            {
              "$ref": "#/$defs/GraniteioModelBlock"
            },
            {
              "$ref": "#/$defs/CodeBlock"
            },
            {
              "$ref": "#/$defs/ArgsBlock"
            },
            {
              "$ref": "#/$defs/GetBlock"
            },
            {
              "$ref": "#/$defs/DataBlock"
            },
            {
              "$ref": "#/$defs/IfBlock"
            },
            {
              "$ref": "#/$defs/MatchBlock"
            },
            {
              "$ref": "#/$defs/RepeatBlock"
            },
            {
              "$ref": "#/$defs/TextBlock"
            },
            {
              "$ref": "#/$defs/LastOfBlock"
            },
            {
              "$ref": "#/$defs/ArrayBlock"
            },
            {
              "$ref": "#/$defs/ObjectBlock"
            },
            {
              "$ref": "#/$defs/MessageBlock"
            },
            {
              "$ref": "#/$defs/ReadBlock"
            },
            {
              "$ref": "#/$defs/IncludeBlock"
            },
            {
              "$ref": "#/$defs/ImportBlock"
            },
            {
              "$ref": "#/$defs/FactorBlock"
            },
            {
              "$ref": "#/$defs/ErrorBlock"
            },
            {
              "$ref": "#/$defs/EmptyBlock"
            },
            {
              "type": "null"
            }
          ],
          "description": "Branch to execute if the condition is true.\n    ",
          "title": "Then"
        },
        "else": {
          "anyOf": [
            {
              "type": "boolean"
            },
            {
              "type": "integer"
            },
            {
              "type": "number"
            },
            {
              "type": "string"
            },
            {
              "$ref": "#/$defs/FunctionBlock"
            },
            {
              "$ref": "#/$defs/CallBlock"
            },
            {
              "$ref": "#/$defs/LitellmModelBlock"
            },
            {
              "$ref": "#/$defs/GraniteioModelBlock"
            },
            {
              "$ref": "#/$defs/CodeBlock"
            },
            {
              "$ref": "#/$defs/ArgsBlock"
            },
            {
              "$ref": "#/$defs/GetBlock"
            },
            {
              "$ref": "#/$defs/DataBlock"
            },
            {
              "$ref": "#/$defs/IfBlock"
            },
            {
              "$ref": "#/$defs/MatchBlock"
            },
            {
              "$ref": "#/$defs/RepeatBlock"
            },
            {
              "$ref": "#/$defs/TextBlock"
            },
            {
              "$ref": "#/$defs/LastOfBlock"
            },
            {
              "$ref": "#/$defs/ArrayBlock"
            },
            {
              "$ref": "#/$defs/ObjectBlock"
            },
            {
              "$ref": "#/$defs/MessageBlock"
            },
            {
              "$ref": "#/$defs/ReadBlock"
            },
            {
              "$ref": "#/$defs/IncludeBlock"
            },
            {
              "$ref": "#/$defs/ImportBlock"
            },
            {
              "$ref": "#/$defs/FactorBlock"
            },
            {
              "$ref": "#/$defs/ErrorBlock"
            },
            {
              "$ref": "#/$defs/EmptyBlock"
            },
            {
              "type": "null"
            }
          ],
          "default": null,
          "description": "Branch to execute if the condition is false.\n    ",
          "title": "Else"
        },
        "if_result": {
          "anyOf": [
            {
              "type": "boolean"
            },
            {
              "type": "null"
            }
          ],
          "default": null,
          "title": "If Result"
        }
      },
      "required": [
        "if",
        "then"
      ],
      "title": "IfBlock",
      "type": "object"
    },
    "ImportBlock": {
      "additionalProperties": false,
      "description": "Import a PDL file.",
      "properties": {
        "description": {
          "anyOf": [
            {
              "type": "string"
            },
            {
              "type": "null"
            }
          ],
          "default": null,
          "description": "Documentation associated to the block.\n    ",
          "title": "Description"
        },
        "spec": {
          "default": null,
          "description": "Type specification of the result of the block.\n    ",
          "title": "Spec"
        },
        "defs": {
          "additionalProperties": {
            "anyOf": [
              {
                "type": "boolean"
              },
              {
                "type": "integer"
              },
              {
                "type": "number"
              },
              {
                "type": "string"
              },
              {
                "$ref": "#/$defs/FunctionBlock"
              },
              {
                "$ref": "#/$defs/CallBlock"
              },
              {
                "$ref": "#/$defs/LitellmModelBlock"
              },
              {
                "$ref": "#/$defs/GraniteioModelBlock"
              },
              {
                "$ref": "#/$defs/CodeBlock"
              },
              {
                "$ref": "#/$defs/ArgsBlock"
              },
              {
                "$ref": "#/$defs/GetBlock"
              },
              {
                "$ref": "#/$defs/DataBlock"
              },
              {
                "$ref": "#/$defs/IfBlock"
              },
              {
                "$ref": "#/$defs/MatchBlock"
              },
              {
                "$ref": "#/$defs/RepeatBlock"
              },
              {
                "$ref": "#/$defs/TextBlock"
              },
              {
                "$ref": "#/$defs/LastOfBlock"
              },
              {
                "$ref": "#/$defs/ArrayBlock"
              },
              {
                "$ref": "#/$defs/ObjectBlock"
              },
              {
                "$ref": "#/$defs/MessageBlock"
              },
              {
                "$ref": "#/$defs/ReadBlock"
              },
              {
                "$ref": "#/$defs/IncludeBlock"
              },
              {
                "$ref": "#/$defs/ImportBlock"
              },
              {
                "$ref": "#/$defs/FactorBlock"
              },
              {
                "$ref": "#/$defs/ErrorBlock"
              },
              {
                "$ref": "#/$defs/EmptyBlock"
              },
              {
                "type": "null"
              }
            ]
          },
          "default": {},
          "description": "Set of definitions executed before the execution of the block.\n    ",
          "title": "Defs",
          "type": "object"
        },
        "def": {
          "anyOf": [
            {
              "type": "string"
            },
            {
              "type": "null"
            }
          ],
          "default": null,
          "description": "Name of the variable used to store the result of the execution of the block.\n    ",
          "title": "Def"
        },
        "contribute": {
          "default": [
            "result",
            "context"
          ],
          "description": "Indicate if the block contributes to the result and background context.\n    ",
          "items": {
            "anyOf": [
              {
                "$ref": "#/$defs/ContributeTarget"
              },
              {
                "additionalProperties": {
                  "$ref": "#/$defs/ContributeValue"
                },
                "type": "object"
              }
            ]
          },
          "title": "Contribute",
          "type": "array"
        },
        "parser": {
          "anyOf": [
            {
              "enum": [
                "json",
                "jsonl",
                "yaml"
              ],
              "type": "string"
            },
            {
              "$ref": "#/$defs/PdlParser"
            },
            {
              "$ref": "#/$defs/RegexParser"
            },
            {
              "type": "null"
            }
          ],
          "default": null,
          "description": "Parser to use to construct a value out of a string result.",
          "title": "Parser"
        },
        "fallback": {
          "anyOf": [
            {
              "type": "boolean"
            },
            {
              "type": "integer"
            },
            {
              "type": "number"
            },
            {
              "type": "string"
            },
            {
              "$ref": "#/$defs/FunctionBlock"
            },
            {
              "$ref": "#/$defs/CallBlock"
            },
            {
              "$ref": "#/$defs/LitellmModelBlock"
            },
            {
              "$ref": "#/$defs/GraniteioModelBlock"
            },
            {
              "$ref": "#/$defs/CodeBlock"
            },
            {
              "$ref": "#/$defs/ArgsBlock"
            },
            {
              "$ref": "#/$defs/GetBlock"
            },
            {
              "$ref": "#/$defs/DataBlock"
            },
            {
              "$ref": "#/$defs/IfBlock"
            },
            {
              "$ref": "#/$defs/MatchBlock"
            },
            {
              "$ref": "#/$defs/RepeatBlock"
            },
            {
              "$ref": "#/$defs/TextBlock"
            },
            {
              "$ref": "#/$defs/LastOfBlock"
            },
            {
              "$ref": "#/$defs/ArrayBlock"
            },
            {
              "$ref": "#/$defs/ObjectBlock"
            },
            {
              "$ref": "#/$defs/MessageBlock"
            },
            {
              "$ref": "#/$defs/ReadBlock"
            },
            {
              "$ref": "#/$defs/IncludeBlock"
            },
            {
              "$ref": "#/$defs/ImportBlock"
            },
            {
              "$ref": "#/$defs/FactorBlock"
            },
            {
              "$ref": "#/$defs/ErrorBlock"
            },
            {
              "$ref": "#/$defs/EmptyBlock"
            },
            {
              "type": "null"
            }
          ],
          "default": null,
          "description": "Block to execute in case of error.\n    ",
          "title": "Fallback"
        },
        "role": {
          "anyOf": [
            {
              "type": "string"
            },
            {
              "type": "null"
            }
          ],
          "default": null,
          "description": "Role associated to the block and sub-blocks.\nTypical roles are `system`, `user`, and `assistant`,\nbut there may be other roles such as `available_tools`.",
          "title": "Role"
        },
        "context": {
          "anyOf": [
            {
              "items": {
                "type": "object"
              },
              "type": "array"
            },
            {
              "type": "null"
            }
          ],
          "default": [],
          "description": "Current context\n    ",
          "title": "Context"
        },
        "pdl__id": {
          "anyOf": [
            {
              "type": "string"
            },
            {
              "type": "null"
            }
          ],
          "default": "",
          "description": "Unique identifier for this block\n    ",
          "title": "Pdl  Id"
        },
        "pdl__result": {
          "anyOf": [
            {},
            {
              "type": "null"
            }
          ],
          "default": null,
          "description": "Result of the execution of the block",
          "title": "Pdl  Result"
        },
        "pdl__location": {
          "anyOf": [
            {
              "$ref": "#/$defs/PdlLocationType"
            },
            {
              "type": "null"
            }
          ],
          "default": null
        },
        "pdl__timing": {
          "anyOf": [
            {
              "$ref": "#/$defs/PdlTiming"
            },
            {
              "type": "null"
            }
          ],
          "default": null
        },
        "pdl__is_leaf": {
          "const": true,
          "default": true,
          "title": "Pdl  Is Leaf",
          "type": "boolean"
        },
        "kind": {
          "const": "import",
          "default": "import",
          "title": "Kind",
          "type": "string"
        },
        "import": {
          "description": "Name of the file to import.\n    ",
          "title": "Import",
          "type": "string"
        },
        "pdl__trace": {
          "anyOf": [
            {
              "type": "boolean"
            },
            {
              "type": "integer"
            },
            {
              "type": "number"
            },
            {
              "type": "string"
            },
            {
              "$ref": "#/$defs/FunctionBlock"
            },
            {
              "$ref": "#/$defs/CallBlock"
            },
            {
              "$ref": "#/$defs/LitellmModelBlock"
            },
            {
              "$ref": "#/$defs/GraniteioModelBlock"
            },
            {
              "$ref": "#/$defs/CodeBlock"
            },
            {
              "$ref": "#/$defs/ArgsBlock"
            },
            {
              "$ref": "#/$defs/GetBlock"
            },
            {
              "$ref": "#/$defs/DataBlock"
            },
            {
              "$ref": "#/$defs/IfBlock"
            },
            {
              "$ref": "#/$defs/MatchBlock"
            },
            {
              "$ref": "#/$defs/RepeatBlock"
            },
            {
              "$ref": "#/$defs/TextBlock"
            },
            {
              "$ref": "#/$defs/LastOfBlock"
            },
            {
              "$ref": "#/$defs/ArrayBlock"
            },
            {
              "$ref": "#/$defs/ObjectBlock"
            },
            {
              "$ref": "#/$defs/MessageBlock"
            },
            {
              "$ref": "#/$defs/ReadBlock"
            },
            {
              "$ref": "#/$defs/IncludeBlock"
            },
            {
              "$ref": "#/$defs/ImportBlock"
            },
            {
              "$ref": "#/$defs/FactorBlock"
            },
            {
              "$ref": "#/$defs/ErrorBlock"
            },
            {
              "$ref": "#/$defs/EmptyBlock"
            },
            {
              "type": "null"
            }
          ],
          "default": null,
          "title": "Pdl  Trace"
        }
      },
      "required": [
        "import"
      ],
      "title": "ImportBlock",
      "type": "object"
    },
    "IncludeBlock": {
      "additionalProperties": false,
      "description": "Include a PDL file.",
      "properties": {
        "description": {
          "anyOf": [
            {
              "type": "string"
            },
            {
              "type": "null"
            }
          ],
          "default": null,
          "description": "Documentation associated to the block.\n    ",
          "title": "Description"
        },
        "spec": {
          "default": null,
          "description": "Type specification of the result of the block.\n    ",
          "title": "Spec"
        },
        "defs": {
          "additionalProperties": {
            "anyOf": [
              {
                "type": "boolean"
              },
              {
                "type": "integer"
              },
              {
                "type": "number"
              },
              {
                "type": "string"
              },
              {
                "$ref": "#/$defs/FunctionBlock"
              },
              {
                "$ref": "#/$defs/CallBlock"
              },
              {
                "$ref": "#/$defs/LitellmModelBlock"
              },
              {
                "$ref": "#/$defs/GraniteioModelBlock"
              },
              {
                "$ref": "#/$defs/CodeBlock"
              },
              {
                "$ref": "#/$defs/ArgsBlock"
              },
              {
                "$ref": "#/$defs/GetBlock"
              },
              {
                "$ref": "#/$defs/DataBlock"
              },
              {
                "$ref": "#/$defs/IfBlock"
              },
              {
                "$ref": "#/$defs/MatchBlock"
              },
              {
                "$ref": "#/$defs/RepeatBlock"
              },
              {
                "$ref": "#/$defs/TextBlock"
              },
              {
                "$ref": "#/$defs/LastOfBlock"
              },
              {
                "$ref": "#/$defs/ArrayBlock"
              },
              {
                "$ref": "#/$defs/ObjectBlock"
              },
              {
                "$ref": "#/$defs/MessageBlock"
              },
              {
                "$ref": "#/$defs/ReadBlock"
              },
              {
                "$ref": "#/$defs/IncludeBlock"
              },
              {
                "$ref": "#/$defs/ImportBlock"
              },
              {
                "$ref": "#/$defs/FactorBlock"
              },
              {
                "$ref": "#/$defs/ErrorBlock"
              },
              {
                "$ref": "#/$defs/EmptyBlock"
              },
              {
                "type": "null"
              }
            ]
          },
          "default": {},
          "description": "Set of definitions executed before the execution of the block.\n    ",
          "title": "Defs",
          "type": "object"
        },
        "def": {
          "anyOf": [
            {
              "type": "string"
            },
            {
              "type": "null"
            }
          ],
          "default": null,
          "description": "Name of the variable used to store the result of the execution of the block.\n    ",
          "title": "Def"
        },
        "contribute": {
          "default": [
            "result",
            "context"
          ],
          "description": "Indicate if the block contributes to the result and background context.\n    ",
          "items": {
            "anyOf": [
              {
                "$ref": "#/$defs/ContributeTarget"
              },
              {
                "additionalProperties": {
                  "$ref": "#/$defs/ContributeValue"
                },
                "type": "object"
              }
            ]
          },
          "title": "Contribute",
          "type": "array"
        },
        "parser": {
          "anyOf": [
            {
              "enum": [
                "json",
                "jsonl",
                "yaml"
              ],
              "type": "string"
            },
            {
              "$ref": "#/$defs/PdlParser"
            },
            {
              "$ref": "#/$defs/RegexParser"
            },
            {
              "type": "null"
            }
          ],
          "default": null,
          "description": "Parser to use to construct a value out of a string result.",
          "title": "Parser"
        },
        "fallback": {
          "anyOf": [
            {
              "type": "boolean"
            },
            {
              "type": "integer"
            },
            {
              "type": "number"
            },
            {
              "type": "string"
            },
            {
              "$ref": "#/$defs/FunctionBlock"
            },
            {
              "$ref": "#/$defs/CallBlock"
            },
            {
              "$ref": "#/$defs/LitellmModelBlock"
            },
            {
              "$ref": "#/$defs/GraniteioModelBlock"
            },
            {
              "$ref": "#/$defs/CodeBlock"
            },
            {
              "$ref": "#/$defs/ArgsBlock"
            },
            {
              "$ref": "#/$defs/GetBlock"
            },
            {
              "$ref": "#/$defs/DataBlock"
            },
            {
              "$ref": "#/$defs/IfBlock"
            },
            {
              "$ref": "#/$defs/MatchBlock"
            },
            {
              "$ref": "#/$defs/RepeatBlock"
            },
            {
              "$ref": "#/$defs/TextBlock"
            },
            {
              "$ref": "#/$defs/LastOfBlock"
            },
            {
              "$ref": "#/$defs/ArrayBlock"
            },
            {
              "$ref": "#/$defs/ObjectBlock"
            },
            {
              "$ref": "#/$defs/MessageBlock"
            },
            {
              "$ref": "#/$defs/ReadBlock"
            },
            {
              "$ref": "#/$defs/IncludeBlock"
            },
            {
              "$ref": "#/$defs/ImportBlock"
            },
            {
              "$ref": "#/$defs/FactorBlock"
            },
            {
              "$ref": "#/$defs/ErrorBlock"
            },
            {
              "$ref": "#/$defs/EmptyBlock"
            },
            {
              "type": "null"
            }
          ],
          "default": null,
          "description": "Block to execute in case of error.\n    ",
          "title": "Fallback"
        },
        "role": {
          "anyOf": [
            {
              "type": "string"
            },
            {
              "type": "null"
            }
          ],
          "default": null,
          "description": "Role associated to the block and sub-blocks.\nTypical roles are `system`, `user`, and `assistant`,\nbut there may be other roles such as `available_tools`.",
          "title": "Role"
        },
        "context": {
          "anyOf": [
            {
              "items": {
                "type": "object"
              },
              "type": "array"
            },
            {
              "type": "null"
            }
          ],
          "default": [],
          "description": "Current context\n    ",
          "title": "Context"
        },
        "pdl__id": {
          "anyOf": [
            {
              "type": "string"
            },
            {
              "type": "null"
            }
          ],
          "default": "",
          "description": "Unique identifier for this block\n    ",
          "title": "Pdl  Id"
        },
        "pdl__result": {
          "anyOf": [
            {},
            {
              "type": "null"
            }
          ],
          "default": null,
          "description": "Result of the execution of the block",
          "title": "Pdl  Result"
        },
        "pdl__location": {
          "anyOf": [
            {
              "$ref": "#/$defs/PdlLocationType"
            },
            {
              "type": "null"
            }
          ],
          "default": null
        },
        "pdl__timing": {
          "anyOf": [
            {
              "$ref": "#/$defs/PdlTiming"
            },
            {
              "type": "null"
            }
          ],
          "default": null
        },
        "pdl__is_leaf": {
          "const": false,
          "default": false,
          "title": "Pdl  Is Leaf",
          "type": "boolean"
        },
        "kind": {
          "const": "include",
          "default": "include",
          "title": "Kind",
          "type": "string"
        },
        "include": {
          "description": "Name of the file to include.\n    ",
          "title": "Include",
          "type": "string"
        },
        "pdl__trace": {
          "anyOf": [
            {
              "type": "boolean"
            },
            {
              "type": "integer"
            },
            {
              "type": "number"
            },
            {
              "type": "string"
            },
            {
              "$ref": "#/$defs/FunctionBlock"
            },
            {
              "$ref": "#/$defs/CallBlock"
            },
            {
              "$ref": "#/$defs/LitellmModelBlock"
            },
            {
              "$ref": "#/$defs/GraniteioModelBlock"
            },
            {
              "$ref": "#/$defs/CodeBlock"
            },
            {
              "$ref": "#/$defs/ArgsBlock"
            },
            {
              "$ref": "#/$defs/GetBlock"
            },
            {
              "$ref": "#/$defs/DataBlock"
            },
            {
              "$ref": "#/$defs/IfBlock"
            },
            {
              "$ref": "#/$defs/MatchBlock"
            },
            {
              "$ref": "#/$defs/RepeatBlock"
            },
            {
              "$ref": "#/$defs/TextBlock"
            },
            {
              "$ref": "#/$defs/LastOfBlock"
            },
            {
              "$ref": "#/$defs/ArrayBlock"
            },
            {
              "$ref": "#/$defs/ObjectBlock"
            },
            {
              "$ref": "#/$defs/MessageBlock"
            },
            {
              "$ref": "#/$defs/ReadBlock"
            },
            {
              "$ref": "#/$defs/IncludeBlock"
            },
            {
              "$ref": "#/$defs/ImportBlock"
            },
            {
              "$ref": "#/$defs/FactorBlock"
            },
            {
              "$ref": "#/$defs/ErrorBlock"
            },
            {
              "$ref": "#/$defs/EmptyBlock"
            },
            {
              "type": "null"
            }
          ],
          "default": null,
          "title": "Pdl  Trace"
        }
      },
      "required": [
        "include"
      ],
      "title": "IncludeBlock",
      "type": "object"
    },
    "JoinArray": {
      "additionalProperties": false,
      "properties": {
        "as": {
          "const": "array",
          "description": "Return the result of each iteration as an array.\n    ",
          "title": "As",
          "type": "string"
        }
      },
      "required": [
        "as"
      ],
      "title": "JoinArray",
      "type": "object"
    },
    "JoinLastOf": {
      "additionalProperties": false,
      "properties": {
        "as": {
          "const": "lastOf",
          "description": "Return the result of the last iteration.\n    ",
          "title": "As",
          "type": "string"
        }
      },
      "required": [
        "as"
      ],
      "title": "JoinLastOf",
      "type": "object"
    },
    "JoinObject": {
      "additionalProperties": false,
      "properties": {
        "as": {
          "const": "object",
          "description": "Return the union of the objects created at each iteration.\n    ",
          "title": "As",
          "type": "string"
        }
      },
      "required": [
        "as"
      ],
      "title": "JoinObject",
      "type": "object"
    },
    "JoinText": {
      "additionalProperties": false,
      "properties": {
        "as": {
          "const": "text",
          "default": "text",
          "description": "String concatenation of the result of each iteration.\n    ",
          "title": "As",
          "type": "string"
        },
        "with": {
          "default": "",
          "description": "String used to concatenate each iteration of the loop.\n    ",
          "title": "With",
          "type": "string"
        }
      },
      "title": "JoinText",
      "type": "object"
    },
    "LastOfBlock": {
      "additionalProperties": false,
      "description": "Return the value of the last block if the list of blocks.",
      "properties": {
        "description": {
          "anyOf": [
            {
              "type": "string"
            },
            {
              "type": "null"
            }
          ],
          "default": null,
          "description": "Documentation associated to the block.\n    ",
          "title": "Description"
        },
        "spec": {
          "default": null,
          "description": "Type specification of the result of the block.\n    ",
          "title": "Spec"
        },
        "defs": {
          "additionalProperties": {
            "anyOf": [
              {
                "type": "boolean"
              },
              {
                "type": "integer"
              },
              {
                "type": "number"
              },
              {
                "type": "string"
              },
              {
                "$ref": "#/$defs/FunctionBlock"
              },
              {
                "$ref": "#/$defs/CallBlock"
              },
              {
                "$ref": "#/$defs/LitellmModelBlock"
              },
              {
                "$ref": "#/$defs/GraniteioModelBlock"
              },
              {
                "$ref": "#/$defs/CodeBlock"
              },
              {
                "$ref": "#/$defs/ArgsBlock"
              },
              {
                "$ref": "#/$defs/GetBlock"
              },
              {
                "$ref": "#/$defs/DataBlock"
              },
              {
                "$ref": "#/$defs/IfBlock"
              },
              {
                "$ref": "#/$defs/MatchBlock"
              },
              {
                "$ref": "#/$defs/RepeatBlock"
              },
              {
                "$ref": "#/$defs/TextBlock"
              },
              {
                "$ref": "#/$defs/LastOfBlock"
              },
              {
                "$ref": "#/$defs/ArrayBlock"
              },
              {
                "$ref": "#/$defs/ObjectBlock"
              },
              {
                "$ref": "#/$defs/MessageBlock"
              },
              {
                "$ref": "#/$defs/ReadBlock"
              },
              {
                "$ref": "#/$defs/IncludeBlock"
              },
              {
                "$ref": "#/$defs/ImportBlock"
              },
              {
                "$ref": "#/$defs/FactorBlock"
              },
              {
                "$ref": "#/$defs/ErrorBlock"
              },
              {
                "$ref": "#/$defs/EmptyBlock"
              },
              {
                "type": "null"
              }
            ]
          },
          "default": {},
          "description": "Set of definitions executed before the execution of the block.\n    ",
          "title": "Defs",
          "type": "object"
        },
        "def": {
          "anyOf": [
            {
              "type": "string"
            },
            {
              "type": "null"
            }
          ],
          "default": null,
          "description": "Name of the variable used to store the result of the execution of the block.\n    ",
          "title": "Def"
        },
        "contribute": {
          "default": [
            "result",
            "context"
          ],
          "description": "Indicate if the block contributes to the result and background context.\n    ",
          "items": {
            "anyOf": [
              {
                "$ref": "#/$defs/ContributeTarget"
              },
              {
                "additionalProperties": {
                  "$ref": "#/$defs/ContributeValue"
                },
                "type": "object"
              }
            ]
          },
          "title": "Contribute",
          "type": "array"
        },
        "parser": {
          "anyOf": [
            {
              "enum": [
                "json",
                "jsonl",
                "yaml"
              ],
              "type": "string"
            },
            {
              "$ref": "#/$defs/PdlParser"
            },
            {
              "$ref": "#/$defs/RegexParser"
            },
            {
              "type": "null"
            }
          ],
          "default": null,
          "description": "Parser to use to construct a value out of a string result.",
          "title": "Parser"
        },
        "fallback": {
          "anyOf": [
            {
              "type": "boolean"
            },
            {
              "type": "integer"
            },
            {
              "type": "number"
            },
            {
              "type": "string"
            },
            {
              "$ref": "#/$defs/FunctionBlock"
            },
            {
              "$ref": "#/$defs/CallBlock"
            },
            {
              "$ref": "#/$defs/LitellmModelBlock"
            },
            {
              "$ref": "#/$defs/GraniteioModelBlock"
            },
            {
              "$ref": "#/$defs/CodeBlock"
            },
            {
              "$ref": "#/$defs/ArgsBlock"
            },
            {
              "$ref": "#/$defs/GetBlock"
            },
            {
              "$ref": "#/$defs/DataBlock"
            },
            {
              "$ref": "#/$defs/IfBlock"
            },
            {
              "$ref": "#/$defs/MatchBlock"
            },
            {
              "$ref": "#/$defs/RepeatBlock"
            },
            {
              "$ref": "#/$defs/TextBlock"
            },
            {
              "$ref": "#/$defs/LastOfBlock"
            },
            {
              "$ref": "#/$defs/ArrayBlock"
            },
            {
              "$ref": "#/$defs/ObjectBlock"
            },
            {
              "$ref": "#/$defs/MessageBlock"
            },
            {
              "$ref": "#/$defs/ReadBlock"
            },
            {
              "$ref": "#/$defs/IncludeBlock"
            },
            {
              "$ref": "#/$defs/ImportBlock"
            },
            {
              "$ref": "#/$defs/FactorBlock"
            },
            {
              "$ref": "#/$defs/ErrorBlock"
            },
            {
              "$ref": "#/$defs/EmptyBlock"
            },
            {
              "type": "null"
            }
          ],
          "default": null,
          "description": "Block to execute in case of error.\n    ",
          "title": "Fallback"
        },
        "role": {
          "anyOf": [
            {
              "type": "string"
            },
            {
              "type": "null"
            }
          ],
          "default": null,
          "description": "Role associated to the block and sub-blocks.\nTypical roles are `system`, `user`, and `assistant`,\nbut there may be other roles such as `available_tools`.",
          "title": "Role"
        },
        "context": {
          "anyOf": [
            {
              "items": {
                "type": "object"
              },
              "type": "array"
            },
            {
              "type": "null"
            }
          ],
          "default": [],
          "description": "Current context\n    ",
          "title": "Context"
        },
        "pdl__id": {
          "anyOf": [
            {
              "type": "string"
            },
            {
              "type": "null"
            }
          ],
          "default": "",
          "description": "Unique identifier for this block\n    ",
          "title": "Pdl  Id"
        },
        "pdl__result": {
          "anyOf": [
            {},
            {
              "type": "null"
            }
          ],
          "default": null,
          "description": "Result of the execution of the block",
          "title": "Pdl  Result"
        },
        "pdl__location": {
          "anyOf": [
            {
              "$ref": "#/$defs/PdlLocationType"
            },
            {
              "type": "null"
            }
          ],
          "default": null
        },
        "pdl__timing": {
          "anyOf": [
            {
              "$ref": "#/$defs/PdlTiming"
            },
            {
              "type": "null"
            }
          ],
          "default": null
        },
        "pdl__is_leaf": {
          "const": false,
          "default": false,
          "title": "Pdl  Is Leaf",
          "type": "boolean"
        },
        "kind": {
          "const": "lastOf",
          "default": "lastOf",
          "title": "Kind",
          "type": "string"
        },
        "lastOf": {
          "description": "Sequence of blocks to execute.",
          "items": {
            "anyOf": [
              {
                "type": "boolean"
              },
              {
                "type": "integer"
              },
              {
                "type": "number"
              },
              {
                "type": "string"
              },
              {
                "$ref": "#/$defs/FunctionBlock"
              },
              {
                "$ref": "#/$defs/CallBlock"
              },
              {
                "$ref": "#/$defs/LitellmModelBlock"
              },
              {
                "$ref": "#/$defs/GraniteioModelBlock"
              },
              {
                "$ref": "#/$defs/CodeBlock"
              },
              {
                "$ref": "#/$defs/ArgsBlock"
              },
              {
                "$ref": "#/$defs/GetBlock"
              },
              {
                "$ref": "#/$defs/DataBlock"
              },
              {
                "$ref": "#/$defs/IfBlock"
              },
              {
                "$ref": "#/$defs/MatchBlock"
              },
              {
                "$ref": "#/$defs/RepeatBlock"
              },
              {
                "$ref": "#/$defs/TextBlock"
              },
              {
                "$ref": "#/$defs/LastOfBlock"
              },
              {
                "$ref": "#/$defs/ArrayBlock"
              },
              {
                "$ref": "#/$defs/ObjectBlock"
              },
              {
                "$ref": "#/$defs/MessageBlock"
              },
              {
                "$ref": "#/$defs/ReadBlock"
              },
              {
                "$ref": "#/$defs/IncludeBlock"
              },
              {
                "$ref": "#/$defs/ImportBlock"
              },
              {
                "$ref": "#/$defs/FactorBlock"
              },
              {
                "$ref": "#/$defs/ErrorBlock"
              },
              {
                "$ref": "#/$defs/EmptyBlock"
              },
              {
                "type": "null"
              }
            ]
          },
          "title": "Lastof",
          "type": "array"
        }
      },
      "required": [
        "lastOf"
      ],
      "title": "LastOfBlock",
      "type": "object"
    },
    "LitellmModelBlock": {
      "additionalProperties": false,
      "description": "Call an LLM through [the LiteLLM API](https://docs.litellm.ai/).\n\nExample:\n```PDL\n- model: ollama/granite-code:8b\n  parameters:\n    stop: ['!']\n```",
      "properties": {
        "description": {
          "anyOf": [
            {
              "type": "string"
            },
            {
              "type": "null"
            }
          ],
          "default": null,
          "description": "Documentation associated to the block.\n    ",
          "title": "Description"
        },
        "spec": {
          "default": null,
          "description": "Type specification of the result of the block.\n    ",
          "title": "Spec"
        },
        "defs": {
          "additionalProperties": {
            "anyOf": [
              {
                "type": "boolean"
              },
              {
                "type": "integer"
              },
              {
                "type": "number"
              },
              {
                "type": "string"
              },
              {
                "$ref": "#/$defs/FunctionBlock"
              },
              {
                "$ref": "#/$defs/CallBlock"
              },
              {
                "$ref": "#/$defs/LitellmModelBlock"
              },
              {
                "$ref": "#/$defs/GraniteioModelBlock"
              },
              {
                "$ref": "#/$defs/CodeBlock"
              },
              {
                "$ref": "#/$defs/ArgsBlock"
              },
              {
                "$ref": "#/$defs/GetBlock"
              },
              {
                "$ref": "#/$defs/DataBlock"
              },
              {
                "$ref": "#/$defs/IfBlock"
              },
              {
                "$ref": "#/$defs/MatchBlock"
              },
              {
                "$ref": "#/$defs/RepeatBlock"
              },
              {
                "$ref": "#/$defs/TextBlock"
              },
              {
                "$ref": "#/$defs/LastOfBlock"
              },
              {
                "$ref": "#/$defs/ArrayBlock"
              },
              {
                "$ref": "#/$defs/ObjectBlock"
              },
              {
                "$ref": "#/$defs/MessageBlock"
              },
              {
                "$ref": "#/$defs/ReadBlock"
              },
              {
                "$ref": "#/$defs/IncludeBlock"
              },
              {
                "$ref": "#/$defs/ImportBlock"
              },
              {
                "$ref": "#/$defs/FactorBlock"
              },
              {
                "$ref": "#/$defs/ErrorBlock"
              },
              {
                "$ref": "#/$defs/EmptyBlock"
              },
              {
                "type": "null"
              }
            ]
          },
          "default": {},
          "description": "Set of definitions executed before the execution of the block.\n    ",
          "title": "Defs",
          "type": "object"
        },
        "def": {
          "anyOf": [
            {
              "type": "string"
            },
            {
              "type": "null"
            }
          ],
          "default": null,
          "description": "Name of the variable used to store the result of the execution of the block.\n    ",
          "title": "Def"
        },
        "contribute": {
          "default": [
            "result",
            "context"
          ],
          "description": "Indicate if the block contributes to the result and background context.\n    ",
          "items": {
            "anyOf": [
              {
                "$ref": "#/$defs/ContributeTarget"
              },
              {
                "additionalProperties": {
                  "$ref": "#/$defs/ContributeValue"
                },
                "type": "object"
              }
            ]
          },
          "title": "Contribute",
          "type": "array"
        },
        "parser": {
          "anyOf": [
            {
              "enum": [
                "json",
                "jsonl",
                "yaml"
              ],
              "type": "string"
            },
            {
              "$ref": "#/$defs/PdlParser"
            },
            {
              "$ref": "#/$defs/RegexParser"
            },
            {
              "type": "null"
            }
          ],
          "default": null,
          "description": "Parser to use to construct a value out of a string result.",
          "title": "Parser"
        },
        "fallback": {
          "anyOf": [
            {
              "type": "boolean"
            },
            {
              "type": "integer"
            },
            {
              "type": "number"
            },
            {
              "type": "string"
            },
            {
              "$ref": "#/$defs/FunctionBlock"
            },
            {
              "$ref": "#/$defs/CallBlock"
            },
            {
              "$ref": "#/$defs/LitellmModelBlock"
            },
            {
              "$ref": "#/$defs/GraniteioModelBlock"
            },
            {
              "$ref": "#/$defs/CodeBlock"
            },
            {
              "$ref": "#/$defs/ArgsBlock"
            },
            {
              "$ref": "#/$defs/GetBlock"
            },
            {
              "$ref": "#/$defs/DataBlock"
            },
            {
              "$ref": "#/$defs/IfBlock"
            },
            {
              "$ref": "#/$defs/MatchBlock"
            },
            {
              "$ref": "#/$defs/RepeatBlock"
            },
            {
              "$ref": "#/$defs/TextBlock"
            },
            {
              "$ref": "#/$defs/LastOfBlock"
            },
            {
              "$ref": "#/$defs/ArrayBlock"
            },
            {
              "$ref": "#/$defs/ObjectBlock"
            },
            {
              "$ref": "#/$defs/MessageBlock"
            },
            {
              "$ref": "#/$defs/ReadBlock"
            },
            {
              "$ref": "#/$defs/IncludeBlock"
            },
            {
              "$ref": "#/$defs/ImportBlock"
            },
            {
              "$ref": "#/$defs/FactorBlock"
            },
            {
              "$ref": "#/$defs/ErrorBlock"
            },
            {
              "$ref": "#/$defs/EmptyBlock"
            },
            {
              "type": "null"
            }
          ],
          "default": null,
          "description": "Block to execute in case of error.\n    ",
          "title": "Fallback"
        },
        "role": {
          "anyOf": [
            {
              "type": "string"
            },
            {
              "type": "null"
            }
          ],
          "default": null,
          "description": "Role associated to the block and sub-blocks.\nTypical roles are `system`, `user`, and `assistant`,\nbut there may be other roles such as `available_tools`.",
          "title": "Role"
        },
        "context": {
          "anyOf": [
            {
              "items": {
                "type": "object"
              },
              "type": "array"
            },
            {
              "type": "null"
            }
          ],
          "default": [],
          "description": "Current context\n    ",
          "title": "Context"
        },
        "pdl__id": {
          "anyOf": [
            {
              "type": "string"
            },
            {
              "type": "null"
            }
          ],
          "default": "",
          "description": "Unique identifier for this block\n    ",
          "title": "Pdl  Id"
        },
        "pdl__result": {
          "anyOf": [
            {},
            {
              "type": "null"
            }
          ],
          "default": null,
          "description": "Result of the execution of the block",
          "title": "Pdl  Result"
        },
        "pdl__location": {
          "anyOf": [
            {
              "$ref": "#/$defs/PdlLocationType"
            },
            {
              "type": "null"
            }
          ],
          "default": null
        },
        "pdl__timing": {
          "anyOf": [
            {
              "$ref": "#/$defs/PdlTiming"
            },
            {
              "type": "null"
            }
          ],
          "default": null
        },
        "pdl__is_leaf": {
          "const": true,
          "default": true,
          "title": "Pdl  Is Leaf",
          "type": "boolean"
        },
        "kind": {
          "const": "model",
          "default": "model",
          "title": "Kind",
          "type": "string"
        },
        "model": {
          "anyOf": [
            {
              "$ref": "#/$defs/LocalizedExpression_TypeVar_"
            },
            {
              "type": "string"
            }
          ],
          "description": "Name of the model following the LiteLLM convention.\n    ",
          "title": "Model"
        },
        "input": {
          "anyOf": [
            {
              "type": "boolean"
            },
            {
              "type": "integer"
            },
            {
              "type": "number"
            },
            {
              "type": "string"
            },
            {
              "$ref": "#/$defs/FunctionBlock"
            },
            {
              "$ref": "#/$defs/CallBlock"
            },
            {
              "$ref": "#/$defs/LitellmModelBlock"
            },
            {
              "$ref": "#/$defs/GraniteioModelBlock"
            },
            {
              "$ref": "#/$defs/CodeBlock"
            },
            {
              "$ref": "#/$defs/ArgsBlock"
            },
            {
              "$ref": "#/$defs/GetBlock"
            },
            {
              "$ref": "#/$defs/DataBlock"
            },
            {
              "$ref": "#/$defs/IfBlock"
            },
            {
              "$ref": "#/$defs/MatchBlock"
            },
            {
              "$ref": "#/$defs/RepeatBlock"
            },
            {
              "$ref": "#/$defs/TextBlock"
            },
            {
              "$ref": "#/$defs/LastOfBlock"
            },
            {
              "$ref": "#/$defs/ArrayBlock"
            },
            {
              "$ref": "#/$defs/ObjectBlock"
            },
            {
              "$ref": "#/$defs/MessageBlock"
            },
            {
              "$ref": "#/$defs/ReadBlock"
            },
            {
              "$ref": "#/$defs/IncludeBlock"
            },
            {
              "$ref": "#/$defs/ImportBlock"
            },
            {
              "$ref": "#/$defs/FactorBlock"
            },
            {
              "$ref": "#/$defs/ErrorBlock"
            },
            {
              "$ref": "#/$defs/EmptyBlock"
            },
            {
              "type": "null"
            }
          ],
          "default": "${ pdl_context }",
          "description": "Messages to send to the model.\n    ",
          "title": "Input"
        },
        "modelResponse": {
          "anyOf": [
            {
              "type": "string"
            },
            {
              "type": "null"
            }
          ],
          "default": null,
          "description": "Variable where to store the raw response of the model.\n    ",
          "title": "Modelresponse"
        },
        "pdl__usage": {
          "anyOf": [
            {
              "$ref": "#/$defs/PdlUsage"
            },
            {
<<<<<<< HEAD
              "$ref": "#/$defs/FactorBlock"
            },
            {
              "$ref": "#/$defs/ErrorBlock"
            },
=======
              "type": "null"
            }
          ],
          "default": null,
          "description": "Tokens consumed during model call\n    "
        },
        "pdl__model_input": {
          "anyOf": [
>>>>>>> 104ddce3
            {
              "items": {
                "type": "object"
              },
              "type": "array"
            },
            {
              "type": "null"
            }
          ],
          "default": null,
          "title": "Pdl  Model Input"
        },
        "platform": {
          "const": "litellm",
          "default": "litellm",
          "description": "Optional field to ensure that the block is using LiteLLM.\n    ",
          "title": "Platform",
          "type": "string"
        },
        "parameters": {
          "anyOf": [
            {
              "$ref": "#/$defs/LitellmParameters"
            },
            {
              "$ref": "#/$defs/LocalizedExpression_TypeVar_"
            },
            {
              "type": "object"
            },
            {
              "type": "string"
            },
            {
              "type": "null"
            }
          ],
          "default": null,
          "description": "Parameters to send to the model.\n    ",
          "title": "Parameters"
        }
      },
      "required": [
        "model"
      ],
      "title": "LitellmModelBlock",
      "type": "object"
    },
    "LitellmParameters": {
      "additionalProperties": true,
      "description": "Parameters passed to LiteLLM. More details at [https://docs.litellm.ai/docs/completion/input](https://docs.litellm.ai/docs/completion/input).\n\nNote that not all models and platforms accept all parameters.",
      "properties": {
        "timeout": {
          "anyOf": [
            {
              "type": "number"
            },
            {
              "type": "string"
            },
            {
              "type": "null"
            }
          ],
          "default": null,
          "title": "Timeout"
        },
        "temperature": {
          "anyOf": [
            {
              "type": "number"
            },
            {
              "type": "string"
            },
            {
              "type": "null"
            }
          ],
          "default": null,
          "title": "Temperature"
        },
        "top_p": {
          "anyOf": [
            {
              "type": "number"
            },
            {
              "type": "string"
            },
            {
              "type": "null"
            }
          ],
          "default": null,
          "title": "Top P"
        },
        "n": {
          "anyOf": [
            {
              "type": "integer"
            },
            {
              "type": "string"
            },
            {
              "type": "null"
            }
          ],
          "default": null,
          "title": "N"
        },
        "stop": {
          "anyOf": [
            {
              "type": "string"
            },
            {
              "items": {
                "type": "string"
              },
              "type": "array"
            },
            {
              "type": "null"
            }
          ],
          "default": null,
          "title": "Stop"
        },
        "max_tokens": {
          "anyOf": [
            {
              "type": "integer"
            },
            {
              "type": "string"
            },
            {
              "type": "null"
            }
          ],
          "default": null,
          "title": "Max Tokens"
        },
        "presence_penalty": {
          "anyOf": [
            {
              "type": "number"
            },
            {
              "type": "string"
            },
            {
              "type": "null"
            }
          ],
          "default": null,
          "title": "Presence Penalty"
        },
        "frequency_penalty": {
          "anyOf": [
            {
              "type": "number"
            },
            {
              "type": "string"
            },
            {
              "type": "null"
            }
          ],
          "default": null,
          "title": "Frequency Penalty"
        },
        "logit_bias": {
          "anyOf": [
            {
              "type": "object"
            },
            {
              "type": "string"
            },
            {
              "type": "null"
            }
          ],
          "default": null,
          "title": "Logit Bias"
        },
        "user": {
          "anyOf": [
            {
              "type": "string"
            },
            {
              "type": "null"
            }
          ],
          "default": null,
          "title": "User"
        },
        "response_format": {
          "anyOf": [
            {
              "type": "object"
            },
            {
              "type": "string"
            },
            {
              "type": "null"
            }
          ],
          "default": null,
          "title": "Response Format"
        },
        "seed": {
          "anyOf": [
            {
              "type": "integer"
            },
            {
              "type": "string"
            },
            {
              "type": "null"
            }
          ],
          "default": null,
          "title": "Seed"
        },
        "tools": {
          "anyOf": [
            {
              "items": {},
              "type": "array"
            },
            {
              "type": "string"
            },
            {
              "type": "null"
            }
          ],
          "default": null,
          "title": "Tools"
        },
        "tool_choice": {
          "anyOf": [
            {
              "type": "string"
            },
            {
              "type": "object"
            },
            {
              "type": "null"
            }
          ],
          "default": null,
          "title": "Tool Choice"
        },
        "logprobs": {
          "anyOf": [
            {
              "type": "boolean"
            },
            {
              "type": "string"
            },
            {
              "type": "null"
            }
          ],
          "default": null,
          "title": "Logprobs"
        },
        "top_logprobs": {
          "anyOf": [
            {
              "type": "integer"
            },
            {
              "type": "string"
            },
            {
              "type": "null"
            }
          ],
          "default": null,
          "title": "Top Logprobs"
        },
        "parallel_tool_calls": {
          "anyOf": [
            {
              "type": "boolean"
            },
            {
              "type": "string"
            },
            {
              "type": "null"
            }
          ],
          "default": null,
          "title": "Parallel Tool Calls"
        },
        "extra_headers": {
          "anyOf": [
            {
              "type": "object"
            },
            {
              "type": "string"
            },
            {
              "type": "null"
            }
          ],
          "default": null,
          "title": "Extra Headers"
        },
        "functions": {
          "anyOf": [
            {
              "items": {},
              "type": "array"
            },
            {
              "type": "string"
            },
            {
              "type": "null"
            }
          ],
          "default": null,
          "title": "Functions"
        },
        "function_call": {
          "anyOf": [
            {
              "type": "string"
            },
            {
              "type": "null"
            }
          ],
          "default": null,
          "title": "Function Call"
        },
        "base_url": {
          "anyOf": [
            {
              "type": "string"
            },
            {
              "type": "null"
            }
          ],
          "default": null,
          "title": "Base Url"
        },
        "api_version": {
          "anyOf": [
            {
              "type": "string"
            },
            {
              "type": "null"
            }
          ],
          "default": null,
          "title": "Api Version"
        },
        "api_key": {
          "anyOf": [
            {
              "type": "string"
            },
            {
              "type": "null"
            }
          ],
          "default": null,
          "title": "Api Key"
        },
        "model_list": {
          "anyOf": [
            {
              "items": {},
              "type": "array"
            },
            {
              "type": "string"
            },
            {
              "type": "null"
            }
          ],
          "default": null,
          "title": "Model List"
        },
        "mock_response": {
          "anyOf": [
            {
              "type": "string"
            },
            {
              "type": "null"
            }
          ],
          "default": null,
          "title": "Mock Response"
        },
        "custom_llm_provider": {
          "anyOf": [
            {
              "type": "string"
            },
            {
              "type": "null"
            }
          ],
          "default": null,
          "title": "Custom Llm Provider"
        },
        "max_retries": {
          "anyOf": [
            {
              "type": "integer"
            },
            {
              "type": "string"
            },
            {
              "type": "null"
            }
          ],
          "default": null,
          "title": "Max Retries"
        }
      },
      "title": "LitellmParameters",
      "type": "object"
    },
    "LocalizedExpression_TypeVar_": {
      "additionalProperties": false,
      "properties": {
        "pdl__expr": {
          "title": "Pdl  Expr"
        },
        "pdl__result": {
          "anyOf": [
            {},
            {
              "type": "null"
            }
          ],
          "default": null,
          "title": "Pdl  Result"
        },
        "pdl__location": {
          "anyOf": [
            {
              "$ref": "#/$defs/PdlLocationType"
            },
            {
              "type": "null"
            }
          ],
          "default": null
        }
      },
      "required": [
        "pdl__expr"
      ],
      "title": "LocalizedExpression",
      "type": "object"
    },
    "MatchBlock": {
      "additionalProperties": false,
      "description": "Match control structure.\n\nExample:\n```PDL\ndefs:\n  answer:\n    read:\n    message: \"Enter a number? \"\nmatch: ${ (answer | int) }\nwith:\n- case: 42\n  then: You won!\n- case:\n    any:\n    def: x\n  if: ${ x > 42 }\n  then: Too high\n- then: Too low",
      "properties": {
        "description": {
          "anyOf": [
            {
              "type": "string"
            },
            {
              "type": "null"
            }
          ],
          "default": null,
          "description": "Documentation associated to the block.\n    ",
          "title": "Description"
        },
        "spec": {
          "default": null,
          "description": "Type specification of the result of the block.\n    ",
          "title": "Spec"
        },
        "defs": {
          "additionalProperties": {
            "anyOf": [
              {
                "type": "boolean"
              },
              {
                "type": "integer"
              },
              {
                "type": "number"
              },
              {
                "type": "string"
              },
              {
                "$ref": "#/$defs/FunctionBlock"
              },
              {
                "$ref": "#/$defs/CallBlock"
              },
              {
                "$ref": "#/$defs/LitellmModelBlock"
              },
              {
                "$ref": "#/$defs/GraniteioModelBlock"
              },
              {
                "$ref": "#/$defs/CodeBlock"
              },
              {
                "$ref": "#/$defs/ArgsBlock"
              },
              {
                "$ref": "#/$defs/GetBlock"
              },
              {
                "$ref": "#/$defs/DataBlock"
              },
              {
                "$ref": "#/$defs/IfBlock"
              },
              {
                "$ref": "#/$defs/MatchBlock"
              },
              {
                "$ref": "#/$defs/RepeatBlock"
              },
              {
                "$ref": "#/$defs/TextBlock"
              },
              {
                "$ref": "#/$defs/LastOfBlock"
              },
              {
                "$ref": "#/$defs/ArrayBlock"
              },
              {
                "$ref": "#/$defs/ObjectBlock"
              },
              {
                "$ref": "#/$defs/MessageBlock"
              },
              {
                "$ref": "#/$defs/ReadBlock"
              },
              {
                "$ref": "#/$defs/IncludeBlock"
              },
              {
                "$ref": "#/$defs/ImportBlock"
              },
              {
                "$ref": "#/$defs/FactorBlock"
              },
              {
                "$ref": "#/$defs/ErrorBlock"
              },
              {
                "$ref": "#/$defs/EmptyBlock"
              },
              {
                "type": "null"
              }
            ]
          },
          "default": {},
          "description": "Set of definitions executed before the execution of the block.\n    ",
          "title": "Defs",
          "type": "object"
        },
        "def": {
          "anyOf": [
            {
              "type": "string"
            },
            {
              "type": "null"
            }
          ],
          "default": null,
          "description": "Name of the variable used to store the result of the execution of the block.\n    ",
          "title": "Def"
        },
        "contribute": {
          "default": [
            "result",
            "context"
          ],
          "description": "Indicate if the block contributes to the result and background context.\n    ",
          "items": {
            "anyOf": [
              {
                "$ref": "#/$defs/ContributeTarget"
              },
              {
                "additionalProperties": {
                  "$ref": "#/$defs/ContributeValue"
                },
                "type": "object"
              }
            ]
          },
          "title": "Contribute",
          "type": "array"
        },
        "parser": {
          "anyOf": [
            {
              "enum": [
                "json",
                "jsonl",
                "yaml"
              ],
              "type": "string"
            },
            {
              "$ref": "#/$defs/PdlParser"
            },
            {
              "$ref": "#/$defs/RegexParser"
            },
            {
              "type": "null"
            }
          ],
          "default": null,
          "description": "Parser to use to construct a value out of a string result.",
          "title": "Parser"
        },
        "fallback": {
          "anyOf": [
            {
              "type": "boolean"
            },
            {
              "type": "integer"
            },
            {
              "type": "number"
            },
            {
              "type": "string"
            },
            {
              "$ref": "#/$defs/FunctionBlock"
            },
            {
              "$ref": "#/$defs/CallBlock"
            },
            {
              "$ref": "#/$defs/LitellmModelBlock"
            },
            {
              "$ref": "#/$defs/GraniteioModelBlock"
            },
            {
              "$ref": "#/$defs/CodeBlock"
            },
            {
              "$ref": "#/$defs/ArgsBlock"
            },
            {
              "$ref": "#/$defs/GetBlock"
            },
            {
              "$ref": "#/$defs/DataBlock"
            },
            {
              "$ref": "#/$defs/IfBlock"
            },
            {
              "$ref": "#/$defs/MatchBlock"
            },
            {
              "$ref": "#/$defs/RepeatBlock"
            },
            {
              "$ref": "#/$defs/TextBlock"
            },
            {
              "$ref": "#/$defs/LastOfBlock"
            },
            {
              "$ref": "#/$defs/ArrayBlock"
            },
            {
              "$ref": "#/$defs/ObjectBlock"
            },
            {
              "$ref": "#/$defs/MessageBlock"
            },
            {
              "$ref": "#/$defs/ReadBlock"
            },
            {
              "$ref": "#/$defs/IncludeBlock"
            },
            {
              "$ref": "#/$defs/ImportBlock"
            },
            {
              "$ref": "#/$defs/FactorBlock"
            },
            {
              "$ref": "#/$defs/ErrorBlock"
            },
            {
              "$ref": "#/$defs/EmptyBlock"
            },
            {
              "type": "null"
            }
          ],
          "default": null,
          "description": "Block to execute in case of error.\n    ",
          "title": "Fallback"
        },
        "role": {
          "anyOf": [
            {
              "type": "string"
            },
            {
              "type": "null"
            }
          ],
          "default": null,
          "description": "Role associated to the block and sub-blocks.\nTypical roles are `system`, `user`, and `assistant`,\nbut there may be other roles such as `available_tools`.",
          "title": "Role"
        },
        "context": {
          "anyOf": [
            {
              "items": {
                "type": "object"
              },
              "type": "array"
            },
            {
              "type": "null"
            }
          ],
          "default": [],
          "description": "Current context\n    ",
          "title": "Context"
        },
        "pdl__id": {
          "anyOf": [
            {
              "type": "string"
            },
            {
              "type": "null"
            }
          ],
          "default": "",
          "description": "Unique identifier for this block\n    ",
          "title": "Pdl  Id"
        },
        "pdl__result": {
          "anyOf": [
            {},
            {
              "type": "null"
            }
          ],
          "default": null,
          "description": "Result of the execution of the block",
          "title": "Pdl  Result"
        },
        "pdl__location": {
          "anyOf": [
            {
              "$ref": "#/$defs/PdlLocationType"
            },
            {
              "type": "null"
            }
          ],
          "default": null
        },
        "pdl__timing": {
          "anyOf": [
            {
              "$ref": "#/$defs/PdlTiming"
            },
            {
              "type": "null"
            }
          ],
          "default": null
        },
        "pdl__is_leaf": {
          "const": false,
          "default": false,
          "title": "Pdl  Is Leaf",
          "type": "boolean"
        },
        "kind": {
          "const": "match",
          "default": "match",
          "title": "Kind",
          "type": "string"
        },
        "match": {
          "anyOf": [
            {
              "$ref": "#/$defs/LocalizedExpression_TypeVar_"
            },
            {},
            {
              "type": "string"
            }
          ],
          "description": "Matched expression.\n    ",
          "title": "Match"
        },
        "with": {
          "description": "List of cases to match.\n    ",
          "items": {
            "$ref": "#/$defs/MatchCase"
          },
          "title": "With",
          "type": "array"
        }
      },
      "required": [
        "match",
        "with"
      ],
      "title": "MatchBlock",
      "type": "object"
    },
    "MatchCase": {
      "additionalProperties": false,
      "description": "Case of a match.",
      "properties": {
        "case": {
          "anyOf": [
            {
              "type": "boolean"
            },
            {
              "type": "integer"
            },
            {
              "type": "number"
            },
            {
              "type": "string"
            },
            {
              "$ref": "#/$defs/OrPattern"
            },
            {
              "$ref": "#/$defs/ArrayPattern"
            },
            {
              "$ref": "#/$defs/ObjectPattern"
            },
            {
              "$ref": "#/$defs/AnyPattern"
            },
            {
              "type": "null"
            }
          ],
          "default": null,
          "title": "Case"
        },
        "if": {
          "anyOf": [
            {
              "$ref": "#/$defs/LocalizedExpression_TypeVar_"
            },
            {
              "type": "boolean"
            },
            {
              "type": "string"
            },
            {
              "type": "null"
            }
          ],
          "default": null,
          "title": "If"
        },
        "then": {
          "anyOf": [
            {
              "type": "boolean"
            },
            {
              "type": "integer"
            },
            {
              "type": "number"
            },
            {
              "type": "string"
            },
            {
              "$ref": "#/$defs/FunctionBlock"
            },
            {
              "$ref": "#/$defs/CallBlock"
            },
            {
              "$ref": "#/$defs/LitellmModelBlock"
            },
            {
              "$ref": "#/$defs/GraniteioModelBlock"
            },
            {
              "$ref": "#/$defs/CodeBlock"
            },
            {
              "$ref": "#/$defs/ArgsBlock"
            },
            {
              "$ref": "#/$defs/GetBlock"
            },
            {
              "$ref": "#/$defs/DataBlock"
            },
            {
              "$ref": "#/$defs/IfBlock"
            },
            {
              "$ref": "#/$defs/MatchBlock"
            },
            {
              "$ref": "#/$defs/RepeatBlock"
            },
            {
              "$ref": "#/$defs/TextBlock"
            },
            {
              "$ref": "#/$defs/LastOfBlock"
            },
            {
              "$ref": "#/$defs/ArrayBlock"
            },
            {
              "$ref": "#/$defs/ObjectBlock"
            },
            {
              "$ref": "#/$defs/MessageBlock"
            },
            {
              "$ref": "#/$defs/ReadBlock"
            },
            {
              "$ref": "#/$defs/IncludeBlock"
            },
            {
              "$ref": "#/$defs/ImportBlock"
            },
            {
              "$ref": "#/$defs/FactorBlock"
            },
            {
              "$ref": "#/$defs/ErrorBlock"
            },
            {
              "$ref": "#/$defs/EmptyBlock"
            },
            {
              "type": "null"
            }
          ],
          "title": "Then"
        },
        "pdl__case_result": {
          "anyOf": [
            {
              "type": "boolean"
            },
            {
              "type": "null"
            }
          ],
          "default": null,
          "title": "Pdl  Case Result"
        },
        "pdl__if_result": {
          "anyOf": [
            {
              "type": "boolean"
            },
            {
              "type": "null"
            }
          ],
          "default": null,
          "title": "Pdl  If Result"
        },
        "pdl__matched": {
          "anyOf": [
            {
              "type": "boolean"
            },
            {
              "type": "null"
            }
          ],
          "default": null,
          "title": "Pdl  Matched"
        }
      },
      "required": [
        "then"
      ],
      "title": "MatchCase",
      "type": "object"
    },
    "MessageBlock": {
      "additionalProperties": false,
      "description": "Create a message.",
      "properties": {
        "description": {
          "anyOf": [
            {
              "type": "string"
            },
            {
              "type": "null"
            }
          ],
          "default": null,
          "description": "Documentation associated to the block.\n    ",
          "title": "Description"
        },
        "spec": {
          "default": null,
          "description": "Type specification of the result of the block.\n    ",
          "title": "Spec"
        },
        "defs": {
          "additionalProperties": {
            "anyOf": [
              {
                "type": "boolean"
              },
              {
                "type": "integer"
              },
              {
                "type": "number"
              },
              {
                "type": "string"
              },
              {
                "$ref": "#/$defs/FunctionBlock"
              },
              {
                "$ref": "#/$defs/CallBlock"
              },
              {
                "$ref": "#/$defs/LitellmModelBlock"
              },
              {
                "$ref": "#/$defs/GraniteioModelBlock"
              },
              {
                "$ref": "#/$defs/CodeBlock"
              },
              {
                "$ref": "#/$defs/ArgsBlock"
              },
              {
                "$ref": "#/$defs/GetBlock"
              },
              {
                "$ref": "#/$defs/DataBlock"
              },
              {
                "$ref": "#/$defs/IfBlock"
              },
              {
                "$ref": "#/$defs/MatchBlock"
              },
              {
                "$ref": "#/$defs/RepeatBlock"
              },
              {
                "$ref": "#/$defs/TextBlock"
              },
              {
                "$ref": "#/$defs/LastOfBlock"
              },
              {
                "$ref": "#/$defs/ArrayBlock"
              },
              {
                "$ref": "#/$defs/ObjectBlock"
              },
              {
                "$ref": "#/$defs/MessageBlock"
              },
              {
                "$ref": "#/$defs/ReadBlock"
              },
              {
                "$ref": "#/$defs/IncludeBlock"
              },
              {
                "$ref": "#/$defs/ImportBlock"
              },
              {
                "$ref": "#/$defs/FactorBlock"
              },
              {
                "$ref": "#/$defs/ErrorBlock"
              },
              {
                "$ref": "#/$defs/EmptyBlock"
              },
              {
                "type": "null"
              }
            ]
          },
          "default": {},
          "description": "Set of definitions executed before the execution of the block.\n    ",
          "title": "Defs",
          "type": "object"
        },
        "def": {
          "anyOf": [
            {
              "type": "string"
            },
            {
              "type": "null"
            }
          ],
          "default": null,
          "description": "Name of the variable used to store the result of the execution of the block.\n    ",
          "title": "Def"
        },
        "contribute": {
          "default": [
            "result",
            "context"
          ],
          "description": "Indicate if the block contributes to the result and background context.\n    ",
          "items": {
            "anyOf": [
              {
                "$ref": "#/$defs/ContributeTarget"
              },
              {
                "additionalProperties": {
                  "$ref": "#/$defs/ContributeValue"
                },
                "type": "object"
              }
            ]
          },
          "title": "Contribute",
          "type": "array"
        },
        "parser": {
          "anyOf": [
            {
              "enum": [
                "json",
                "jsonl",
                "yaml"
              ],
              "type": "string"
            },
            {
              "$ref": "#/$defs/PdlParser"
            },
            {
              "$ref": "#/$defs/RegexParser"
            },
            {
              "type": "null"
            }
          ],
          "default": null,
          "description": "Parser to use to construct a value out of a string result.",
          "title": "Parser"
        },
        "fallback": {
          "anyOf": [
            {
              "type": "boolean"
            },
            {
              "type": "integer"
            },
            {
              "type": "number"
            },
            {
              "type": "string"
            },
            {
              "$ref": "#/$defs/FunctionBlock"
            },
            {
              "$ref": "#/$defs/CallBlock"
            },
            {
              "$ref": "#/$defs/LitellmModelBlock"
            },
            {
              "$ref": "#/$defs/GraniteioModelBlock"
            },
            {
              "$ref": "#/$defs/CodeBlock"
            },
            {
              "$ref": "#/$defs/ArgsBlock"
            },
            {
              "$ref": "#/$defs/GetBlock"
            },
            {
              "$ref": "#/$defs/DataBlock"
            },
            {
              "$ref": "#/$defs/IfBlock"
            },
            {
              "$ref": "#/$defs/MatchBlock"
            },
            {
              "$ref": "#/$defs/RepeatBlock"
            },
            {
              "$ref": "#/$defs/TextBlock"
            },
            {
              "$ref": "#/$defs/LastOfBlock"
            },
            {
              "$ref": "#/$defs/ArrayBlock"
            },
            {
              "$ref": "#/$defs/ObjectBlock"
            },
            {
              "$ref": "#/$defs/MessageBlock"
            },
            {
              "$ref": "#/$defs/ReadBlock"
            },
            {
              "$ref": "#/$defs/IncludeBlock"
            },
            {
              "$ref": "#/$defs/ImportBlock"
            },
            {
              "$ref": "#/$defs/FactorBlock"
            },
            {
              "$ref": "#/$defs/ErrorBlock"
            },
            {
              "$ref": "#/$defs/EmptyBlock"
            },
            {
              "type": "null"
            }
          ],
          "default": null,
          "description": "Block to execute in case of error.\n    ",
          "title": "Fallback"
        },
        "role": {
          "anyOf": [
            {
              "type": "string"
            },
            {
              "type": "null"
            }
          ],
          "description": "Role of associated to the message.\nTypical roles are `system`, `user`, and `assistant`,\nbut there may be other roles such as `available_tools`.",
          "title": "Role"
        },
        "context": {
          "anyOf": [
            {
              "items": {
                "type": "object"
              },
              "type": "array"
            },
            {
              "type": "null"
            }
          ],
          "default": [],
          "description": "Current context\n    ",
          "title": "Context"
        },
        "pdl__id": {
          "anyOf": [
            {
              "type": "string"
            },
            {
              "type": "null"
            }
          ],
          "default": "",
          "description": "Unique identifier for this block\n    ",
          "title": "Pdl  Id"
        },
        "pdl__result": {
          "anyOf": [
            {},
            {
              "type": "null"
            }
          ],
          "default": null,
          "description": "Result of the execution of the block",
          "title": "Pdl  Result"
        },
        "pdl__location": {
          "anyOf": [
            {
              "$ref": "#/$defs/PdlLocationType"
            },
            {
              "type": "null"
            }
          ],
          "default": null
        },
        "pdl__timing": {
          "anyOf": [
            {
              "$ref": "#/$defs/PdlTiming"
            },
            {
              "type": "null"
            }
          ],
          "default": null
        },
        "pdl__is_leaf": {
          "const": false,
          "default": false,
          "title": "Pdl  Is Leaf",
          "type": "boolean"
        },
        "kind": {
          "const": "message",
          "default": "message",
          "title": "Kind",
          "type": "string"
        },
        "content": {
          "anyOf": [
            {
              "type": "boolean"
            },
            {
              "type": "integer"
            },
            {
              "type": "number"
            },
            {
              "type": "string"
            },
            {
              "$ref": "#/$defs/FunctionBlock"
            },
            {
              "$ref": "#/$defs/CallBlock"
            },
            {
              "$ref": "#/$defs/LitellmModelBlock"
            },
            {
              "$ref": "#/$defs/GraniteioModelBlock"
            },
            {
              "$ref": "#/$defs/CodeBlock"
            },
            {
              "$ref": "#/$defs/ArgsBlock"
            },
            {
              "$ref": "#/$defs/GetBlock"
            },
            {
              "$ref": "#/$defs/DataBlock"
            },
            {
              "$ref": "#/$defs/IfBlock"
            },
            {
              "$ref": "#/$defs/MatchBlock"
            },
            {
              "$ref": "#/$defs/RepeatBlock"
            },
            {
              "$ref": "#/$defs/TextBlock"
            },
            {
              "$ref": "#/$defs/LastOfBlock"
            },
            {
              "$ref": "#/$defs/ArrayBlock"
            },
            {
              "$ref": "#/$defs/ObjectBlock"
            },
            {
              "$ref": "#/$defs/MessageBlock"
            },
            {
              "$ref": "#/$defs/ReadBlock"
            },
            {
              "$ref": "#/$defs/IncludeBlock"
            },
            {
              "$ref": "#/$defs/ImportBlock"
            },
            {
              "$ref": "#/$defs/FactorBlock"
            },
            {
              "$ref": "#/$defs/ErrorBlock"
            },
            {
              "$ref": "#/$defs/EmptyBlock"
            },
            {
              "type": "null"
            }
          ],
          "description": "Content of the message.",
          "title": "Content"
        },
        "name": {
          "anyOf": [
            {
              "$ref": "#/$defs/LocalizedExpression_TypeVar_"
            },
            {
              "type": "string"
            },
            {
              "type": "null"
            }
          ],
          "default": null,
          "description": "For example, the name of the tool that was invoked, for which this message is the tool response.",
          "title": "Name"
        },
        "tool_call_id": {
          "anyOf": [
            {
              "$ref": "#/$defs/LocalizedExpression_TypeVar_"
            },
            {
              "type": "string"
            },
            {
              "type": "null"
            }
          ],
          "default": null,
          "description": "The id of the tool invocation for which this message is the tool response.",
          "title": "Tool Call Id"
        }
      },
      "required": [
        "role",
        "content"
      ],
      "title": "MessageBlock",
      "type": "object"
    },
    "ObjectBlock": {
      "additionalProperties": false,
      "description": "Return the object where the value of each field is defined by a block. If the body of the object is an array, the resulting object is the union of the objects computed by each element of the array.",
      "properties": {
        "description": {
          "anyOf": [
            {
              "type": "string"
            },
            {
              "type": "null"
            }
          ],
          "default": null,
          "description": "Documentation associated to the block.\n    ",
          "title": "Description"
        },
        "spec": {
          "default": null,
          "description": "Type specification of the result of the block.\n    ",
          "title": "Spec"
        },
        "defs": {
          "additionalProperties": {
            "anyOf": [
              {
                "type": "boolean"
              },
              {
                "type": "integer"
              },
              {
                "type": "number"
              },
              {
                "type": "string"
              },
              {
                "$ref": "#/$defs/FunctionBlock"
              },
              {
                "$ref": "#/$defs/CallBlock"
              },
              {
                "$ref": "#/$defs/LitellmModelBlock"
              },
              {
                "$ref": "#/$defs/GraniteioModelBlock"
              },
              {
                "$ref": "#/$defs/CodeBlock"
              },
              {
                "$ref": "#/$defs/ArgsBlock"
              },
              {
                "$ref": "#/$defs/GetBlock"
              },
              {
                "$ref": "#/$defs/DataBlock"
              },
              {
                "$ref": "#/$defs/IfBlock"
              },
              {
                "$ref": "#/$defs/MatchBlock"
              },
              {
                "$ref": "#/$defs/RepeatBlock"
              },
              {
                "$ref": "#/$defs/TextBlock"
              },
              {
                "$ref": "#/$defs/LastOfBlock"
              },
              {
                "$ref": "#/$defs/ArrayBlock"
              },
              {
                "$ref": "#/$defs/ObjectBlock"
              },
              {
                "$ref": "#/$defs/MessageBlock"
              },
              {
                "$ref": "#/$defs/ReadBlock"
              },
              {
                "$ref": "#/$defs/IncludeBlock"
              },
              {
                "$ref": "#/$defs/ImportBlock"
              },
              {
                "$ref": "#/$defs/FactorBlock"
              },
              {
                "$ref": "#/$defs/ErrorBlock"
              },
              {
                "$ref": "#/$defs/EmptyBlock"
              },
              {
                "type": "null"
              }
            ]
          },
          "default": {},
          "description": "Set of definitions executed before the execution of the block.\n    ",
          "title": "Defs",
          "type": "object"
        },
        "def": {
          "anyOf": [
            {
              "type": "string"
            },
            {
              "type": "null"
            }
          ],
          "default": null,
          "description": "Name of the variable used to store the result of the execution of the block.\n    ",
          "title": "Def"
        },
        "contribute": {
          "default": [
            "result",
            "context"
          ],
          "description": "Indicate if the block contributes to the result and background context.\n    ",
          "items": {
            "anyOf": [
              {
                "$ref": "#/$defs/ContributeTarget"
              },
              {
                "additionalProperties": {
                  "$ref": "#/$defs/ContributeValue"
                },
                "type": "object"
              }
            ]
          },
          "title": "Contribute",
          "type": "array"
        },
        "parser": {
          "anyOf": [
            {
              "enum": [
                "json",
                "jsonl",
                "yaml"
              ],
              "type": "string"
            },
            {
              "$ref": "#/$defs/PdlParser"
            },
            {
              "$ref": "#/$defs/RegexParser"
            },
            {
              "type": "null"
            }
          ],
          "default": null,
          "description": "Parser to use to construct a value out of a string result.",
          "title": "Parser"
        },
        "fallback": {
          "anyOf": [
            {
              "type": "boolean"
            },
            {
              "type": "integer"
            },
            {
              "type": "number"
            },
            {
              "type": "string"
            },
            {
              "$ref": "#/$defs/FunctionBlock"
            },
            {
              "$ref": "#/$defs/CallBlock"
            },
            {
              "$ref": "#/$defs/LitellmModelBlock"
            },
            {
              "$ref": "#/$defs/GraniteioModelBlock"
            },
            {
              "$ref": "#/$defs/CodeBlock"
            },
            {
              "$ref": "#/$defs/ArgsBlock"
            },
            {
              "$ref": "#/$defs/GetBlock"
            },
            {
              "$ref": "#/$defs/DataBlock"
            },
            {
              "$ref": "#/$defs/IfBlock"
            },
            {
              "$ref": "#/$defs/MatchBlock"
            },
            {
              "$ref": "#/$defs/RepeatBlock"
            },
            {
              "$ref": "#/$defs/TextBlock"
            },
            {
              "$ref": "#/$defs/LastOfBlock"
            },
            {
              "$ref": "#/$defs/ArrayBlock"
            },
            {
              "$ref": "#/$defs/ObjectBlock"
            },
            {
              "$ref": "#/$defs/MessageBlock"
            },
            {
              "$ref": "#/$defs/ReadBlock"
            },
            {
              "$ref": "#/$defs/IncludeBlock"
            },
            {
              "$ref": "#/$defs/ImportBlock"
            },
            {
              "$ref": "#/$defs/FactorBlock"
            },
            {
              "$ref": "#/$defs/ErrorBlock"
            },
            {
              "$ref": "#/$defs/EmptyBlock"
            },
            {
              "type": "null"
            }
          ],
          "default": null,
          "description": "Block to execute in case of error.\n    ",
          "title": "Fallback"
        },
        "role": {
          "anyOf": [
            {
              "type": "string"
            },
            {
              "type": "null"
            }
          ],
          "default": null,
          "description": "Role associated to the block and sub-blocks.\nTypical roles are `system`, `user`, and `assistant`,\nbut there may be other roles such as `available_tools`.",
          "title": "Role"
        },
        "context": {
          "anyOf": [
            {
              "items": {
                "type": "object"
              },
              "type": "array"
            },
            {
              "type": "null"
            }
          ],
          "default": [],
          "description": "Current context\n    ",
          "title": "Context"
        },
        "pdl__id": {
          "anyOf": [
            {
              "type": "string"
            },
            {
              "type": "null"
            }
          ],
          "default": "",
          "description": "Unique identifier for this block\n    ",
          "title": "Pdl  Id"
        },
        "pdl__result": {
          "anyOf": [
            {},
            {
              "type": "null"
            }
          ],
          "default": null,
          "description": "Result of the execution of the block",
          "title": "Pdl  Result"
        },
        "pdl__location": {
          "anyOf": [
            {
              "$ref": "#/$defs/PdlLocationType"
            },
            {
              "type": "null"
            }
          ],
          "default": null
        },
        "pdl__timing": {
          "anyOf": [
            {
              "$ref": "#/$defs/PdlTiming"
            },
            {
              "type": "null"
            }
          ],
          "default": null
        },
        "pdl__is_leaf": {
          "const": false,
          "default": false,
          "title": "Pdl  Is Leaf",
          "type": "boolean"
        },
        "kind": {
          "const": "object",
          "default": "object",
          "title": "Kind",
          "type": "string"
        },
        "object": {
          "anyOf": [
            {
              "additionalProperties": {
                "anyOf": [
                  {
                    "type": "boolean"
                  },
                  {
                    "type": "integer"
                  },
                  {
                    "type": "number"
                  },
                  {
                    "type": "string"
                  },
                  {
                    "$ref": "#/$defs/FunctionBlock"
                  },
                  {
                    "$ref": "#/$defs/CallBlock"
                  },
                  {
                    "$ref": "#/$defs/LitellmModelBlock"
                  },
                  {
                    "$ref": "#/$defs/GraniteioModelBlock"
                  },
                  {
                    "$ref": "#/$defs/CodeBlock"
                  },
                  {
                    "$ref": "#/$defs/ArgsBlock"
                  },
                  {
                    "$ref": "#/$defs/GetBlock"
                  },
                  {
                    "$ref": "#/$defs/DataBlock"
                  },
                  {
                    "$ref": "#/$defs/IfBlock"
                  },
                  {
                    "$ref": "#/$defs/MatchBlock"
                  },
                  {
                    "$ref": "#/$defs/RepeatBlock"
                  },
                  {
                    "$ref": "#/$defs/TextBlock"
                  },
                  {
                    "$ref": "#/$defs/LastOfBlock"
                  },
                  {
                    "$ref": "#/$defs/ArrayBlock"
                  },
                  {
                    "$ref": "#/$defs/ObjectBlock"
                  },
                  {
                    "$ref": "#/$defs/MessageBlock"
                  },
                  {
                    "$ref": "#/$defs/ReadBlock"
                  },
                  {
                    "$ref": "#/$defs/IncludeBlock"
                  },
                  {
                    "$ref": "#/$defs/ImportBlock"
                  },
                  {
                    "$ref": "#/$defs/FactorBlock"
                  },
                  {
                    "$ref": "#/$defs/ErrorBlock"
                  },
                  {
                    "$ref": "#/$defs/EmptyBlock"
                  },
                  {
                    "type": "null"
                  }
                ]
              },
              "type": "object"
            },
            {
              "items": {
                "anyOf": [
                  {
                    "type": "boolean"
                  },
                  {
                    "type": "integer"
                  },
                  {
                    "type": "number"
                  },
                  {
                    "type": "string"
                  },
                  {
                    "$ref": "#/$defs/FunctionBlock"
                  },
                  {
                    "$ref": "#/$defs/CallBlock"
                  },
                  {
                    "$ref": "#/$defs/LitellmModelBlock"
                  },
                  {
                    "$ref": "#/$defs/GraniteioModelBlock"
                  },
                  {
                    "$ref": "#/$defs/CodeBlock"
                  },
                  {
                    "$ref": "#/$defs/ArgsBlock"
                  },
                  {
                    "$ref": "#/$defs/GetBlock"
                  },
                  {
                    "$ref": "#/$defs/DataBlock"
                  },
                  {
                    "$ref": "#/$defs/IfBlock"
                  },
                  {
                    "$ref": "#/$defs/MatchBlock"
                  },
                  {
                    "$ref": "#/$defs/RepeatBlock"
                  },
                  {
                    "$ref": "#/$defs/TextBlock"
                  },
                  {
                    "$ref": "#/$defs/LastOfBlock"
                  },
                  {
                    "$ref": "#/$defs/ArrayBlock"
                  },
                  {
                    "$ref": "#/$defs/ObjectBlock"
                  },
                  {
                    "$ref": "#/$defs/MessageBlock"
                  },
                  {
                    "$ref": "#/$defs/ReadBlock"
                  },
                  {
                    "$ref": "#/$defs/IncludeBlock"
                  },
                  {
                    "$ref": "#/$defs/ImportBlock"
                  },
                  {
                    "$ref": "#/$defs/FactorBlock"
                  },
                  {
                    "$ref": "#/$defs/ErrorBlock"
                  },
                  {
                    "$ref": "#/$defs/EmptyBlock"
                  },
                  {
                    "type": "null"
                  }
                ]
              },
              "type": "array"
            }
          ],
          "title": "Object"
        }
      },
      "required": [
        "object"
      ],
      "title": "ObjectBlock",
      "type": "object"
    },
    "ObjectPattern": {
      "additionalProperties": false,
      "properties": {
        "def": {
          "anyOf": [
            {
              "type": "string"
            },
            {
              "type": "null"
            }
          ],
          "default": null,
          "title": "Def"
        },
        "object": {
          "additionalProperties": {
            "anyOf": [
              {
                "type": "boolean"
              },
              {
                "type": "integer"
              },
              {
                "type": "number"
              },
              {
                "type": "string"
              },
              {
                "$ref": "#/$defs/OrPattern"
              },
              {
                "$ref": "#/$defs/ArrayPattern"
              },
              {
                "$ref": "#/$defs/ObjectPattern"
              },
              {
                "$ref": "#/$defs/AnyPattern"
              },
              {
                "type": "null"
              }
            ]
          },
          "title": "Object",
          "type": "object"
        }
      },
      "required": [
        "object"
      ],
      "title": "ObjectPattern",
      "type": "object"
    },
    "OrPattern": {
      "additionalProperties": false,
      "properties": {
        "def": {
          "anyOf": [
            {
              "type": "string"
            },
            {
              "type": "null"
            }
          ],
          "default": null,
          "title": "Def"
        },
        "anyOf": {
          "items": {
            "anyOf": [
              {
                "type": "boolean"
              },
              {
                "type": "integer"
              },
              {
                "type": "number"
              },
              {
                "type": "string"
              },
              {
                "$ref": "#/$defs/OrPattern"
              },
              {
                "$ref": "#/$defs/ArrayPattern"
              },
              {
                "$ref": "#/$defs/ObjectPattern"
              },
              {
                "$ref": "#/$defs/AnyPattern"
              },
              {
                "type": "null"
              }
            ]
          },
          "title": "Anyof",
          "type": "array"
        }
      },
      "required": [
        "anyOf"
      ],
      "title": "OrPattern",
      "type": "object"
    },
    "PdlBlock": {
      "anyOf": [
        {
          "type": "boolean"
        },
        {
          "type": "integer"
        },
        {
          "type": "number"
        },
        {
          "type": "string"
        },
        {
          "$ref": "#/$defs/FunctionBlock"
        },
        {
          "$ref": "#/$defs/CallBlock"
        },
        {
          "$ref": "#/$defs/LitellmModelBlock"
        },
        {
          "$ref": "#/$defs/GraniteioModelBlock"
        },
        {
          "$ref": "#/$defs/CodeBlock"
        },
        {
          "$ref": "#/$defs/ArgsBlock"
        },
        {
          "$ref": "#/$defs/GetBlock"
        },
        {
          "$ref": "#/$defs/DataBlock"
        },
        {
          "$ref": "#/$defs/IfBlock"
        },
        {
          "$ref": "#/$defs/MatchBlock"
        },
        {
          "$ref": "#/$defs/RepeatBlock"
        },
        {
          "$ref": "#/$defs/TextBlock"
        },
        {
          "$ref": "#/$defs/LastOfBlock"
        },
        {
          "$ref": "#/$defs/ArrayBlock"
        },
        {
          "$ref": "#/$defs/ObjectBlock"
        },
        {
          "$ref": "#/$defs/MessageBlock"
        },
        {
          "$ref": "#/$defs/ReadBlock"
        },
        {
          "$ref": "#/$defs/IncludeBlock"
        },
        {
          "$ref": "#/$defs/ImportBlock"
        },
        {
          "$ref": "#/$defs/FactorBlock"
        },
        {
          "$ref": "#/$defs/ErrorBlock"
        },
        {
          "$ref": "#/$defs/EmptyBlock"
        },
        {
          "type": "null"
        }
      ],
      "title": "PdlBlock"
    },
    "PdlLocationType": {
      "additionalProperties": false,
      "description": "Internal data structure to keep track of the source location information.",
      "properties": {
        "path": {
          "items": {
            "type": "string"
          },
          "title": "Path",
          "type": "array"
        },
        "file": {
          "title": "File",
          "type": "string"
        },
        "table": {
          "additionalProperties": {
            "type": "integer"
          },
          "title": "Table",
          "type": "object"
        }
      },
      "required": [
        "path",
        "file",
        "table"
      ],
      "title": "PdlLocationType",
      "type": "object"
    },
    "PdlParser": {
      "additionalProperties": false,
      "properties": {
        "description": {
          "anyOf": [
            {
              "type": "string"
            },
            {
              "type": "null"
            }
          ],
          "default": null,
          "title": "Description"
        },
        "spec": {
          "anyOf": [
            {
              "type": "object"
            },
            {
              "type": "null"
            }
          ],
          "default": null,
          "title": "Spec"
        },
        "pdl": {
          "anyOf": [
            {
              "type": "boolean"
            },
            {
              "type": "integer"
            },
            {
              "type": "number"
            },
            {
              "type": "string"
            },
            {
              "$ref": "#/$defs/FunctionBlock"
            },
            {
              "$ref": "#/$defs/CallBlock"
            },
            {
              "$ref": "#/$defs/LitellmModelBlock"
            },
            {
              "$ref": "#/$defs/GraniteioModelBlock"
            },
            {
              "$ref": "#/$defs/CodeBlock"
            },
            {
              "$ref": "#/$defs/ArgsBlock"
            },
            {
              "$ref": "#/$defs/GetBlock"
            },
            {
              "$ref": "#/$defs/DataBlock"
            },
            {
              "$ref": "#/$defs/IfBlock"
            },
            {
              "$ref": "#/$defs/MatchBlock"
            },
            {
              "$ref": "#/$defs/RepeatBlock"
            },
            {
              "$ref": "#/$defs/TextBlock"
            },
            {
              "$ref": "#/$defs/LastOfBlock"
            },
            {
              "$ref": "#/$defs/ArrayBlock"
            },
            {
              "$ref": "#/$defs/ObjectBlock"
            },
            {
              "$ref": "#/$defs/MessageBlock"
            },
            {
              "$ref": "#/$defs/ReadBlock"
            },
            {
              "$ref": "#/$defs/IncludeBlock"
            },
            {
              "$ref": "#/$defs/ImportBlock"
            },
            {
              "$ref": "#/$defs/FactorBlock"
            },
            {
              "$ref": "#/$defs/ErrorBlock"
            },
            {
              "$ref": "#/$defs/EmptyBlock"
            },
            {
              "type": "null"
            }
          ],
          "title": "Pdl"
        }
      },
      "required": [
        "pdl"
      ],
      "title": "PdlParser",
      "type": "object"
    },
    "PdlTiming": {
      "additionalProperties": false,
      "description": "Internal data structure to record timing information in the trace.",
      "properties": {
        "start_nanos": {
          "anyOf": [
            {
              "type": "integer"
            },
            {
              "type": "null"
            }
          ],
          "default": 0,
          "title": "Start Nanos"
        },
        "end_nanos": {
          "anyOf": [
            {
              "type": "integer"
            },
            {
              "type": "null"
            }
          ],
          "default": 0,
          "title": "End Nanos"
        },
        "first_use_nanos": {
          "anyOf": [
            {
              "type": "integer"
            },
            {
              "type": "null"
            }
          ],
          "default": 0,
          "title": "First Use Nanos"
        },
        "timezone": {
          "anyOf": [
            {
              "type": "string"
            },
            {
              "type": "null"
            }
          ],
          "default": "",
          "title": "Timezone"
        }
      },
      "title": "PdlTiming",
      "type": "object"
    },
    "PdlUsage": {
      "description": "Internal data structure to record token consumption usage information.",
      "properties": {
        "completion_tokens": {
          "anyOf": [
            {
              "type": "integer"
            },
            {
              "type": "null"
            }
          ],
          "default": 0,
          "title": "Completion Tokens"
        },
        "prompt_tokens": {
          "anyOf": [
            {
              "type": "integer"
            },
            {
              "type": "null"
            }
          ],
          "default": 0,
          "title": "Prompt Tokens"
        }
      },
      "title": "PdlUsage",
      "type": "object"
    },
    "Program": {
      "anyOf": [
        {
          "type": "boolean"
        },
        {
          "type": "integer"
        },
        {
          "type": "number"
        },
        {
          "type": "string"
        },
        {
          "$ref": "#/$defs/FunctionBlock"
        },
        {
          "$ref": "#/$defs/CallBlock"
        },
        {
          "$ref": "#/$defs/LitellmModelBlock"
        },
        {
          "$ref": "#/$defs/GraniteioModelBlock"
        },
        {
          "$ref": "#/$defs/CodeBlock"
        },
        {
          "$ref": "#/$defs/ArgsBlock"
        },
        {
          "$ref": "#/$defs/GetBlock"
        },
        {
          "$ref": "#/$defs/DataBlock"
        },
        {
          "$ref": "#/$defs/IfBlock"
        },
        {
          "$ref": "#/$defs/MatchBlock"
        },
        {
          "$ref": "#/$defs/RepeatBlock"
        },
        {
          "$ref": "#/$defs/TextBlock"
        },
        {
          "$ref": "#/$defs/LastOfBlock"
        },
        {
          "$ref": "#/$defs/ArrayBlock"
        },
        {
          "$ref": "#/$defs/ObjectBlock"
        },
        {
          "$ref": "#/$defs/MessageBlock"
        },
        {
          "$ref": "#/$defs/ReadBlock"
        },
        {
          "$ref": "#/$defs/IncludeBlock"
        },
        {
          "$ref": "#/$defs/ImportBlock"
        },
        {
          "$ref": "#/$defs/FactorBlock"
        },
        {
          "$ref": "#/$defs/ErrorBlock"
        },
        {
          "$ref": "#/$defs/EmptyBlock"
        },
        {
          "type": "null"
        }
      ],
      "description": "Prompt Declaration Language program (PDL)",
      "title": "Program"
    },
    "ReadBlock": {
      "additionalProperties": false,
      "description": "Read from a file or standard input.\n\nExample. Read from the standard input with a prompt starting with `> `.\n```PDL\nread:\nmessage: \"> \"\n```\n\nExample. Read the file `./data.yaml` in the same directory of the PDL file containing the block and parse it into YAML.\n```PDL\nread: ./data.yaml\nparser: yaml\n```",
      "properties": {
        "description": {
          "anyOf": [
            {
              "type": "string"
            },
            {
              "type": "null"
            }
          ],
          "default": null,
          "description": "Documentation associated to the block.\n    ",
          "title": "Description"
        },
        "spec": {
          "default": null,
          "description": "Type specification of the result of the block.\n    ",
          "title": "Spec"
        },
        "defs": {
          "additionalProperties": {
            "anyOf": [
              {
                "type": "boolean"
              },
              {
                "type": "integer"
              },
              {
                "type": "number"
              },
              {
                "type": "string"
              },
              {
                "$ref": "#/$defs/FunctionBlock"
              },
              {
                "$ref": "#/$defs/CallBlock"
              },
              {
                "$ref": "#/$defs/LitellmModelBlock"
              },
              {
                "$ref": "#/$defs/GraniteioModelBlock"
              },
              {
                "$ref": "#/$defs/CodeBlock"
              },
              {
                "$ref": "#/$defs/ArgsBlock"
              },
              {
                "$ref": "#/$defs/GetBlock"
              },
              {
                "$ref": "#/$defs/DataBlock"
              },
              {
                "$ref": "#/$defs/IfBlock"
              },
              {
                "$ref": "#/$defs/MatchBlock"
              },
              {
                "$ref": "#/$defs/RepeatBlock"
              },
              {
                "$ref": "#/$defs/TextBlock"
              },
              {
                "$ref": "#/$defs/LastOfBlock"
              },
              {
                "$ref": "#/$defs/ArrayBlock"
              },
              {
                "$ref": "#/$defs/ObjectBlock"
              },
              {
                "$ref": "#/$defs/MessageBlock"
              },
              {
                "$ref": "#/$defs/ReadBlock"
              },
              {
                "$ref": "#/$defs/IncludeBlock"
              },
              {
                "$ref": "#/$defs/ImportBlock"
              },
              {
                "$ref": "#/$defs/FactorBlock"
              },
              {
                "$ref": "#/$defs/ErrorBlock"
              },
              {
                "$ref": "#/$defs/EmptyBlock"
              },
              {
                "type": "null"
              }
            ]
          },
          "default": {},
          "description": "Set of definitions executed before the execution of the block.\n    ",
          "title": "Defs",
          "type": "object"
        },
        "def": {
          "anyOf": [
            {
              "type": "string"
            },
            {
              "type": "null"
            }
          ],
          "default": null,
          "description": "Name of the variable used to store the result of the execution of the block.\n    ",
          "title": "Def"
        },
        "contribute": {
          "default": [
            "result",
            "context"
          ],
          "description": "Indicate if the block contributes to the result and background context.\n    ",
          "items": {
            "anyOf": [
              {
                "$ref": "#/$defs/ContributeTarget"
              },
              {
                "additionalProperties": {
                  "$ref": "#/$defs/ContributeValue"
                },
                "type": "object"
              }
            ]
          },
          "title": "Contribute",
          "type": "array"
        },
        "parser": {
          "anyOf": [
            {
              "enum": [
                "json",
                "jsonl",
                "yaml"
              ],
              "type": "string"
            },
            {
              "$ref": "#/$defs/PdlParser"
            },
            {
              "$ref": "#/$defs/RegexParser"
            },
            {
              "type": "null"
            }
          ],
          "default": null,
          "description": "Parser to use to construct a value out of a string result.",
          "title": "Parser"
        },
        "fallback": {
          "anyOf": [
            {
              "type": "boolean"
            },
            {
              "type": "integer"
            },
            {
              "type": "number"
            },
            {
              "type": "string"
            },
            {
              "$ref": "#/$defs/FunctionBlock"
            },
            {
              "$ref": "#/$defs/CallBlock"
            },
            {
              "$ref": "#/$defs/LitellmModelBlock"
            },
            {
              "$ref": "#/$defs/GraniteioModelBlock"
            },
            {
              "$ref": "#/$defs/CodeBlock"
            },
            {
              "$ref": "#/$defs/ArgsBlock"
            },
            {
              "$ref": "#/$defs/GetBlock"
            },
            {
              "$ref": "#/$defs/DataBlock"
            },
            {
              "$ref": "#/$defs/IfBlock"
            },
            {
              "$ref": "#/$defs/MatchBlock"
            },
            {
              "$ref": "#/$defs/RepeatBlock"
            },
            {
              "$ref": "#/$defs/TextBlock"
            },
            {
              "$ref": "#/$defs/LastOfBlock"
            },
            {
              "$ref": "#/$defs/ArrayBlock"
            },
            {
              "$ref": "#/$defs/ObjectBlock"
            },
            {
              "$ref": "#/$defs/MessageBlock"
            },
            {
              "$ref": "#/$defs/ReadBlock"
            },
            {
              "$ref": "#/$defs/IncludeBlock"
            },
            {
              "$ref": "#/$defs/ImportBlock"
            },
            {
              "$ref": "#/$defs/FactorBlock"
            },
            {
              "$ref": "#/$defs/ErrorBlock"
            },
            {
              "$ref": "#/$defs/EmptyBlock"
            },
            {
              "type": "null"
            }
          ],
          "default": null,
          "description": "Block to execute in case of error.\n    ",
          "title": "Fallback"
        },
        "role": {
          "anyOf": [
            {
              "type": "string"
            },
            {
              "type": "null"
            }
          ],
          "default": null,
          "description": "Role associated to the block and sub-blocks.\nTypical roles are `system`, `user`, and `assistant`,\nbut there may be other roles such as `available_tools`.",
          "title": "Role"
        },
        "context": {
          "anyOf": [
            {
              "items": {
                "type": "object"
              },
              "type": "array"
            },
            {
              "type": "null"
            }
          ],
          "default": [],
          "description": "Current context\n    ",
          "title": "Context"
        },
        "pdl__id": {
          "anyOf": [
            {
              "type": "string"
            },
            {
              "type": "null"
            }
          ],
          "default": "",
          "description": "Unique identifier for this block\n    ",
          "title": "Pdl  Id"
        },
        "pdl__result": {
          "anyOf": [
            {},
            {
              "type": "null"
            }
          ],
          "default": null,
          "description": "Result of the execution of the block",
          "title": "Pdl  Result"
        },
        "pdl__location": {
          "anyOf": [
            {
              "$ref": "#/$defs/PdlLocationType"
            },
            {
              "type": "null"
            }
          ],
          "default": null
        },
        "pdl__timing": {
          "anyOf": [
            {
              "$ref": "#/$defs/PdlTiming"
            },
            {
              "type": "null"
            }
          ],
          "default": null
        },
        "pdl__is_leaf": {
          "const": true,
          "default": true,
          "title": "Pdl  Is Leaf",
          "type": "boolean"
        },
        "kind": {
          "const": "read",
          "default": "read",
          "title": "Kind",
          "type": "string"
        },
        "read": {
          "anyOf": [
            {
              "$ref": "#/$defs/LocalizedExpression_TypeVar_"
            },
            {
              "type": "string"
            },
            {
              "type": "null"
            }
          ],
          "description": "Name of the file to read. If `None`, read the standard input.\n    ",
          "title": "Read"
        },
        "message": {
          "anyOf": [
            {
              "type": "string"
            },
            {
              "type": "null"
            }
          ],
          "default": null,
          "description": "Message to prompt the user to enter a value.\n    ",
          "title": "Message"
        },
        "multiline": {
          "default": false,
          "description": "Indicate if one or multiple lines should be read.\n    ",
          "title": "Multiline",
          "type": "boolean"
        }
      },
      "required": [
        "read"
      ],
      "title": "ReadBlock",
      "type": "object"
    },
    "RegexParser": {
      "additionalProperties": false,
      "description": "A regular expression parser",
      "properties": {
        "description": {
          "anyOf": [
            {
              "type": "string"
            },
            {
              "type": "null"
            }
          ],
          "default": null,
          "title": "Description"
        },
        "spec": {
          "anyOf": [
            {
              "type": "object"
            },
            {
              "type": "null"
            }
          ],
          "default": null,
          "title": "Spec"
        },
        "regex": {
          "title": "Regex",
          "type": "string"
        },
        "mode": {
          "default": "fullmatch",
          "enum": [
            "search",
            "match",
            "fullmatch",
            "split",
            "findall"
          ],
          "title": "Mode",
          "type": "string"
        }
      },
      "required": [
        "regex"
      ],
      "title": "RegexParser",
      "type": "object"
    },
    "RepeatBlock": {
      "additionalProperties": false,
      "description": "Repeat the execution of a block.\n\nFor loop example:\n```PDL\nfor:\n    number: [1, 2, 3, 4]\n    name: [\"Bob\", \"Carol\", \"David\", \"Ernest\"]\nrepeat:\n    \"${ name }'s number is ${ number }\\n\"\n```",
      "properties": {
        "description": {
          "anyOf": [
            {
              "type": "string"
            },
            {
              "type": "null"
            }
          ],
          "default": null,
          "description": "Documentation associated to the block.\n    ",
          "title": "Description"
        },
        "spec": {
          "default": null,
          "description": "Type specification of the result of the block.\n    ",
          "title": "Spec"
        },
        "defs": {
          "additionalProperties": {
            "anyOf": [
              {
                "type": "boolean"
              },
              {
                "type": "integer"
              },
              {
                "type": "number"
              },
              {
                "type": "string"
              },
              {
                "$ref": "#/$defs/FunctionBlock"
              },
              {
                "$ref": "#/$defs/CallBlock"
              },
              {
                "$ref": "#/$defs/LitellmModelBlock"
              },
              {
                "$ref": "#/$defs/GraniteioModelBlock"
              },
              {
                "$ref": "#/$defs/CodeBlock"
              },
              {
                "$ref": "#/$defs/ArgsBlock"
              },
              {
                "$ref": "#/$defs/GetBlock"
              },
              {
                "$ref": "#/$defs/DataBlock"
              },
              {
                "$ref": "#/$defs/IfBlock"
              },
              {
                "$ref": "#/$defs/MatchBlock"
              },
              {
                "$ref": "#/$defs/RepeatBlock"
              },
              {
                "$ref": "#/$defs/TextBlock"
              },
              {
                "$ref": "#/$defs/LastOfBlock"
              },
              {
                "$ref": "#/$defs/ArrayBlock"
              },
              {
                "$ref": "#/$defs/ObjectBlock"
              },
              {
                "$ref": "#/$defs/MessageBlock"
              },
              {
                "$ref": "#/$defs/ReadBlock"
              },
              {
                "$ref": "#/$defs/IncludeBlock"
              },
              {
                "$ref": "#/$defs/ImportBlock"
              },
              {
                "$ref": "#/$defs/FactorBlock"
              },
              {
                "$ref": "#/$defs/ErrorBlock"
              },
              {
                "$ref": "#/$defs/EmptyBlock"
              },
              {
                "type": "null"
              }
            ]
          },
          "default": {},
          "description": "Set of definitions executed before the execution of the block.\n    ",
          "title": "Defs",
          "type": "object"
        },
        "def": {
          "anyOf": [
            {
              "type": "string"
            },
            {
              "type": "null"
            }
          ],
          "default": null,
          "description": "Name of the variable used to store the result of the execution of the block.\n    ",
          "title": "Def"
        },
        "contribute": {
          "default": [
            "result",
            "context"
          ],
          "description": "Indicate if the block contributes to the result and background context.\n    ",
          "items": {
            "anyOf": [
              {
                "$ref": "#/$defs/ContributeTarget"
              },
              {
                "additionalProperties": {
                  "$ref": "#/$defs/ContributeValue"
                },
                "type": "object"
              }
            ]
          },
          "title": "Contribute",
          "type": "array"
        },
        "parser": {
          "anyOf": [
            {
              "enum": [
                "json",
                "jsonl",
                "yaml"
              ],
              "type": "string"
            },
            {
              "$ref": "#/$defs/PdlParser"
            },
            {
              "$ref": "#/$defs/RegexParser"
            },
            {
              "type": "null"
            }
          ],
          "default": null,
          "description": "Parser to use to construct a value out of a string result.",
          "title": "Parser"
        },
        "fallback": {
          "anyOf": [
            {
              "type": "boolean"
            },
            {
              "type": "integer"
            },
            {
              "type": "number"
            },
            {
              "type": "string"
            },
            {
              "$ref": "#/$defs/FunctionBlock"
            },
            {
              "$ref": "#/$defs/CallBlock"
            },
            {
              "$ref": "#/$defs/LitellmModelBlock"
            },
            {
              "$ref": "#/$defs/GraniteioModelBlock"
            },
            {
              "$ref": "#/$defs/CodeBlock"
            },
            {
              "$ref": "#/$defs/ArgsBlock"
            },
            {
              "$ref": "#/$defs/GetBlock"
            },
            {
              "$ref": "#/$defs/DataBlock"
            },
            {
              "$ref": "#/$defs/IfBlock"
            },
            {
              "$ref": "#/$defs/MatchBlock"
            },
            {
              "$ref": "#/$defs/RepeatBlock"
            },
            {
              "$ref": "#/$defs/TextBlock"
            },
            {
              "$ref": "#/$defs/LastOfBlock"
            },
            {
              "$ref": "#/$defs/ArrayBlock"
            },
            {
              "$ref": "#/$defs/ObjectBlock"
            },
            {
              "$ref": "#/$defs/MessageBlock"
            },
            {
              "$ref": "#/$defs/ReadBlock"
            },
            {
              "$ref": "#/$defs/IncludeBlock"
            },
            {
              "$ref": "#/$defs/ImportBlock"
            },
            {
              "$ref": "#/$defs/FactorBlock"
            },
            {
              "$ref": "#/$defs/ErrorBlock"
            },
            {
              "$ref": "#/$defs/EmptyBlock"
            },
            {
              "type": "null"
            }
          ],
          "default": null,
          "description": "Block to execute in case of error.\n    ",
          "title": "Fallback"
        },
        "role": {
          "anyOf": [
            {
              "type": "string"
            },
            {
              "type": "null"
            }
          ],
          "default": null,
          "description": "Role associated to the block and sub-blocks.\nTypical roles are `system`, `user`, and `assistant`,\nbut there may be other roles such as `available_tools`.",
          "title": "Role"
        },
        "context": {
          "anyOf": [
            {
              "items": {
                "type": "object"
              },
              "type": "array"
            },
            {
              "type": "null"
            }
          ],
          "default": [],
          "description": "Current context\n    ",
          "title": "Context"
        },
        "pdl__id": {
          "anyOf": [
            {
              "type": "string"
            },
            {
              "type": "null"
            }
          ],
          "default": "",
          "description": "Unique identifier for this block\n    ",
          "title": "Pdl  Id"
        },
        "pdl__result": {
          "anyOf": [
            {},
            {
              "type": "null"
            }
          ],
          "default": null,
          "description": "Result of the execution of the block",
          "title": "Pdl  Result"
        },
        "pdl__location": {
          "anyOf": [
            {
              "$ref": "#/$defs/PdlLocationType"
            },
            {
              "type": "null"
            }
          ],
          "default": null
        },
        "pdl__timing": {
          "anyOf": [
            {
              "$ref": "#/$defs/PdlTiming"
            },
            {
              "type": "null"
            }
          ],
          "default": null
        },
        "pdl__is_leaf": {
          "const": false,
          "default": false,
          "title": "Pdl  Is Leaf",
          "type": "boolean"
        },
        "kind": {
          "const": "repeat",
          "default": "repeat",
          "title": "Kind",
          "type": "string"
        },
        "for": {
          "anyOf": [
            {
              "additionalProperties": {
                "anyOf": [
                  {
                    "$ref": "#/$defs/LocalizedExpression_TypeVar_"
                  },
                  {
                    "items": {},
                    "type": "array"
                  },
                  {
                    "type": "string"
                  }
                ]
              },
              "type": "object"
            },
            {
              "type": "null"
            }
          ],
          "default": null,
          "description": "Arrays to iterate over.\n    ",
          "title": "For"
        },
        "while": {
          "anyOf": [
            {
              "$ref": "#/$defs/LocalizedExpression_TypeVar_"
            },
            {
              "type": "boolean"
            },
            {
              "type": "string"
            }
          ],
          "default": true,
          "description": "Condition to stay at the beginning of the loop.\n    ",
          "title": "While"
        },
        "repeat": {
          "anyOf": [
            {
              "type": "boolean"
            },
            {
              "type": "integer"
            },
            {
              "type": "number"
            },
            {
              "type": "string"
            },
            {
              "$ref": "#/$defs/FunctionBlock"
            },
            {
              "$ref": "#/$defs/CallBlock"
            },
            {
              "$ref": "#/$defs/LitellmModelBlock"
            },
            {
              "$ref": "#/$defs/GraniteioModelBlock"
            },
            {
              "$ref": "#/$defs/CodeBlock"
            },
            {
              "$ref": "#/$defs/ArgsBlock"
            },
            {
              "$ref": "#/$defs/GetBlock"
            },
            {
              "$ref": "#/$defs/DataBlock"
            },
            {
              "$ref": "#/$defs/IfBlock"
            },
            {
              "$ref": "#/$defs/MatchBlock"
            },
            {
              "$ref": "#/$defs/RepeatBlock"
            },
            {
              "$ref": "#/$defs/TextBlock"
            },
            {
              "$ref": "#/$defs/LastOfBlock"
            },
            {
              "$ref": "#/$defs/ArrayBlock"
            },
            {
              "$ref": "#/$defs/ObjectBlock"
            },
            {
              "$ref": "#/$defs/MessageBlock"
            },
            {
              "$ref": "#/$defs/ReadBlock"
            },
            {
              "$ref": "#/$defs/IncludeBlock"
            },
            {
              "$ref": "#/$defs/ImportBlock"
            },
            {
              "$ref": "#/$defs/FactorBlock"
            },
            {
              "$ref": "#/$defs/ErrorBlock"
            },
            {
              "$ref": "#/$defs/EmptyBlock"
            },
            {
              "type": "null"
            }
          ],
          "description": "Body of the loop.\n    ",
          "title": "Repeat"
        },
        "until": {
          "anyOf": [
            {
              "$ref": "#/$defs/LocalizedExpression_TypeVar_"
            },
            {
              "type": "boolean"
            },
            {
              "type": "string"
            }
          ],
          "default": false,
          "description": "Condition to exit at the end of the loop.\n    ",
          "title": "Until"
        },
        "max_iterations": {
          "anyOf": [
            {
              "$ref": "#/$defs/LocalizedExpression_TypeVar_"
            },
            {
              "type": "integer"
            },
            {
              "type": "string"
            },
            {
              "type": "null"
            }
          ],
          "default": null,
          "description": "Maximal number of iterations to perform.\n    ",
          "title": "Max Iterations"
        },
        "join": {
          "anyOf": [
            {
              "$ref": "#/$defs/JoinText"
            },
            {
              "$ref": "#/$defs/JoinArray"
            },
            {
              "$ref": "#/$defs/JoinObject"
            },
            {
              "$ref": "#/$defs/JoinLastOf"
            }
          ],
          "default": {
            "as": "text",
            "with": ""
          },
          "description": "Define how to combine the result of each iteration.\n    ",
          "title": "Join"
        },
        "pdl__trace": {
          "anyOf": [
            {
              "items": {
                "anyOf": [
                  {
                    "type": "boolean"
                  },
                  {
                    "type": "integer"
                  },
                  {
                    "type": "number"
                  },
                  {
                    "type": "string"
                  },
                  {
                    "$ref": "#/$defs/FunctionBlock"
                  },
                  {
                    "$ref": "#/$defs/CallBlock"
                  },
                  {
                    "$ref": "#/$defs/LitellmModelBlock"
                  },
                  {
                    "$ref": "#/$defs/GraniteioModelBlock"
                  },
                  {
                    "$ref": "#/$defs/CodeBlock"
                  },
                  {
                    "$ref": "#/$defs/ArgsBlock"
                  },
                  {
                    "$ref": "#/$defs/GetBlock"
                  },
                  {
                    "$ref": "#/$defs/DataBlock"
                  },
                  {
                    "$ref": "#/$defs/IfBlock"
                  },
                  {
                    "$ref": "#/$defs/MatchBlock"
                  },
                  {
                    "$ref": "#/$defs/RepeatBlock"
                  },
                  {
                    "$ref": "#/$defs/TextBlock"
                  },
                  {
                    "$ref": "#/$defs/LastOfBlock"
                  },
                  {
                    "$ref": "#/$defs/ArrayBlock"
                  },
                  {
                    "$ref": "#/$defs/ObjectBlock"
                  },
                  {
                    "$ref": "#/$defs/MessageBlock"
                  },
                  {
                    "$ref": "#/$defs/ReadBlock"
                  },
                  {
                    "$ref": "#/$defs/IncludeBlock"
                  },
                  {
                    "$ref": "#/$defs/ImportBlock"
                  },
                  {
                    "$ref": "#/$defs/FactorBlock"
                  },
                  {
                    "$ref": "#/$defs/ErrorBlock"
                  },
                  {
                    "$ref": "#/$defs/EmptyBlock"
                  },
                  {
                    "type": "null"
                  }
                ]
              },
              "type": "array"
            },
            {
              "type": "null"
            }
          ],
          "default": null,
          "title": "Pdl  Trace"
        }
      },
      "required": [
        "repeat"
      ],
      "title": "RepeatBlock",
      "type": "object"
    },
    "TextBlock": {
      "additionalProperties": false,
      "description": "Create the concatenation of the stringify version of the result of each block of the list of blocks.",
      "properties": {
        "description": {
          "anyOf": [
            {
              "type": "string"
            },
            {
              "type": "null"
            }
          ],
          "default": null,
          "description": "Documentation associated to the block.\n    ",
          "title": "Description"
        },
        "spec": {
          "default": null,
          "description": "Type specification of the result of the block.\n    ",
          "title": "Spec"
        },
        "defs": {
          "additionalProperties": {
            "anyOf": [
              {
                "type": "boolean"
              },
              {
                "type": "integer"
              },
              {
                "type": "number"
              },
              {
                "type": "string"
              },
              {
                "$ref": "#/$defs/FunctionBlock"
              },
              {
                "$ref": "#/$defs/CallBlock"
              },
              {
                "$ref": "#/$defs/LitellmModelBlock"
              },
              {
                "$ref": "#/$defs/GraniteioModelBlock"
              },
              {
                "$ref": "#/$defs/CodeBlock"
              },
              {
                "$ref": "#/$defs/ArgsBlock"
              },
              {
                "$ref": "#/$defs/GetBlock"
              },
              {
                "$ref": "#/$defs/DataBlock"
              },
              {
                "$ref": "#/$defs/IfBlock"
              },
              {
                "$ref": "#/$defs/MatchBlock"
              },
              {
                "$ref": "#/$defs/RepeatBlock"
              },
              {
                "$ref": "#/$defs/TextBlock"
              },
              {
                "$ref": "#/$defs/LastOfBlock"
              },
              {
                "$ref": "#/$defs/ArrayBlock"
              },
              {
                "$ref": "#/$defs/ObjectBlock"
              },
              {
                "$ref": "#/$defs/MessageBlock"
              },
              {
                "$ref": "#/$defs/ReadBlock"
              },
              {
                "$ref": "#/$defs/IncludeBlock"
              },
              {
                "$ref": "#/$defs/ImportBlock"
              },
              {
                "$ref": "#/$defs/FactorBlock"
              },
              {
                "$ref": "#/$defs/ErrorBlock"
              },
              {
                "$ref": "#/$defs/EmptyBlock"
              },
              {
                "type": "null"
              }
            ]
          },
          "default": {},
          "description": "Set of definitions executed before the execution of the block.\n    ",
          "title": "Defs",
          "type": "object"
        },
        "def": {
          "anyOf": [
            {
              "type": "string"
            },
            {
              "type": "null"
            }
          ],
          "default": null,
          "description": "Name of the variable used to store the result of the execution of the block.\n    ",
          "title": "Def"
        },
        "contribute": {
          "default": [
            "result",
            "context"
          ],
          "description": "Indicate if the block contributes to the result and background context.\n    ",
          "items": {
            "anyOf": [
              {
                "$ref": "#/$defs/ContributeTarget"
              },
              {
                "additionalProperties": {
                  "$ref": "#/$defs/ContributeValue"
                },
                "type": "object"
              }
            ]
          },
          "title": "Contribute",
          "type": "array"
        },
        "parser": {
          "anyOf": [
            {
              "enum": [
                "json",
                "jsonl",
                "yaml"
              ],
              "type": "string"
            },
            {
              "$ref": "#/$defs/PdlParser"
            },
            {
              "$ref": "#/$defs/RegexParser"
            },
            {
              "type": "null"
            }
          ],
          "default": null,
          "description": "Parser to use to construct a value out of a string result.",
          "title": "Parser"
        },
        "fallback": {
          "anyOf": [
            {
              "type": "boolean"
            },
            {
              "type": "integer"
            },
            {
              "type": "number"
            },
            {
              "type": "string"
            },
            {
              "$ref": "#/$defs/FunctionBlock"
            },
            {
              "$ref": "#/$defs/CallBlock"
            },
            {
              "$ref": "#/$defs/LitellmModelBlock"
            },
            {
              "$ref": "#/$defs/GraniteioModelBlock"
            },
            {
              "$ref": "#/$defs/CodeBlock"
            },
            {
              "$ref": "#/$defs/ArgsBlock"
            },
            {
              "$ref": "#/$defs/GetBlock"
            },
            {
              "$ref": "#/$defs/DataBlock"
            },
            {
              "$ref": "#/$defs/IfBlock"
            },
            {
              "$ref": "#/$defs/MatchBlock"
            },
            {
              "$ref": "#/$defs/RepeatBlock"
            },
            {
              "$ref": "#/$defs/TextBlock"
            },
            {
              "$ref": "#/$defs/LastOfBlock"
            },
            {
              "$ref": "#/$defs/ArrayBlock"
            },
            {
              "$ref": "#/$defs/ObjectBlock"
            },
            {
              "$ref": "#/$defs/MessageBlock"
            },
            {
              "$ref": "#/$defs/ReadBlock"
            },
            {
              "$ref": "#/$defs/IncludeBlock"
            },
            {
              "$ref": "#/$defs/ImportBlock"
            },
            {
              "$ref": "#/$defs/FactorBlock"
            },
            {
              "$ref": "#/$defs/ErrorBlock"
            },
            {
              "$ref": "#/$defs/EmptyBlock"
            },
            {
              "type": "null"
            }
          ],
          "default": null,
          "description": "Block to execute in case of error.\n    ",
          "title": "Fallback"
        },
        "role": {
          "anyOf": [
            {
              "type": "string"
            },
            {
              "type": "null"
            }
          ],
          "default": null,
          "description": "Role associated to the block and sub-blocks.\nTypical roles are `system`, `user`, and `assistant`,\nbut there may be other roles such as `available_tools`.",
          "title": "Role"
        },
        "context": {
          "anyOf": [
            {
              "items": {
                "type": "object"
              },
              "type": "array"
            },
            {
              "type": "null"
            }
          ],
          "default": [],
          "description": "Current context\n    ",
          "title": "Context"
        },
        "pdl__id": {
          "anyOf": [
            {
              "type": "string"
            },
            {
              "type": "null"
            }
          ],
          "default": "",
          "description": "Unique identifier for this block\n    ",
          "title": "Pdl  Id"
        },
        "pdl__result": {
          "anyOf": [
            {},
            {
              "type": "null"
            }
          ],
          "default": null,
          "description": "Result of the execution of the block",
          "title": "Pdl  Result"
        },
        "pdl__location": {
          "anyOf": [
            {
              "$ref": "#/$defs/PdlLocationType"
            },
            {
              "type": "null"
            }
          ],
          "default": null
        },
        "pdl__timing": {
          "anyOf": [
            {
              "$ref": "#/$defs/PdlTiming"
            },
            {
              "type": "null"
            }
          ],
          "default": null
        },
        "pdl__is_leaf": {
          "const": false,
          "default": false,
          "title": "Pdl  Is Leaf",
          "type": "boolean"
        },
        "kind": {
          "const": "text",
          "default": "text",
          "title": "Kind",
          "type": "string"
        },
        "text": {
          "anyOf": [
            {
              "type": "boolean"
            },
            {
              "type": "integer"
            },
            {
              "type": "number"
            },
            {
              "type": "string"
            },
            {
              "$ref": "#/$defs/FunctionBlock"
            },
            {
              "$ref": "#/$defs/CallBlock"
            },
            {
              "$ref": "#/$defs/LitellmModelBlock"
            },
            {
              "$ref": "#/$defs/GraniteioModelBlock"
            },
            {
              "$ref": "#/$defs/CodeBlock"
            },
            {
              "$ref": "#/$defs/ArgsBlock"
            },
            {
              "$ref": "#/$defs/GetBlock"
            },
            {
              "$ref": "#/$defs/DataBlock"
            },
            {
              "$ref": "#/$defs/IfBlock"
            },
            {
              "$ref": "#/$defs/MatchBlock"
            },
            {
              "$ref": "#/$defs/RepeatBlock"
            },
            {
              "$ref": "#/$defs/TextBlock"
            },
            {
              "$ref": "#/$defs/LastOfBlock"
            },
            {
              "$ref": "#/$defs/ArrayBlock"
            },
            {
              "$ref": "#/$defs/ObjectBlock"
            },
            {
              "$ref": "#/$defs/MessageBlock"
            },
            {
              "$ref": "#/$defs/ReadBlock"
            },
            {
              "$ref": "#/$defs/IncludeBlock"
            },
            {
              "$ref": "#/$defs/ImportBlock"
            },
            {
              "$ref": "#/$defs/FactorBlock"
            },
            {
              "$ref": "#/$defs/ErrorBlock"
            },
            {
              "$ref": "#/$defs/EmptyBlock"
            },
            {
              "items": {
                "anyOf": [
                  {
                    "type": "boolean"
                  },
                  {
                    "type": "integer"
                  },
                  {
                    "type": "number"
                  },
                  {
                    "type": "string"
                  },
                  {
                    "$ref": "#/$defs/FunctionBlock"
                  },
                  {
                    "$ref": "#/$defs/CallBlock"
                  },
                  {
                    "$ref": "#/$defs/LitellmModelBlock"
                  },
                  {
                    "$ref": "#/$defs/GraniteioModelBlock"
                  },
                  {
                    "$ref": "#/$defs/CodeBlock"
                  },
                  {
                    "$ref": "#/$defs/ArgsBlock"
                  },
                  {
                    "$ref": "#/$defs/GetBlock"
                  },
                  {
                    "$ref": "#/$defs/DataBlock"
                  },
                  {
                    "$ref": "#/$defs/IfBlock"
                  },
                  {
                    "$ref": "#/$defs/MatchBlock"
                  },
                  {
                    "$ref": "#/$defs/RepeatBlock"
                  },
                  {
                    "$ref": "#/$defs/TextBlock"
                  },
                  {
                    "$ref": "#/$defs/LastOfBlock"
                  },
                  {
                    "$ref": "#/$defs/ArrayBlock"
                  },
                  {
                    "$ref": "#/$defs/ObjectBlock"
                  },
                  {
                    "$ref": "#/$defs/MessageBlock"
                  },
                  {
                    "$ref": "#/$defs/ReadBlock"
                  },
                  {
                    "$ref": "#/$defs/IncludeBlock"
                  },
                  {
                    "$ref": "#/$defs/ImportBlock"
                  },
                  {
                    "$ref": "#/$defs/FactorBlock"
                  },
                  {
                    "$ref": "#/$defs/ErrorBlock"
                  },
                  {
                    "$ref": "#/$defs/EmptyBlock"
                  },
                  {
                    "type": "null"
                  }
                ]
              },
              "type": "array"
            },
            {
              "type": "null"
            }
          ],
          "description": "Body of the text.\n    ",
          "title": "Text"
        }
      },
      "required": [
        "text"
      ],
      "title": "TextBlock",
      "type": "object"
    }
  },
  "title": "PDL Schemas",
  "anyOf": [
    {
      "$ref": "#/$defs/Program"
    },
    {
      "$ref": "#/$defs/PdlBlock"
    }
  ]
}<|MERGE_RESOLUTION|>--- conflicted
+++ resolved
@@ -122,6 +122,9 @@
                 "$ref": "#/$defs/ImportBlock"
               },
               {
+                "$ref": "#/$defs/FactorBlock"
+              },
+              {
                 "$ref": "#/$defs/ErrorBlock"
               },
               {
@@ -266,6 +269,9 @@
             },
             {
               "$ref": "#/$defs/ImportBlock"
+            },
+            {
+              "$ref": "#/$defs/FactorBlock"
             },
             {
               "$ref": "#/$defs/ErrorBlock"
@@ -3075,6 +3081,9 @@
                 "$ref": "#/$defs/CodeBlock"
               },
               {
+                "$ref": "#/$defs/ArgsBlock"
+              },
+              {
                 "$ref": "#/$defs/GetBlock"
               },
               {
@@ -3221,6 +3230,9 @@
               "$ref": "#/$defs/CodeBlock"
             },
             {
+              "$ref": "#/$defs/ArgsBlock"
+            },
+            {
               "$ref": "#/$defs/GetBlock"
             },
             {
@@ -3366,13 +3378,13 @@
         "factor": {
           "anyOf": [
             {
+              "$ref": "#/$defs/LocalizedExpression_TypeVar_"
+            },
+            {
               "type": "number"
             },
             {
               "type": "string"
-            },
-            {
-              "$ref": "#/$defs/LocalizedExpression_TypeVar_"
             }
           ],
           "title": "Factor"
@@ -4658,19 +4670,104 @@
           "description": "Variable where to store the raw response of the model.\n    ",
           "title": "Modelresponse"
         },
+        "sampling": {
+          "default": true,
+          "title": "Sampling",
+          "type": "boolean"
+        },
+        "pdl__trace": {
+          "anyOf": [
+            {
+              "type": "boolean"
+            },
+            {
+              "type": "integer"
+            },
+            {
+              "type": "number"
+            },
+            {
+              "type": "string"
+            },
+            {
+              "$ref": "#/$defs/FunctionBlock"
+            },
+            {
+              "$ref": "#/$defs/CallBlock"
+            },
+            {
+              "$ref": "#/$defs/LitellmModelBlock"
+            },
+            {
+              "$ref": "#/$defs/GraniteioModelBlock"
+            },
+            {
+              "$ref": "#/$defs/CodeBlock"
+            },
+            {
+              "$ref": "#/$defs/ArgsBlock"
+            },
+            {
+              "$ref": "#/$defs/GetBlock"
+            },
+            {
+              "$ref": "#/$defs/DataBlock"
+            },
+            {
+              "$ref": "#/$defs/IfBlock"
+            },
+            {
+              "$ref": "#/$defs/MatchBlock"
+            },
+            {
+              "$ref": "#/$defs/RepeatBlock"
+            },
+            {
+              "$ref": "#/$defs/TextBlock"
+            },
+            {
+              "$ref": "#/$defs/LastOfBlock"
+            },
+            {
+              "$ref": "#/$defs/ArrayBlock"
+            },
+            {
+              "$ref": "#/$defs/ObjectBlock"
+            },
+            {
+              "$ref": "#/$defs/MessageBlock"
+            },
+            {
+              "$ref": "#/$defs/ReadBlock"
+            },
+            {
+              "$ref": "#/$defs/IncludeBlock"
+            },
+            {
+              "$ref": "#/$defs/ImportBlock"
+            },
+            {
+              "$ref": "#/$defs/FactorBlock"
+            },
+            {
+              "$ref": "#/$defs/ErrorBlock"
+            },
+            {
+              "$ref": "#/$defs/EmptyBlock"
+            },
+            {
+              "type": "null"
+            }
+          ],
+          "default": null,
+          "title": "Pdl  Trace"
+        },
         "pdl__usage": {
           "anyOf": [
             {
               "$ref": "#/$defs/PdlUsage"
             },
             {
-<<<<<<< HEAD
-              "$ref": "#/$defs/FactorBlock"
-            },
-            {
-              "$ref": "#/$defs/ErrorBlock"
-            },
-=======
               "type": "null"
             }
           ],
@@ -4679,7 +4776,6 @@
         },
         "pdl__model_input": {
           "anyOf": [
->>>>>>> 104ddce3
             {
               "items": {
                 "type": "object"
@@ -7179,19 +7275,104 @@
           "description": "Variable where to store the raw response of the model.\n    ",
           "title": "Modelresponse"
         },
+        "sampling": {
+          "default": true,
+          "title": "Sampling",
+          "type": "boolean"
+        },
+        "pdl__trace": {
+          "anyOf": [
+            {
+              "type": "boolean"
+            },
+            {
+              "type": "integer"
+            },
+            {
+              "type": "number"
+            },
+            {
+              "type": "string"
+            },
+            {
+              "$ref": "#/$defs/FunctionBlock"
+            },
+            {
+              "$ref": "#/$defs/CallBlock"
+            },
+            {
+              "$ref": "#/$defs/LitellmModelBlock"
+            },
+            {
+              "$ref": "#/$defs/GraniteioModelBlock"
+            },
+            {
+              "$ref": "#/$defs/CodeBlock"
+            },
+            {
+              "$ref": "#/$defs/ArgsBlock"
+            },
+            {
+              "$ref": "#/$defs/GetBlock"
+            },
+            {
+              "$ref": "#/$defs/DataBlock"
+            },
+            {
+              "$ref": "#/$defs/IfBlock"
+            },
+            {
+              "$ref": "#/$defs/MatchBlock"
+            },
+            {
+              "$ref": "#/$defs/RepeatBlock"
+            },
+            {
+              "$ref": "#/$defs/TextBlock"
+            },
+            {
+              "$ref": "#/$defs/LastOfBlock"
+            },
+            {
+              "$ref": "#/$defs/ArrayBlock"
+            },
+            {
+              "$ref": "#/$defs/ObjectBlock"
+            },
+            {
+              "$ref": "#/$defs/MessageBlock"
+            },
+            {
+              "$ref": "#/$defs/ReadBlock"
+            },
+            {
+              "$ref": "#/$defs/IncludeBlock"
+            },
+            {
+              "$ref": "#/$defs/ImportBlock"
+            },
+            {
+              "$ref": "#/$defs/FactorBlock"
+            },
+            {
+              "$ref": "#/$defs/ErrorBlock"
+            },
+            {
+              "$ref": "#/$defs/EmptyBlock"
+            },
+            {
+              "type": "null"
+            }
+          ],
+          "default": null,
+          "title": "Pdl  Trace"
+        },
         "pdl__usage": {
           "anyOf": [
             {
               "$ref": "#/$defs/PdlUsage"
             },
             {
-<<<<<<< HEAD
-              "$ref": "#/$defs/FactorBlock"
-            },
-            {
-              "$ref": "#/$defs/ErrorBlock"
-            },
-=======
               "type": "null"
             }
           ],
@@ -7200,7 +7381,6 @@
         },
         "pdl__model_input": {
           "anyOf": [
->>>>>>> 104ddce3
             {
               "items": {
                 "type": "object"
