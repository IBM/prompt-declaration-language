{
  "$defs": {
    "AnyPattern": {
      "additionalProperties": false,
      "properties": {
        "def": {
          "anyOf": [
            {
              "type": "string"
            },
            {
              "type": "null"
            }
          ],
          "default": null,
          "title": "Def"
        },
        "any": {
          "const": null,
          "title": "Any",
          "type": "null"
        }
      },
      "required": [
        "any"
      ],
      "title": "AnyPattern",
      "type": "object"
    },
    "ArgsBlock": {
      "additionalProperties": false,
      "description": "Execute a command line, which will spawn a subprocess with the given argument vector. Note: if you need a shell script execution, you must wrap your command line in /bin/sh or some shell of your choosing.\n\nExample:\n```PDL\nargs:\n- /bin/sh\n- \"-c\"\n- \"if [[ $x = 1 ]]; then echo y; else echo n; fi\"\n```",
      "properties": {
        "description": {
          "anyOf": [
            {
              "type": "string"
            },
            {
              "type": "null"
            }
          ],
          "default": null,
          "description": "Documentation associated to the block.\n    ",
          "title": "Description"
        },
        "spec": {
          "anyOf": [
            {
              "$ref": "#/$defs/PdlTypeType"
            },
            {
              "type": "null"
            }
          ],
          "default": null,
          "description": "Type specification of the result of the block.\n    "
        },
        "defs": {
          "additionalProperties": {
            "anyOf": [
              {
                "type": "boolean"
              },
              {
                "type": "integer"
              },
              {
                "type": "number"
              },
              {
                "type": "string"
              },
              {
                "$ref": "#/$defs/FunctionBlock"
              },
              {
                "$ref": "#/$defs/CallBlock"
              },
              {
                "$ref": "#/$defs/LitellmModelBlock"
              },
              {
                "$ref": "#/$defs/GraniteioModelBlock"
              },
              {
                "$ref": "#/$defs/CodeBlock"
              },
              {
                "$ref": "#/$defs/ArgsBlock"
              },
              {
                "$ref": "#/$defs/GetBlock"
              },
              {
                "$ref": "#/$defs/DataBlock"
              },
              {
                "$ref": "#/$defs/IfBlock"
              },
              {
                "$ref": "#/$defs/MatchBlock"
              },
              {
                "$ref": "#/$defs/RepeatBlock"
              },
              {
                "$ref": "#/$defs/TextBlock"
              },
              {
                "$ref": "#/$defs/LastOfBlock"
              },
              {
                "$ref": "#/$defs/ArrayBlock"
              },
              {
                "$ref": "#/$defs/ObjectBlock"
              },
              {
                "$ref": "#/$defs/MessageBlock"
              },
              {
                "$ref": "#/$defs/ReadBlock"
              },
              {
                "$ref": "#/$defs/IncludeBlock"
              },
              {
                "$ref": "#/$defs/ImportBlock"
              },
              {
                "$ref": "#/$defs/ErrorBlock"
              },
              {
                "$ref": "#/$defs/EmptyBlock"
              },
              {
                "type": "null"
              }
            ]
          },
          "default": {},
          "description": "Set of definitions executed before the execution of the block.\n    ",
          "title": "Defs",
          "type": "object"
        },
        "def": {
          "anyOf": [
            {
              "type": "string"
            },
            {
              "type": "null"
            }
          ],
          "default": null,
          "description": "Name of the variable used to store the result of the execution of the block.\n    ",
          "title": "Def"
        },
        "contribute": {
          "default": [
            "result",
            "context"
          ],
          "description": "Indicate if the block contributes to the result and background context.\n    ",
          "items": {
            "anyOf": [
              {
                "$ref": "#/$defs/ContributeTarget"
              },
              {
                "additionalProperties": {
                  "$ref": "#/$defs/ContributeValue"
                },
                "type": "object"
              }
            ]
          },
          "title": "Contribute",
          "type": "array"
        },
        "parser": {
          "anyOf": [
            {
              "enum": [
                "json",
                "jsonl",
                "yaml"
              ],
              "type": "string"
            },
            {
              "$ref": "#/$defs/PdlParser"
            },
            {
              "$ref": "#/$defs/RegexParser"
            },
            {
              "type": "null"
            }
          ],
          "default": null,
          "description": "Parser to use to construct a value out of a string result.",
          "title": "Parser"
        },
        "fallback": {
          "anyOf": [
            {
              "type": "boolean"
            },
            {
              "type": "integer"
            },
            {
              "type": "number"
            },
            {
              "type": "string"
            },
            {
              "$ref": "#/$defs/FunctionBlock"
            },
            {
              "$ref": "#/$defs/CallBlock"
            },
            {
              "$ref": "#/$defs/LitellmModelBlock"
            },
            {
              "$ref": "#/$defs/GraniteioModelBlock"
            },
            {
              "$ref": "#/$defs/CodeBlock"
            },
            {
              "$ref": "#/$defs/ArgsBlock"
            },
            {
              "$ref": "#/$defs/GetBlock"
            },
            {
              "$ref": "#/$defs/DataBlock"
            },
            {
              "$ref": "#/$defs/IfBlock"
            },
            {
              "$ref": "#/$defs/MatchBlock"
            },
            {
              "$ref": "#/$defs/RepeatBlock"
            },
            {
              "$ref": "#/$defs/TextBlock"
            },
            {
              "$ref": "#/$defs/LastOfBlock"
            },
            {
              "$ref": "#/$defs/ArrayBlock"
            },
            {
              "$ref": "#/$defs/ObjectBlock"
            },
            {
              "$ref": "#/$defs/MessageBlock"
            },
            {
              "$ref": "#/$defs/ReadBlock"
            },
            {
              "$ref": "#/$defs/IncludeBlock"
            },
            {
              "$ref": "#/$defs/ImportBlock"
            },
            {
              "$ref": "#/$defs/ErrorBlock"
            },
            {
              "$ref": "#/$defs/EmptyBlock"
            },
            {
              "type": "null"
            }
          ],
          "default": null,
          "description": "Block to execute in case of error.\n    ",
          "title": "Fallback"
        },
        "role": {
          "anyOf": [
            {
              "type": "string"
            },
            {
              "type": "null"
            }
          ],
          "default": null,
          "description": "Role associated to the block and sub-blocks.\nTypical roles are `system`, `user`, and `assistant`,\nbut there may be other roles such as `available_tools`.",
          "title": "Role"
        },
        "pdl__context": {
          "anyOf": [
            {
              "items": {
                "additionalProperties": true,
                "type": "object"
              },
              "type": "array"
            },
            {
              "type": "null"
            }
          ],
          "default": [],
          "description": "Current context\n    ",
          "title": "Pdl  Context"
        },
        "pdl__id": {
          "anyOf": [
            {
              "type": "string"
            },
            {
              "type": "null"
            }
          ],
          "default": "",
          "description": "Unique identifier for this block\n    ",
          "title": "Pdl  Id"
        },
        "pdl__result": {
          "anyOf": [
            {},
            {
              "type": "null"
            }
          ],
          "default": null,
          "description": "Result of the execution of the block",
          "title": "Pdl  Result"
        },
        "pdl__location": {
          "anyOf": [
            {
              "$ref": "#/$defs/PdlLocationType"
            },
            {
              "type": "null"
            }
          ],
          "default": null
        },
        "pdl__timing": {
          "anyOf": [
            {
              "$ref": "#/$defs/PdlTiming"
            },
            {
              "type": "null"
            }
          ],
          "default": null
        },
        "pdl__is_leaf": {
          "const": true,
          "default": true,
          "title": "Pdl  Is Leaf",
          "type": "boolean"
        },
        "kind": {
          "const": "code",
          "default": "code",
          "title": "Kind",
          "type": "string"
        },
        "lang": {
          "const": "command",
          "default": "command",
          "title": "Lang",
          "type": "string"
        },
        "args": {
          "description": "The argument vector to spawn.\n    ",
          "items": {
            "anyOf": [
              {
                "$ref": "#/$defs/LocalizedExpression_TypeVar_"
              },
              {
                "type": "string"
              }
            ]
          },
          "title": "Args",
          "type": "array"
        }
      },
      "required": [
        "args"
      ],
      "title": "ArgsBlock",
      "type": "object"
    },
    "ArrayBlock": {
      "additionalProperties": false,
      "description": "Return the array of values computed by each block of the list of blocks.",
      "properties": {
        "description": {
          "anyOf": [
            {
              "type": "string"
            },
            {
              "type": "null"
            }
          ],
          "default": null,
          "description": "Documentation associated to the block.\n    ",
          "title": "Description"
        },
        "spec": {
          "anyOf": [
            {
              "$ref": "#/$defs/PdlTypeType"
            },
            {
              "type": "null"
            }
          ],
          "default": null,
          "description": "Type specification of the result of the block.\n    "
        },
        "defs": {
          "additionalProperties": {
            "anyOf": [
              {
                "type": "boolean"
              },
              {
                "type": "integer"
              },
              {
                "type": "number"
              },
              {
                "type": "string"
              },
              {
                "$ref": "#/$defs/FunctionBlock"
              },
              {
                "$ref": "#/$defs/CallBlock"
              },
              {
                "$ref": "#/$defs/LitellmModelBlock"
              },
              {
                "$ref": "#/$defs/GraniteioModelBlock"
              },
              {
                "$ref": "#/$defs/CodeBlock"
              },
              {
                "$ref": "#/$defs/ArgsBlock"
              },
              {
                "$ref": "#/$defs/GetBlock"
              },
              {
                "$ref": "#/$defs/DataBlock"
              },
              {
                "$ref": "#/$defs/IfBlock"
              },
              {
                "$ref": "#/$defs/MatchBlock"
              },
              {
                "$ref": "#/$defs/RepeatBlock"
              },
              {
                "$ref": "#/$defs/TextBlock"
              },
              {
                "$ref": "#/$defs/LastOfBlock"
              },
              {
                "$ref": "#/$defs/ArrayBlock"
              },
              {
                "$ref": "#/$defs/ObjectBlock"
              },
              {
                "$ref": "#/$defs/MessageBlock"
              },
              {
                "$ref": "#/$defs/ReadBlock"
              },
              {
                "$ref": "#/$defs/IncludeBlock"
              },
              {
                "$ref": "#/$defs/ImportBlock"
              },
              {
                "$ref": "#/$defs/ErrorBlock"
              },
              {
                "$ref": "#/$defs/EmptyBlock"
              },
              {
                "type": "null"
              }
            ]
          },
          "default": {},
          "description": "Set of definitions executed before the execution of the block.\n    ",
          "title": "Defs",
          "type": "object"
        },
        "def": {
          "anyOf": [
            {
              "type": "string"
            },
            {
              "type": "null"
            }
          ],
          "default": null,
          "description": "Name of the variable used to store the result of the execution of the block.\n    ",
          "title": "Def"
        },
        "contribute": {
          "default": [
            "result",
            "context"
          ],
          "description": "Indicate if the block contributes to the result and background context.\n    ",
          "items": {
            "anyOf": [
              {
                "$ref": "#/$defs/ContributeTarget"
              },
              {
                "additionalProperties": {
                  "$ref": "#/$defs/ContributeValue"
                },
                "type": "object"
              }
            ]
          },
          "title": "Contribute",
          "type": "array"
        },
        "parser": {
          "anyOf": [
            {
              "enum": [
                "json",
                "jsonl",
                "yaml"
              ],
              "type": "string"
            },
            {
              "$ref": "#/$defs/PdlParser"
            },
            {
              "$ref": "#/$defs/RegexParser"
            },
            {
              "type": "null"
            }
          ],
          "default": null,
          "description": "Parser to use to construct a value out of a string result.",
          "title": "Parser"
        },
        "fallback": {
          "anyOf": [
            {
              "type": "boolean"
            },
            {
              "type": "integer"
            },
            {
              "type": "number"
            },
            {
              "type": "string"
            },
            {
              "$ref": "#/$defs/FunctionBlock"
            },
            {
              "$ref": "#/$defs/CallBlock"
            },
            {
              "$ref": "#/$defs/LitellmModelBlock"
            },
            {
              "$ref": "#/$defs/GraniteioModelBlock"
            },
            {
              "$ref": "#/$defs/CodeBlock"
            },
            {
              "$ref": "#/$defs/ArgsBlock"
            },
            {
              "$ref": "#/$defs/GetBlock"
            },
            {
              "$ref": "#/$defs/DataBlock"
            },
            {
              "$ref": "#/$defs/IfBlock"
            },
            {
              "$ref": "#/$defs/MatchBlock"
            },
            {
              "$ref": "#/$defs/RepeatBlock"
            },
            {
              "$ref": "#/$defs/TextBlock"
            },
            {
              "$ref": "#/$defs/LastOfBlock"
            },
            {
              "$ref": "#/$defs/ArrayBlock"
            },
            {
              "$ref": "#/$defs/ObjectBlock"
            },
            {
              "$ref": "#/$defs/MessageBlock"
            },
            {
              "$ref": "#/$defs/ReadBlock"
            },
            {
              "$ref": "#/$defs/IncludeBlock"
            },
            {
              "$ref": "#/$defs/ImportBlock"
            },
            {
              "$ref": "#/$defs/ErrorBlock"
            },
            {
              "$ref": "#/$defs/EmptyBlock"
            },
            {
              "type": "null"
            }
          ],
          "default": null,
          "description": "Block to execute in case of error.\n    ",
          "title": "Fallback"
        },
        "role": {
          "anyOf": [
            {
              "type": "string"
            },
            {
              "type": "null"
            }
          ],
          "default": null,
          "description": "Role associated to the block and sub-blocks.\nTypical roles are `system`, `user`, and `assistant`,\nbut there may be other roles such as `available_tools`.",
          "title": "Role"
        },
        "pdl__context": {
          "anyOf": [
            {
              "items": {
                "additionalProperties": true,
                "type": "object"
              },
              "type": "array"
            },
            {
              "type": "null"
            }
          ],
          "default": [],
          "description": "Current context\n    ",
          "title": "Pdl  Context"
        },
        "pdl__id": {
          "anyOf": [
            {
              "type": "string"
            },
            {
              "type": "null"
            }
          ],
          "default": "",
          "description": "Unique identifier for this block\n    ",
          "title": "Pdl  Id"
        },
        "pdl__result": {
          "anyOf": [
            {},
            {
              "type": "null"
            }
          ],
          "default": null,
          "description": "Result of the execution of the block",
          "title": "Pdl  Result"
        },
        "pdl__location": {
          "anyOf": [
            {
              "$ref": "#/$defs/PdlLocationType"
            },
            {
              "type": "null"
            }
          ],
          "default": null
        },
        "pdl__timing": {
          "anyOf": [
            {
              "$ref": "#/$defs/PdlTiming"
            },
            {
              "type": "null"
            }
          ],
          "default": null
        },
        "pdl__is_leaf": {
          "const": false,
          "default": false,
          "title": "Pdl  Is Leaf",
          "type": "boolean"
        },
        "context": {
          "$ref": "#/$defs/IndependentEnum",
          "default": "dependent"
        },
        "kind": {
          "const": "array",
          "default": "array",
          "title": "Kind",
          "type": "string"
        },
        "array": {
          "description": "Elements of the array.",
          "items": {
            "anyOf": [
              {
                "type": "boolean"
              },
              {
                "type": "integer"
              },
              {
                "type": "number"
              },
              {
                "type": "string"
              },
              {
                "$ref": "#/$defs/FunctionBlock"
              },
              {
                "$ref": "#/$defs/CallBlock"
              },
              {
                "$ref": "#/$defs/LitellmModelBlock"
              },
              {
                "$ref": "#/$defs/GraniteioModelBlock"
              },
              {
                "$ref": "#/$defs/CodeBlock"
              },
              {
                "$ref": "#/$defs/ArgsBlock"
              },
              {
                "$ref": "#/$defs/GetBlock"
              },
              {
                "$ref": "#/$defs/DataBlock"
              },
              {
                "$ref": "#/$defs/IfBlock"
              },
              {
                "$ref": "#/$defs/MatchBlock"
              },
              {
                "$ref": "#/$defs/RepeatBlock"
              },
              {
                "$ref": "#/$defs/TextBlock"
              },
              {
                "$ref": "#/$defs/LastOfBlock"
              },
              {
                "$ref": "#/$defs/ArrayBlock"
              },
              {
                "$ref": "#/$defs/ObjectBlock"
              },
              {
                "$ref": "#/$defs/MessageBlock"
              },
              {
                "$ref": "#/$defs/ReadBlock"
              },
              {
                "$ref": "#/$defs/IncludeBlock"
              },
              {
                "$ref": "#/$defs/ImportBlock"
              },
              {
                "$ref": "#/$defs/ErrorBlock"
              },
              {
                "$ref": "#/$defs/EmptyBlock"
              },
              {
                "type": "null"
              }
            ]
          },
          "title": "Array",
          "type": "array"
        }
      },
      "required": [
        "array"
      ],
      "title": "ArrayBlock",
      "type": "object"
    },
    "ArrayPattern": {
      "additionalProperties": false,
      "properties": {
        "def": {
          "anyOf": [
            {
              "type": "string"
            },
            {
              "type": "null"
            }
          ],
          "default": null,
          "title": "Def"
        },
        "array": {
          "items": {
            "anyOf": [
              {
                "type": "boolean"
              },
              {
                "type": "integer"
              },
              {
                "type": "number"
              },
              {
                "type": "string"
              },
              {
                "$ref": "#/$defs/OrPattern"
              },
              {
                "$ref": "#/$defs/ArrayPattern"
              },
              {
                "$ref": "#/$defs/ObjectPattern"
              },
              {
                "$ref": "#/$defs/AnyPattern"
              },
              {
                "type": "null"
              }
            ]
          },
          "title": "Array",
          "type": "array"
        }
      },
      "required": [
        "array"
      ],
      "title": "ArrayPattern",
      "type": "object"
    },
    "CallBlock": {
      "additionalProperties": false,
      "description": "Calling a function.",
      "properties": {
        "description": {
          "anyOf": [
            {
              "type": "string"
            },
            {
              "type": "null"
            }
          ],
          "default": null,
          "description": "Documentation associated to the block.\n    ",
          "title": "Description"
        },
        "spec": {
          "anyOf": [
            {
              "$ref": "#/$defs/PdlTypeType"
            },
            {
              "type": "null"
            }
          ],
          "default": null,
          "description": "Type specification of the result of the block.\n    "
        },
        "defs": {
          "additionalProperties": {
            "anyOf": [
              {
                "type": "boolean"
              },
              {
                "type": "integer"
              },
              {
                "type": "number"
              },
              {
                "type": "string"
              },
              {
                "$ref": "#/$defs/FunctionBlock"
              },
              {
                "$ref": "#/$defs/CallBlock"
              },
              {
                "$ref": "#/$defs/LitellmModelBlock"
              },
              {
                "$ref": "#/$defs/GraniteioModelBlock"
              },
              {
                "$ref": "#/$defs/CodeBlock"
              },
              {
                "$ref": "#/$defs/ArgsBlock"
              },
              {
                "$ref": "#/$defs/GetBlock"
              },
              {
                "$ref": "#/$defs/DataBlock"
              },
              {
                "$ref": "#/$defs/IfBlock"
              },
              {
                "$ref": "#/$defs/MatchBlock"
              },
              {
                "$ref": "#/$defs/RepeatBlock"
              },
              {
                "$ref": "#/$defs/TextBlock"
              },
              {
                "$ref": "#/$defs/LastOfBlock"
              },
              {
                "$ref": "#/$defs/ArrayBlock"
              },
              {
                "$ref": "#/$defs/ObjectBlock"
              },
              {
                "$ref": "#/$defs/MessageBlock"
              },
              {
                "$ref": "#/$defs/ReadBlock"
              },
              {
                "$ref": "#/$defs/IncludeBlock"
              },
              {
                "$ref": "#/$defs/ImportBlock"
              },
              {
                "$ref": "#/$defs/ErrorBlock"
              },
              {
                "$ref": "#/$defs/EmptyBlock"
              },
              {
                "type": "null"
              }
            ]
          },
          "default": {},
          "description": "Set of definitions executed before the execution of the block.\n    ",
          "title": "Defs",
          "type": "object"
        },
        "def": {
          "anyOf": [
            {
              "type": "string"
            },
            {
              "type": "null"
            }
          ],
          "default": null,
          "description": "Name of the variable used to store the result of the execution of the block.\n    ",
          "title": "Def"
        },
        "contribute": {
          "default": [
            "result",
            "context"
          ],
          "description": "Indicate if the block contributes to the result and background context.\n    ",
          "items": {
            "anyOf": [
              {
                "$ref": "#/$defs/ContributeTarget"
              },
              {
                "additionalProperties": {
                  "$ref": "#/$defs/ContributeValue"
                },
                "type": "object"
              }
            ]
          },
          "title": "Contribute",
          "type": "array"
        },
        "parser": {
          "anyOf": [
            {
              "enum": [
                "json",
                "jsonl",
                "yaml"
              ],
              "type": "string"
            },
            {
              "$ref": "#/$defs/PdlParser"
            },
            {
              "$ref": "#/$defs/RegexParser"
            },
            {
              "type": "null"
            }
          ],
          "default": null,
          "description": "Parser to use to construct a value out of a string result.",
          "title": "Parser"
        },
        "fallback": {
          "anyOf": [
            {
              "type": "boolean"
            },
            {
              "type": "integer"
            },
            {
              "type": "number"
            },
            {
              "type": "string"
            },
            {
              "$ref": "#/$defs/FunctionBlock"
            },
            {
              "$ref": "#/$defs/CallBlock"
            },
            {
              "$ref": "#/$defs/LitellmModelBlock"
            },
            {
              "$ref": "#/$defs/GraniteioModelBlock"
            },
            {
              "$ref": "#/$defs/CodeBlock"
            },
            {
              "$ref": "#/$defs/ArgsBlock"
            },
            {
              "$ref": "#/$defs/GetBlock"
            },
            {
              "$ref": "#/$defs/DataBlock"
            },
            {
              "$ref": "#/$defs/IfBlock"
            },
            {
              "$ref": "#/$defs/MatchBlock"
            },
            {
              "$ref": "#/$defs/RepeatBlock"
            },
            {
              "$ref": "#/$defs/TextBlock"
            },
            {
              "$ref": "#/$defs/LastOfBlock"
            },
            {
              "$ref": "#/$defs/ArrayBlock"
            },
            {
              "$ref": "#/$defs/ObjectBlock"
            },
            {
              "$ref": "#/$defs/MessageBlock"
            },
            {
              "$ref": "#/$defs/ReadBlock"
            },
            {
              "$ref": "#/$defs/IncludeBlock"
            },
            {
              "$ref": "#/$defs/ImportBlock"
            },
            {
              "$ref": "#/$defs/ErrorBlock"
            },
            {
              "$ref": "#/$defs/EmptyBlock"
            },
            {
              "type": "null"
            }
          ],
          "default": null,
          "description": "Block to execute in case of error.\n    ",
          "title": "Fallback"
        },
        "role": {
          "anyOf": [
            {
              "type": "string"
            },
            {
              "type": "null"
            }
          ],
          "default": null,
          "description": "Role associated to the block and sub-blocks.\nTypical roles are `system`, `user`, and `assistant`,\nbut there may be other roles such as `available_tools`.",
          "title": "Role"
        },
        "pdl__context": {
          "anyOf": [
            {
              "items": {
                "additionalProperties": true,
                "type": "object"
              },
              "type": "array"
            },
            {
              "type": "null"
            }
          ],
          "default": [],
          "description": "Current context\n    ",
          "title": "Pdl  Context"
        },
        "pdl__id": {
          "anyOf": [
            {
              "type": "string"
            },
            {
              "type": "null"
            }
          ],
          "default": "",
          "description": "Unique identifier for this block\n    ",
          "title": "Pdl  Id"
        },
        "pdl__result": {
          "anyOf": [
            {},
            {
              "type": "null"
            }
          ],
          "default": null,
          "description": "Result of the execution of the block",
          "title": "Pdl  Result"
        },
        "pdl__location": {
          "anyOf": [
            {
              "$ref": "#/$defs/PdlLocationType"
            },
            {
              "type": "null"
            }
          ],
          "default": null
        },
        "pdl__timing": {
          "anyOf": [
            {
              "$ref": "#/$defs/PdlTiming"
            },
            {
              "type": "null"
            }
          ],
          "default": null
        },
        "pdl__is_leaf": {
          "const": true,
          "default": true,
          "title": "Pdl  Is Leaf",
          "type": "boolean"
        },
        "kind": {
          "const": "call",
          "default": "call",
          "title": "Kind",
          "type": "string"
        },
        "call": {
          "anyOf": [
            {
              "$ref": "#/$defs/LocalizedExpression_TypeVar_"
            },
            {},
            {
              "type": "string"
            }
          ],
          "description": "Function to call.\n    ",
          "title": "Call"
        },
        "args": {
          "anyOf": [
            {
              "$ref": "#/$defs/LocalizedExpression_TypeVar_"
            },
            {},
            {
              "type": "string"
            }
          ],
          "default": {},
          "description": "Arguments of the function with their values.\n    ",
          "title": "Args"
        },
        "pdl__trace": {
          "anyOf": [
            {
              "type": "boolean"
            },
            {
              "type": "integer"
            },
            {
              "type": "number"
            },
            {
              "type": "string"
            },
            {
              "$ref": "#/$defs/FunctionBlock"
            },
            {
              "$ref": "#/$defs/CallBlock"
            },
            {
              "$ref": "#/$defs/LitellmModelBlock"
            },
            {
              "$ref": "#/$defs/GraniteioModelBlock"
            },
            {
              "$ref": "#/$defs/CodeBlock"
            },
            {
              "$ref": "#/$defs/ArgsBlock"
            },
            {
              "$ref": "#/$defs/GetBlock"
            },
            {
              "$ref": "#/$defs/DataBlock"
            },
            {
              "$ref": "#/$defs/IfBlock"
            },
            {
              "$ref": "#/$defs/MatchBlock"
            },
            {
              "$ref": "#/$defs/RepeatBlock"
            },
            {
              "$ref": "#/$defs/TextBlock"
            },
            {
              "$ref": "#/$defs/LastOfBlock"
            },
            {
              "$ref": "#/$defs/ArrayBlock"
            },
            {
              "$ref": "#/$defs/ObjectBlock"
            },
            {
              "$ref": "#/$defs/MessageBlock"
            },
            {
              "$ref": "#/$defs/ReadBlock"
            },
            {
              "$ref": "#/$defs/IncludeBlock"
            },
            {
              "$ref": "#/$defs/ImportBlock"
            },
            {
              "$ref": "#/$defs/ErrorBlock"
            },
            {
              "$ref": "#/$defs/EmptyBlock"
            },
            {
              "type": "null"
            }
          ],
          "default": null,
          "title": "Pdl  Trace"
        }
      },
      "required": [
        "call"
      ],
      "title": "CallBlock",
      "type": "object"
    },
    "CodeBlock": {
      "additionalProperties": false,
      "description": "Execute a piece of code.\n\nExample:\n```PDL\nlang: python\ncode: |\n    import random\n    # (In PDL, set `result` to the output you wish for your code block.)\n    result = random.randint(1, 20)\n```",
      "properties": {
        "description": {
          "anyOf": [
            {
              "type": "string"
            },
            {
              "type": "null"
            }
          ],
          "default": null,
          "description": "Documentation associated to the block.\n    ",
          "title": "Description"
        },
        "spec": {
          "anyOf": [
            {
              "$ref": "#/$defs/PdlTypeType"
            },
            {
              "type": "null"
            }
          ],
          "default": null,
          "description": "Type specification of the result of the block.\n    "
        },
        "defs": {
          "additionalProperties": {
            "anyOf": [
              {
                "type": "boolean"
              },
              {
                "type": "integer"
              },
              {
                "type": "number"
              },
              {
                "type": "string"
              },
              {
                "$ref": "#/$defs/FunctionBlock"
              },
              {
                "$ref": "#/$defs/CallBlock"
              },
              {
                "$ref": "#/$defs/LitellmModelBlock"
              },
              {
                "$ref": "#/$defs/GraniteioModelBlock"
              },
              {
                "$ref": "#/$defs/CodeBlock"
              },
              {
                "$ref": "#/$defs/ArgsBlock"
              },
              {
                "$ref": "#/$defs/GetBlock"
              },
              {
                "$ref": "#/$defs/DataBlock"
              },
              {
                "$ref": "#/$defs/IfBlock"
              },
              {
                "$ref": "#/$defs/MatchBlock"
              },
              {
                "$ref": "#/$defs/RepeatBlock"
              },
              {
                "$ref": "#/$defs/TextBlock"
              },
              {
                "$ref": "#/$defs/LastOfBlock"
              },
              {
                "$ref": "#/$defs/ArrayBlock"
              },
              {
                "$ref": "#/$defs/ObjectBlock"
              },
              {
                "$ref": "#/$defs/MessageBlock"
              },
              {
                "$ref": "#/$defs/ReadBlock"
              },
              {
                "$ref": "#/$defs/IncludeBlock"
              },
              {
                "$ref": "#/$defs/ImportBlock"
              },
              {
                "$ref": "#/$defs/ErrorBlock"
              },
              {
                "$ref": "#/$defs/EmptyBlock"
              },
              {
                "type": "null"
              }
            ]
          },
          "default": {},
          "description": "Set of definitions executed before the execution of the block.\n    ",
          "title": "Defs",
          "type": "object"
        },
        "def": {
          "anyOf": [
            {
              "type": "string"
            },
            {
              "type": "null"
            }
          ],
          "default": null,
          "description": "Name of the variable used to store the result of the execution of the block.\n    ",
          "title": "Def"
        },
        "contribute": {
          "default": [
            "result",
            "context"
          ],
          "description": "Indicate if the block contributes to the result and background context.\n    ",
          "items": {
            "anyOf": [
              {
                "$ref": "#/$defs/ContributeTarget"
              },
              {
                "additionalProperties": {
                  "$ref": "#/$defs/ContributeValue"
                },
                "type": "object"
              }
            ]
          },
          "title": "Contribute",
          "type": "array"
        },
        "parser": {
          "anyOf": [
            {
              "enum": [
                "json",
                "jsonl",
                "yaml"
              ],
              "type": "string"
            },
            {
              "$ref": "#/$defs/PdlParser"
            },
            {
              "$ref": "#/$defs/RegexParser"
            },
            {
              "type": "null"
            }
          ],
          "default": null,
          "description": "Parser to use to construct a value out of a string result.",
          "title": "Parser"
        },
        "fallback": {
          "anyOf": [
            {
              "type": "boolean"
            },
            {
              "type": "integer"
            },
            {
              "type": "number"
            },
            {
              "type": "string"
            },
            {
              "$ref": "#/$defs/FunctionBlock"
            },
            {
              "$ref": "#/$defs/CallBlock"
            },
            {
              "$ref": "#/$defs/LitellmModelBlock"
            },
            {
              "$ref": "#/$defs/GraniteioModelBlock"
            },
            {
              "$ref": "#/$defs/CodeBlock"
            },
            {
              "$ref": "#/$defs/ArgsBlock"
            },
            {
              "$ref": "#/$defs/GetBlock"
            },
            {
              "$ref": "#/$defs/DataBlock"
            },
            {
              "$ref": "#/$defs/IfBlock"
            },
            {
              "$ref": "#/$defs/MatchBlock"
            },
            {
              "$ref": "#/$defs/RepeatBlock"
            },
            {
              "$ref": "#/$defs/TextBlock"
            },
            {
              "$ref": "#/$defs/LastOfBlock"
            },
            {
              "$ref": "#/$defs/ArrayBlock"
            },
            {
              "$ref": "#/$defs/ObjectBlock"
            },
            {
              "$ref": "#/$defs/MessageBlock"
            },
            {
              "$ref": "#/$defs/ReadBlock"
            },
            {
              "$ref": "#/$defs/IncludeBlock"
            },
            {
              "$ref": "#/$defs/ImportBlock"
            },
            {
              "$ref": "#/$defs/ErrorBlock"
            },
            {
              "$ref": "#/$defs/EmptyBlock"
            },
            {
              "type": "null"
            }
          ],
          "default": null,
          "description": "Block to execute in case of error.\n    ",
          "title": "Fallback"
        },
        "role": {
          "anyOf": [
            {
              "type": "string"
            },
            {
              "type": "null"
            }
          ],
          "default": null,
          "description": "Role associated to the block and sub-blocks.\nTypical roles are `system`, `user`, and `assistant`,\nbut there may be other roles such as `available_tools`.",
          "title": "Role"
        },
        "pdl__context": {
          "anyOf": [
            {
              "items": {
                "additionalProperties": true,
                "type": "object"
              },
              "type": "array"
            },
            {
              "type": "null"
            }
          ],
          "default": [],
          "description": "Current context\n    ",
          "title": "Pdl  Context"
        },
        "pdl__id": {
          "anyOf": [
            {
              "type": "string"
            },
            {
              "type": "null"
            }
          ],
          "default": "",
          "description": "Unique identifier for this block\n    ",
          "title": "Pdl  Id"
        },
        "pdl__result": {
          "anyOf": [
            {},
            {
              "type": "null"
            }
          ],
          "default": null,
          "description": "Result of the execution of the block",
          "title": "Pdl  Result"
        },
        "pdl__location": {
          "anyOf": [
            {
              "$ref": "#/$defs/PdlLocationType"
            },
            {
              "type": "null"
            }
          ],
          "default": null
        },
        "pdl__timing": {
          "anyOf": [
            {
              "$ref": "#/$defs/PdlTiming"
            },
            {
              "type": "null"
            }
          ],
          "default": null
        },
        "pdl__is_leaf": {
          "const": true,
          "default": true,
          "title": "Pdl  Is Leaf",
          "type": "boolean"
        },
        "kind": {
          "const": "code",
          "default": "code",
          "title": "Kind",
          "type": "string"
        },
        "lang": {
          "description": "Programming language of the code.\n    ",
          "enum": [
            "python",
            "command",
            "jinja",
            "pdl"
          ],
          "title": "Lang",
          "type": "string"
        },
        "code": {
          "anyOf": [
            {
              "type": "boolean"
            },
            {
              "type": "integer"
            },
            {
              "type": "number"
            },
            {
              "type": "string"
            },
            {
              "$ref": "#/$defs/FunctionBlock"
            },
            {
              "$ref": "#/$defs/CallBlock"
            },
            {
              "$ref": "#/$defs/LitellmModelBlock"
            },
            {
              "$ref": "#/$defs/GraniteioModelBlock"
            },
            {
              "$ref": "#/$defs/CodeBlock"
            },
            {
              "$ref": "#/$defs/ArgsBlock"
            },
            {
              "$ref": "#/$defs/GetBlock"
            },
            {
              "$ref": "#/$defs/DataBlock"
            },
            {
              "$ref": "#/$defs/IfBlock"
            },
            {
              "$ref": "#/$defs/MatchBlock"
            },
            {
              "$ref": "#/$defs/RepeatBlock"
            },
            {
              "$ref": "#/$defs/TextBlock"
            },
            {
              "$ref": "#/$defs/LastOfBlock"
            },
            {
              "$ref": "#/$defs/ArrayBlock"
            },
            {
              "$ref": "#/$defs/ObjectBlock"
            },
            {
              "$ref": "#/$defs/MessageBlock"
            },
            {
              "$ref": "#/$defs/ReadBlock"
            },
            {
              "$ref": "#/$defs/IncludeBlock"
            },
            {
              "$ref": "#/$defs/ImportBlock"
            },
            {
              "$ref": "#/$defs/ErrorBlock"
            },
            {
              "$ref": "#/$defs/EmptyBlock"
            },
            {
              "type": "null"
            }
          ],
          "description": "Code to execute.\n    ",
          "title": "Code"
        }
      },
      "required": [
        "lang",
        "code"
      ],
      "title": "CodeBlock",
      "type": "object"
    },
    "ContributeTarget": {
      "enum": [
        "result",
        "context"
      ],
      "title": "ContributeTarget",
      "type": "string"
    },
    "ContributeValue": {
      "additionalProperties": false,
      "properties": {
        "value": {
          "anyOf": [
            {
              "$ref": "#/$defs/LocalizedExpression_TypeVar_"
            },
            {
              "items": {},
              "type": "array"
            },
            {
              "type": "string"
            }
          ],
          "title": "Value"
        }
      },
      "required": [
        "value"
      ],
      "title": "ContributeValue",
      "type": "object"
    },
    "DataBlock": {
      "additionalProperties": false,
      "description": "Arbitrary value, equivalent to JSON.\n\nExample. As part of a `defs` section, set `numbers` to the list `[1, 2, 3, 4]`:\n```PDL\ndefs:\n  numbers:\n    data: [1, 2, 3, 4]\n```\n\nExample.  Evaluate `${ TEST.answer }` in\n[Jinja](https://jinja.palletsprojects.com/en/stable/), passing\nthe result to a regex parser with capture groups.  Set\n`EXTRACTED_GROUND_TRUTH` to an object with attribute `answer`,\na string, containing the value of the capture group.\n```PDL\n- data: ${ TEST.answer }\n  parser:\n    regex: \"(.|\\n)*#### (?P<answer>([0-9])*)\\n*\"\n    spec:\n      answer: str\n  def: EXTRACTED_GROUND_TRUTH\n```",
      "properties": {
        "description": {
          "anyOf": [
            {
              "type": "string"
            },
            {
              "type": "null"
            }
          ],
          "default": null,
          "description": "Documentation associated to the block.\n    ",
          "title": "Description"
        },
        "spec": {
          "anyOf": [
            {
              "$ref": "#/$defs/PdlTypeType"
            },
            {
              "type": "null"
            }
          ],
          "default": null,
          "description": "Type specification of the result of the block.\n    "
        },
        "defs": {
          "additionalProperties": {
            "anyOf": [
              {
                "type": "boolean"
              },
              {
                "type": "integer"
              },
              {
                "type": "number"
              },
              {
                "type": "string"
              },
              {
                "$ref": "#/$defs/FunctionBlock"
              },
              {
                "$ref": "#/$defs/CallBlock"
              },
              {
                "$ref": "#/$defs/LitellmModelBlock"
              },
              {
                "$ref": "#/$defs/GraniteioModelBlock"
              },
              {
                "$ref": "#/$defs/CodeBlock"
              },
              {
                "$ref": "#/$defs/ArgsBlock"
              },
              {
                "$ref": "#/$defs/GetBlock"
              },
              {
                "$ref": "#/$defs/DataBlock"
              },
              {
                "$ref": "#/$defs/IfBlock"
              },
              {
                "$ref": "#/$defs/MatchBlock"
              },
              {
                "$ref": "#/$defs/RepeatBlock"
              },
              {
                "$ref": "#/$defs/TextBlock"
              },
              {
                "$ref": "#/$defs/LastOfBlock"
              },
              {
                "$ref": "#/$defs/ArrayBlock"
              },
              {
                "$ref": "#/$defs/ObjectBlock"
              },
              {
                "$ref": "#/$defs/MessageBlock"
              },
              {
                "$ref": "#/$defs/ReadBlock"
              },
              {
                "$ref": "#/$defs/IncludeBlock"
              },
              {
                "$ref": "#/$defs/ImportBlock"
              },
              {
                "$ref": "#/$defs/ErrorBlock"
              },
              {
                "$ref": "#/$defs/EmptyBlock"
              },
              {
                "type": "null"
              }
            ]
          },
          "default": {},
          "description": "Set of definitions executed before the execution of the block.\n    ",
          "title": "Defs",
          "type": "object"
        },
        "def": {
          "anyOf": [
            {
              "type": "string"
            },
            {
              "type": "null"
            }
          ],
          "default": null,
          "description": "Name of the variable used to store the result of the execution of the block.\n    ",
          "title": "Def"
        },
        "contribute": {
          "default": [
            "result",
            "context"
          ],
          "description": "Indicate if the block contributes to the result and background context.\n    ",
          "items": {
            "anyOf": [
              {
                "$ref": "#/$defs/ContributeTarget"
              },
              {
                "additionalProperties": {
                  "$ref": "#/$defs/ContributeValue"
                },
                "type": "object"
              }
            ]
          },
          "title": "Contribute",
          "type": "array"
        },
        "parser": {
          "anyOf": [
            {
              "enum": [
                "json",
                "jsonl",
                "yaml"
              ],
              "type": "string"
            },
            {
              "$ref": "#/$defs/PdlParser"
            },
            {
              "$ref": "#/$defs/RegexParser"
            },
            {
              "type": "null"
            }
          ],
          "default": null,
          "description": "Parser to use to construct a value out of a string result.",
          "title": "Parser"
        },
        "fallback": {
          "anyOf": [
            {
              "type": "boolean"
            },
            {
              "type": "integer"
            },
            {
              "type": "number"
            },
            {
              "type": "string"
            },
            {
              "$ref": "#/$defs/FunctionBlock"
            },
            {
              "$ref": "#/$defs/CallBlock"
            },
            {
              "$ref": "#/$defs/LitellmModelBlock"
            },
            {
              "$ref": "#/$defs/GraniteioModelBlock"
            },
            {
              "$ref": "#/$defs/CodeBlock"
            },
            {
              "$ref": "#/$defs/ArgsBlock"
            },
            {
              "$ref": "#/$defs/GetBlock"
            },
            {
              "$ref": "#/$defs/DataBlock"
            },
            {
              "$ref": "#/$defs/IfBlock"
            },
            {
              "$ref": "#/$defs/MatchBlock"
            },
            {
              "$ref": "#/$defs/RepeatBlock"
            },
            {
              "$ref": "#/$defs/TextBlock"
            },
            {
              "$ref": "#/$defs/LastOfBlock"
            },
            {
              "$ref": "#/$defs/ArrayBlock"
            },
            {
              "$ref": "#/$defs/ObjectBlock"
            },
            {
              "$ref": "#/$defs/MessageBlock"
            },
            {
              "$ref": "#/$defs/ReadBlock"
            },
            {
              "$ref": "#/$defs/IncludeBlock"
            },
            {
              "$ref": "#/$defs/ImportBlock"
            },
            {
              "$ref": "#/$defs/ErrorBlock"
            },
            {
              "$ref": "#/$defs/EmptyBlock"
            },
            {
              "type": "null"
            }
          ],
          "default": null,
          "description": "Block to execute in case of error.\n    ",
          "title": "Fallback"
        },
        "role": {
          "anyOf": [
            {
              "type": "string"
            },
            {
              "type": "null"
            }
          ],
          "default": null,
          "description": "Role associated to the block and sub-blocks.\nTypical roles are `system`, `user`, and `assistant`,\nbut there may be other roles such as `available_tools`.",
          "title": "Role"
        },
        "pdl__context": {
          "anyOf": [
            {
              "items": {
                "additionalProperties": true,
                "type": "object"
              },
              "type": "array"
            },
            {
              "type": "null"
            }
          ],
          "default": [],
          "description": "Current context\n    ",
          "title": "Pdl  Context"
        },
        "pdl__id": {
          "anyOf": [
            {
              "type": "string"
            },
            {
              "type": "null"
            }
          ],
          "default": "",
          "description": "Unique identifier for this block\n    ",
          "title": "Pdl  Id"
        },
        "pdl__result": {
          "anyOf": [
            {},
            {
              "type": "null"
            }
          ],
          "default": null,
          "description": "Result of the execution of the block",
          "title": "Pdl  Result"
        },
        "pdl__location": {
          "anyOf": [
            {
              "$ref": "#/$defs/PdlLocationType"
            },
            {
              "type": "null"
            }
          ],
          "default": null
        },
        "pdl__timing": {
          "anyOf": [
            {
              "$ref": "#/$defs/PdlTiming"
            },
            {
              "type": "null"
            }
          ],
          "default": null
        },
        "pdl__is_leaf": {
          "const": true,
          "default": true,
          "title": "Pdl  Is Leaf",
          "type": "boolean"
        },
        "kind": {
          "const": "data",
          "default": "data",
          "title": "Kind",
          "type": "string"
        },
        "data": {
          "anyOf": [
            {
              "$ref": "#/$defs/LocalizedExpression_TypeVar_"
            },
            {},
            {
              "type": "string"
            }
          ],
          "description": "Value defined.",
          "title": "Data"
        },
        "raw": {
          "default": false,
          "description": "Do not evaluate expressions inside strings.",
          "title": "Raw",
          "type": "boolean"
        }
      },
      "required": [
        "data"
      ],
      "title": "DataBlock",
      "type": "object"
    },
    "EmptyBlock": {
      "additionalProperties": false,
      "description": "Block without an action. It can contain definitions.",
      "properties": {
        "description": {
          "anyOf": [
            {
              "type": "string"
            },
            {
              "type": "null"
            }
          ],
          "default": null,
          "description": "Documentation associated to the block.\n    ",
          "title": "Description"
        },
        "spec": {
          "anyOf": [
            {
              "$ref": "#/$defs/PdlTypeType"
            },
            {
              "type": "null"
            }
          ],
          "default": null,
          "description": "Type specification of the result of the block.\n    "
        },
        "defs": {
          "additionalProperties": {
            "anyOf": [
              {
                "type": "boolean"
              },
              {
                "type": "integer"
              },
              {
                "type": "number"
              },
              {
                "type": "string"
              },
              {
                "$ref": "#/$defs/FunctionBlock"
              },
              {
                "$ref": "#/$defs/CallBlock"
              },
              {
                "$ref": "#/$defs/LitellmModelBlock"
              },
              {
                "$ref": "#/$defs/GraniteioModelBlock"
              },
              {
                "$ref": "#/$defs/CodeBlock"
              },
              {
                "$ref": "#/$defs/ArgsBlock"
              },
              {
                "$ref": "#/$defs/GetBlock"
              },
              {
                "$ref": "#/$defs/DataBlock"
              },
              {
                "$ref": "#/$defs/IfBlock"
              },
              {
                "$ref": "#/$defs/MatchBlock"
              },
              {
                "$ref": "#/$defs/RepeatBlock"
              },
              {
                "$ref": "#/$defs/TextBlock"
              },
              {
                "$ref": "#/$defs/LastOfBlock"
              },
              {
                "$ref": "#/$defs/ArrayBlock"
              },
              {
                "$ref": "#/$defs/ObjectBlock"
              },
              {
                "$ref": "#/$defs/MessageBlock"
              },
              {
                "$ref": "#/$defs/ReadBlock"
              },
              {
                "$ref": "#/$defs/IncludeBlock"
              },
              {
                "$ref": "#/$defs/ImportBlock"
              },
              {
                "$ref": "#/$defs/ErrorBlock"
              },
              {
                "$ref": "#/$defs/EmptyBlock"
              },
              {
                "type": "null"
              }
            ]
          },
          "default": {},
          "description": "Set of definitions executed before the execution of the block.\n    ",
          "title": "Defs",
          "type": "object"
        },
        "def": {
          "anyOf": [
            {
              "type": "string"
            },
            {
              "type": "null"
            }
          ],
          "default": null,
          "description": "Name of the variable used to store the result of the execution of the block.\n    ",
          "title": "Def"
        },
        "contribute": {
          "default": [
            "result",
            "context"
          ],
          "description": "Indicate if the block contributes to the result and background context.\n    ",
          "items": {
            "anyOf": [
              {
                "$ref": "#/$defs/ContributeTarget"
              },
              {
                "additionalProperties": {
                  "$ref": "#/$defs/ContributeValue"
                },
                "type": "object"
              }
            ]
          },
          "title": "Contribute",
          "type": "array"
        },
        "parser": {
          "anyOf": [
            {
              "enum": [
                "json",
                "jsonl",
                "yaml"
              ],
              "type": "string"
            },
            {
              "$ref": "#/$defs/PdlParser"
            },
            {
              "$ref": "#/$defs/RegexParser"
            },
            {
              "type": "null"
            }
          ],
          "default": null,
          "description": "Parser to use to construct a value out of a string result.",
          "title": "Parser"
        },
        "fallback": {
          "anyOf": [
            {
              "type": "boolean"
            },
            {
              "type": "integer"
            },
            {
              "type": "number"
            },
            {
              "type": "string"
            },
            {
              "$ref": "#/$defs/FunctionBlock"
            },
            {
              "$ref": "#/$defs/CallBlock"
            },
            {
              "$ref": "#/$defs/LitellmModelBlock"
            },
            {
              "$ref": "#/$defs/GraniteioModelBlock"
            },
            {
              "$ref": "#/$defs/CodeBlock"
            },
            {
              "$ref": "#/$defs/ArgsBlock"
            },
            {
              "$ref": "#/$defs/GetBlock"
            },
            {
              "$ref": "#/$defs/DataBlock"
            },
            {
              "$ref": "#/$defs/IfBlock"
            },
            {
              "$ref": "#/$defs/MatchBlock"
            },
            {
              "$ref": "#/$defs/RepeatBlock"
            },
            {
              "$ref": "#/$defs/TextBlock"
            },
            {
              "$ref": "#/$defs/LastOfBlock"
            },
            {
              "$ref": "#/$defs/ArrayBlock"
            },
            {
              "$ref": "#/$defs/ObjectBlock"
            },
            {
              "$ref": "#/$defs/MessageBlock"
            },
            {
              "$ref": "#/$defs/ReadBlock"
            },
            {
              "$ref": "#/$defs/IncludeBlock"
            },
            {
              "$ref": "#/$defs/ImportBlock"
            },
            {
              "$ref": "#/$defs/ErrorBlock"
            },
            {
              "$ref": "#/$defs/EmptyBlock"
            },
            {
              "type": "null"
            }
          ],
          "default": null,
          "description": "Block to execute in case of error.\n    ",
          "title": "Fallback"
        },
        "role": {
          "anyOf": [
            {
              "type": "string"
            },
            {
              "type": "null"
            }
          ],
          "default": null,
          "description": "Role associated to the block and sub-blocks.\nTypical roles are `system`, `user`, and `assistant`,\nbut there may be other roles such as `available_tools`.",
          "title": "Role"
        },
        "pdl__context": {
          "anyOf": [
            {
              "items": {
                "additionalProperties": true,
                "type": "object"
              },
              "type": "array"
            },
            {
              "type": "null"
            }
          ],
          "default": [],
          "description": "Current context\n    ",
          "title": "Pdl  Context"
        },
        "pdl__id": {
          "anyOf": [
            {
              "type": "string"
            },
            {
              "type": "null"
            }
          ],
          "default": "",
          "description": "Unique identifier for this block\n    ",
          "title": "Pdl  Id"
        },
        "pdl__result": {
          "anyOf": [
            {},
            {
              "type": "null"
            }
          ],
          "default": null,
          "description": "Result of the execution of the block",
          "title": "Pdl  Result"
        },
        "pdl__location": {
          "anyOf": [
            {
              "$ref": "#/$defs/PdlLocationType"
            },
            {
              "type": "null"
            }
          ],
          "default": null
        },
        "pdl__timing": {
          "anyOf": [
            {
              "$ref": "#/$defs/PdlTiming"
            },
            {
              "type": "null"
            }
          ],
          "default": null
        },
        "pdl__is_leaf": {
          "const": true,
          "default": true,
          "title": "Pdl  Is Leaf",
          "type": "boolean"
        },
        "kind": {
          "const": "empty",
          "default": "empty",
          "title": "Kind",
          "type": "string"
        }
      },
      "title": "EmptyBlock",
      "type": "object"
    },
    "EnumPdlType": {
      "additionalProperties": false,
      "description": "Enumerated type.",
      "properties": {
        "enum": {
          "items": {},
          "title": "Enum",
          "type": "array"
        }
      },
      "required": [
        "enum"
      ],
      "title": "EnumPdlType",
      "type": "object"
    },
    "ErrorBlock": {
      "additionalProperties": false,
      "description": "Block representing an error generated at runtime.",
      "properties": {
        "description": {
          "anyOf": [
            {
              "type": "string"
            },
            {
              "type": "null"
            }
          ],
          "default": null,
          "description": "Documentation associated to the block.\n    ",
          "title": "Description"
        },
        "spec": {
          "anyOf": [
            {
              "$ref": "#/$defs/PdlTypeType"
            },
            {
              "type": "null"
            }
          ],
          "default": null,
          "description": "Type specification of the result of the block.\n    "
        },
        "defs": {
          "additionalProperties": {
            "anyOf": [
              {
                "type": "boolean"
              },
              {
                "type": "integer"
              },
              {
                "type": "number"
              },
              {
                "type": "string"
              },
              {
                "$ref": "#/$defs/FunctionBlock"
              },
              {
                "$ref": "#/$defs/CallBlock"
              },
              {
                "$ref": "#/$defs/LitellmModelBlock"
              },
              {
                "$ref": "#/$defs/GraniteioModelBlock"
              },
              {
                "$ref": "#/$defs/CodeBlock"
              },
              {
                "$ref": "#/$defs/ArgsBlock"
              },
              {
                "$ref": "#/$defs/GetBlock"
              },
              {
                "$ref": "#/$defs/DataBlock"
              },
              {
                "$ref": "#/$defs/IfBlock"
              },
              {
                "$ref": "#/$defs/MatchBlock"
              },
              {
                "$ref": "#/$defs/RepeatBlock"
              },
              {
                "$ref": "#/$defs/TextBlock"
              },
              {
                "$ref": "#/$defs/LastOfBlock"
              },
              {
                "$ref": "#/$defs/ArrayBlock"
              },
              {
                "$ref": "#/$defs/ObjectBlock"
              },
              {
                "$ref": "#/$defs/MessageBlock"
              },
              {
                "$ref": "#/$defs/ReadBlock"
              },
              {
                "$ref": "#/$defs/IncludeBlock"
              },
              {
                "$ref": "#/$defs/ImportBlock"
              },
              {
                "$ref": "#/$defs/ErrorBlock"
              },
              {
                "$ref": "#/$defs/EmptyBlock"
              },
              {
                "type": "null"
              }
            ]
          },
          "default": {},
          "description": "Set of definitions executed before the execution of the block.\n    ",
          "title": "Defs",
          "type": "object"
        },
        "def": {
          "anyOf": [
            {
              "type": "string"
            },
            {
              "type": "null"
            }
          ],
          "default": null,
          "description": "Name of the variable used to store the result of the execution of the block.\n    ",
          "title": "Def"
        },
        "contribute": {
          "default": [
            "result",
            "context"
          ],
          "description": "Indicate if the block contributes to the result and background context.\n    ",
          "items": {
            "anyOf": [
              {
                "$ref": "#/$defs/ContributeTarget"
              },
              {
                "additionalProperties": {
                  "$ref": "#/$defs/ContributeValue"
                },
                "type": "object"
              }
            ]
          },
          "title": "Contribute",
          "type": "array"
        },
        "parser": {
          "anyOf": [
            {
              "enum": [
                "json",
                "jsonl",
                "yaml"
              ],
              "type": "string"
            },
            {
              "$ref": "#/$defs/PdlParser"
            },
            {
              "$ref": "#/$defs/RegexParser"
            },
            {
              "type": "null"
            }
          ],
          "default": null,
          "description": "Parser to use to construct a value out of a string result.",
          "title": "Parser"
        },
        "fallback": {
          "anyOf": [
            {
              "type": "boolean"
            },
            {
              "type": "integer"
            },
            {
              "type": "number"
            },
            {
              "type": "string"
            },
            {
              "$ref": "#/$defs/FunctionBlock"
            },
            {
              "$ref": "#/$defs/CallBlock"
            },
            {
              "$ref": "#/$defs/LitellmModelBlock"
            },
            {
              "$ref": "#/$defs/GraniteioModelBlock"
            },
            {
              "$ref": "#/$defs/CodeBlock"
            },
            {
              "$ref": "#/$defs/ArgsBlock"
            },
            {
              "$ref": "#/$defs/GetBlock"
            },
            {
              "$ref": "#/$defs/DataBlock"
            },
            {
              "$ref": "#/$defs/IfBlock"
            },
            {
              "$ref": "#/$defs/MatchBlock"
            },
            {
              "$ref": "#/$defs/RepeatBlock"
            },
            {
              "$ref": "#/$defs/TextBlock"
            },
            {
              "$ref": "#/$defs/LastOfBlock"
            },
            {
              "$ref": "#/$defs/ArrayBlock"
            },
            {
              "$ref": "#/$defs/ObjectBlock"
            },
            {
              "$ref": "#/$defs/MessageBlock"
            },
            {
              "$ref": "#/$defs/ReadBlock"
            },
            {
              "$ref": "#/$defs/IncludeBlock"
            },
            {
              "$ref": "#/$defs/ImportBlock"
            },
            {
              "$ref": "#/$defs/ErrorBlock"
            },
            {
              "$ref": "#/$defs/EmptyBlock"
            },
            {
              "type": "null"
            }
          ],
          "default": null,
          "description": "Block to execute in case of error.\n    ",
          "title": "Fallback"
        },
        "role": {
          "anyOf": [
            {
              "type": "string"
            },
            {
              "type": "null"
            }
          ],
          "default": null,
          "description": "Role associated to the block and sub-blocks.\nTypical roles are `system`, `user`, and `assistant`,\nbut there may be other roles such as `available_tools`.",
          "title": "Role"
        },
        "pdl__context": {
          "anyOf": [
            {
              "items": {
                "additionalProperties": true,
                "type": "object"
              },
              "type": "array"
            },
            {
              "type": "null"
            }
          ],
          "default": [],
          "description": "Current context\n    ",
          "title": "Pdl  Context"
        },
        "pdl__id": {
          "anyOf": [
            {
              "type": "string"
            },
            {
              "type": "null"
            }
          ],
          "default": "",
          "description": "Unique identifier for this block\n    ",
          "title": "Pdl  Id"
        },
        "pdl__result": {
          "anyOf": [
            {},
            {
              "type": "null"
            }
          ],
          "default": null,
          "description": "Result of the execution of the block",
          "title": "Pdl  Result"
        },
        "pdl__location": {
          "anyOf": [
            {
              "$ref": "#/$defs/PdlLocationType"
            },
            {
              "type": "null"
            }
          ],
          "default": null
        },
        "pdl__timing": {
          "anyOf": [
            {
              "$ref": "#/$defs/PdlTiming"
            },
            {
              "type": "null"
            }
          ],
          "default": null
        },
        "pdl__is_leaf": {
          "const": true,
          "default": true,
          "title": "Pdl  Is Leaf",
          "type": "boolean"
        },
        "kind": {
          "const": "error",
          "default": "error",
          "title": "Kind",
          "type": "string"
        },
        "msg": {
          "description": "Error message.\n    ",
          "title": "Msg",
          "type": "string"
        },
        "program": {
          "anyOf": [
            {
              "type": "boolean"
            },
            {
              "type": "integer"
            },
            {
              "type": "number"
            },
            {
              "type": "string"
            },
            {
              "$ref": "#/$defs/FunctionBlock"
            },
            {
              "$ref": "#/$defs/CallBlock"
            },
            {
              "$ref": "#/$defs/LitellmModelBlock"
            },
            {
              "$ref": "#/$defs/GraniteioModelBlock"
            },
            {
              "$ref": "#/$defs/CodeBlock"
            },
            {
              "$ref": "#/$defs/ArgsBlock"
            },
            {
              "$ref": "#/$defs/GetBlock"
            },
            {
              "$ref": "#/$defs/DataBlock"
            },
            {
              "$ref": "#/$defs/IfBlock"
            },
            {
              "$ref": "#/$defs/MatchBlock"
            },
            {
              "$ref": "#/$defs/RepeatBlock"
            },
            {
              "$ref": "#/$defs/TextBlock"
            },
            {
              "$ref": "#/$defs/LastOfBlock"
            },
            {
              "$ref": "#/$defs/ArrayBlock"
            },
            {
              "$ref": "#/$defs/ObjectBlock"
            },
            {
              "$ref": "#/$defs/MessageBlock"
            },
            {
              "$ref": "#/$defs/ReadBlock"
            },
            {
              "$ref": "#/$defs/IncludeBlock"
            },
            {
              "$ref": "#/$defs/ImportBlock"
            },
            {
              "$ref": "#/$defs/ErrorBlock"
            },
            {
              "$ref": "#/$defs/EmptyBlock"
            },
            {
              "type": "null"
            }
          ],
          "description": "Block that raised the error.\n    ",
          "title": "Program"
        }
      },
      "required": [
        "msg",
        "program"
      ],
      "title": "ErrorBlock",
      "type": "object"
    },
    "FloatPdlType": {
      "additionalProperties": false,
      "properties": {
        "float": {
          "anyOf": [
            {
              "$ref": "#/$defs/FloatPdlTypeConstraints"
            },
            {
              "type": "null"
            }
          ]
        }
      },
      "required": [
        "float"
      ],
      "title": "FloatPdlType",
      "type": "object"
    },
    "FloatPdlTypeConstraints": {
      "additionalProperties": false,
      "description": "Constraints on float type.",
      "properties": {
        "multipleOf": {
          "anyOf": [
            {
              "type": "number"
            },
            {
              "type": "null"
            }
          ],
          "default": null,
          "title": "Multipleof"
        },
        "minimum": {
          "anyOf": [
            {
              "type": "number"
            },
            {
              "type": "null"
            }
          ],
          "default": null,
          "title": "Minimum"
        },
        "exclusiveMinimum": {
          "anyOf": [
            {
              "type": "number"
            },
            {
              "type": "null"
            }
          ],
          "default": null,
          "title": "Exclusiveminimum"
        },
        "maximum": {
          "anyOf": [
            {
              "type": "number"
            },
            {
              "type": "null"
            }
          ],
          "default": null,
          "title": "Maximum"
        },
        "exclusiveMaximum": {
          "anyOf": [
            {
              "type": "number"
            },
            {
              "type": "null"
            }
          ],
          "default": null,
          "title": "Exclusivemaximum"
        }
      },
      "title": "FloatPdlTypeConstraints",
      "type": "object"
    },
    "FunctionBlock": {
      "additionalProperties": false,
      "description": "Function declaration.",
      "properties": {
        "description": {
          "anyOf": [
            {
              "type": "string"
            },
            {
              "type": "null"
            }
          ],
          "default": null,
          "description": "Documentation associated to the block.\n    ",
          "title": "Description"
        },
        "spec": {
          "anyOf": [
            {
              "$ref": "#/$defs/PdlTypeType"
            },
            {
              "type": "null"
            }
          ],
          "default": null,
          "description": "Type specification of the result of the block.\n    "
        },
        "defs": {
          "additionalProperties": {
            "anyOf": [
              {
                "type": "boolean"
              },
              {
                "type": "integer"
              },
              {
                "type": "number"
              },
              {
                "type": "string"
              },
              {
                "$ref": "#/$defs/FunctionBlock"
              },
              {
                "$ref": "#/$defs/CallBlock"
              },
              {
                "$ref": "#/$defs/LitellmModelBlock"
              },
              {
                "$ref": "#/$defs/GraniteioModelBlock"
              },
              {
                "$ref": "#/$defs/CodeBlock"
              },
              {
                "$ref": "#/$defs/ArgsBlock"
              },
              {
                "$ref": "#/$defs/GetBlock"
              },
              {
                "$ref": "#/$defs/DataBlock"
              },
              {
                "$ref": "#/$defs/IfBlock"
              },
              {
                "$ref": "#/$defs/MatchBlock"
              },
              {
                "$ref": "#/$defs/RepeatBlock"
              },
              {
                "$ref": "#/$defs/TextBlock"
              },
              {
                "$ref": "#/$defs/LastOfBlock"
              },
              {
                "$ref": "#/$defs/ArrayBlock"
              },
              {
                "$ref": "#/$defs/ObjectBlock"
              },
              {
                "$ref": "#/$defs/MessageBlock"
              },
              {
                "$ref": "#/$defs/ReadBlock"
              },
              {
                "$ref": "#/$defs/IncludeBlock"
              },
              {
                "$ref": "#/$defs/ImportBlock"
              },
              {
                "$ref": "#/$defs/ErrorBlock"
              },
              {
                "$ref": "#/$defs/EmptyBlock"
              },
              {
                "type": "null"
              }
            ]
          },
          "default": {},
          "description": "Set of definitions executed before the execution of the block.\n    ",
          "title": "Defs",
          "type": "object"
        },
        "def": {
          "anyOf": [
            {
              "type": "string"
            },
            {
              "type": "null"
            }
          ],
          "default": null,
          "description": "Name of the variable used to store the result of the execution of the block.\n    ",
          "title": "Def"
        },
        "contribute": {
          "default": [
            "result",
            "context"
          ],
          "description": "Indicate if the block contributes to the result and background context.\n    ",
          "items": {
            "anyOf": [
              {
                "$ref": "#/$defs/ContributeTarget"
              },
              {
                "additionalProperties": {
                  "$ref": "#/$defs/ContributeValue"
                },
                "type": "object"
              }
            ]
          },
          "title": "Contribute",
          "type": "array"
        },
        "parser": {
          "anyOf": [
            {
              "enum": [
                "json",
                "jsonl",
                "yaml"
              ],
              "type": "string"
            },
            {
              "$ref": "#/$defs/PdlParser"
            },
            {
              "$ref": "#/$defs/RegexParser"
            },
            {
              "type": "null"
            }
          ],
          "default": null,
          "description": "Parser to use to construct a value out of a string result.",
          "title": "Parser"
        },
        "fallback": {
          "anyOf": [
            {
              "type": "boolean"
            },
            {
              "type": "integer"
            },
            {
              "type": "number"
            },
            {
              "type": "string"
            },
            {
              "$ref": "#/$defs/FunctionBlock"
            },
            {
              "$ref": "#/$defs/CallBlock"
            },
            {
              "$ref": "#/$defs/LitellmModelBlock"
            },
            {
              "$ref": "#/$defs/GraniteioModelBlock"
            },
            {
              "$ref": "#/$defs/CodeBlock"
            },
            {
              "$ref": "#/$defs/ArgsBlock"
            },
            {
              "$ref": "#/$defs/GetBlock"
            },
            {
              "$ref": "#/$defs/DataBlock"
            },
            {
              "$ref": "#/$defs/IfBlock"
            },
            {
              "$ref": "#/$defs/MatchBlock"
            },
            {
              "$ref": "#/$defs/RepeatBlock"
            },
            {
              "$ref": "#/$defs/TextBlock"
            },
            {
              "$ref": "#/$defs/LastOfBlock"
            },
            {
              "$ref": "#/$defs/ArrayBlock"
            },
            {
              "$ref": "#/$defs/ObjectBlock"
            },
            {
              "$ref": "#/$defs/MessageBlock"
            },
            {
              "$ref": "#/$defs/ReadBlock"
            },
            {
              "$ref": "#/$defs/IncludeBlock"
            },
            {
              "$ref": "#/$defs/ImportBlock"
            },
            {
              "$ref": "#/$defs/ErrorBlock"
            },
            {
              "$ref": "#/$defs/EmptyBlock"
            },
            {
              "type": "null"
            }
          ],
          "default": null,
          "description": "Block to execute in case of error.\n    ",
          "title": "Fallback"
        },
        "role": {
          "anyOf": [
            {
              "type": "string"
            },
            {
              "type": "null"
            }
          ],
          "default": null,
          "description": "Role associated to the block and sub-blocks.\nTypical roles are `system`, `user`, and `assistant`,\nbut there may be other roles such as `available_tools`.",
          "title": "Role"
        },
        "pdl__context": {
          "anyOf": [
            {
              "items": {
                "additionalProperties": true,
                "type": "object"
              },
              "type": "array"
            },
            {
              "type": "null"
            }
          ],
          "default": [],
          "description": "Current context\n    ",
          "title": "Pdl  Context"
        },
        "pdl__id": {
          "anyOf": [
            {
              "type": "string"
            },
            {
              "type": "null"
            }
          ],
          "default": "",
          "description": "Unique identifier for this block\n    ",
          "title": "Pdl  Id"
        },
        "pdl__result": {
          "anyOf": [
            {},
            {
              "type": "null"
            }
          ],
          "default": null,
          "description": "Result of the execution of the block",
          "title": "Pdl  Result"
        },
        "pdl__location": {
          "anyOf": [
            {
              "$ref": "#/$defs/PdlLocationType"
            },
            {
              "type": "null"
            }
          ],
          "default": null
        },
        "pdl__timing": {
          "anyOf": [
            {
              "$ref": "#/$defs/PdlTiming"
            },
            {
              "type": "null"
            }
          ],
          "default": null
        },
        "pdl__is_leaf": {
          "const": true,
          "default": true,
          "title": "Pdl  Is Leaf",
          "type": "boolean"
        },
        "kind": {
          "const": "function",
          "default": "function",
          "title": "Kind",
          "type": "string"
        },
        "function": {
          "anyOf": [
            {
              "additionalProperties": {
                "$ref": "#/$defs/PdlTypeType"
              },
              "type": "object"
            },
            {
              "type": "null"
            }
          ],
          "description": "Functions parameters with their types.\n    ",
          "title": "Function"
        },
        "return": {
          "anyOf": [
            {
              "type": "boolean"
            },
            {
              "type": "integer"
            },
            {
              "type": "number"
            },
            {
              "type": "string"
            },
            {
              "$ref": "#/$defs/FunctionBlock"
            },
            {
              "$ref": "#/$defs/CallBlock"
            },
            {
              "$ref": "#/$defs/LitellmModelBlock"
            },
            {
              "$ref": "#/$defs/GraniteioModelBlock"
            },
            {
              "$ref": "#/$defs/CodeBlock"
            },
            {
              "$ref": "#/$defs/ArgsBlock"
            },
            {
              "$ref": "#/$defs/GetBlock"
            },
            {
              "$ref": "#/$defs/DataBlock"
            },
            {
              "$ref": "#/$defs/IfBlock"
            },
            {
              "$ref": "#/$defs/MatchBlock"
            },
            {
              "$ref": "#/$defs/RepeatBlock"
            },
            {
              "$ref": "#/$defs/TextBlock"
            },
            {
              "$ref": "#/$defs/LastOfBlock"
            },
            {
              "$ref": "#/$defs/ArrayBlock"
            },
            {
              "$ref": "#/$defs/ObjectBlock"
            },
            {
              "$ref": "#/$defs/MessageBlock"
            },
            {
              "$ref": "#/$defs/ReadBlock"
            },
            {
              "$ref": "#/$defs/IncludeBlock"
            },
            {
              "$ref": "#/$defs/ImportBlock"
            },
            {
              "$ref": "#/$defs/ErrorBlock"
            },
            {
              "$ref": "#/$defs/EmptyBlock"
            },
            {
              "type": "null"
            }
          ],
          "description": "Body of the function\n    ",
          "title": "Return"
        }
      },
      "required": [
        "function",
        "return"
      ],
      "title": "FunctionBlock",
      "type": "object"
    },
    "GetBlock": {
      "additionalProperties": false,
      "description": "Get the value of a variable.\n\nThe GetBlock is deprecated.  Use DataBlock instead.",
      "properties": {
        "description": {
          "anyOf": [
            {
              "type": "string"
            },
            {
              "type": "null"
            }
          ],
          "default": null,
          "description": "Documentation associated to the block.\n    ",
          "title": "Description"
        },
        "spec": {
          "anyOf": [
            {
              "$ref": "#/$defs/PdlTypeType"
            },
            {
              "type": "null"
            }
          ],
          "default": null,
          "description": "Type specification of the result of the block.\n    "
        },
        "defs": {
          "additionalProperties": {
            "anyOf": [
              {
                "type": "boolean"
              },
              {
                "type": "integer"
              },
              {
                "type": "number"
              },
              {
                "type": "string"
              },
              {
                "$ref": "#/$defs/FunctionBlock"
              },
              {
                "$ref": "#/$defs/CallBlock"
              },
              {
                "$ref": "#/$defs/LitellmModelBlock"
              },
              {
                "$ref": "#/$defs/GraniteioModelBlock"
              },
              {
                "$ref": "#/$defs/CodeBlock"
              },
              {
                "$ref": "#/$defs/ArgsBlock"
              },
              {
                "$ref": "#/$defs/GetBlock"
              },
              {
                "$ref": "#/$defs/DataBlock"
              },
              {
                "$ref": "#/$defs/IfBlock"
              },
              {
                "$ref": "#/$defs/MatchBlock"
              },
              {
                "$ref": "#/$defs/RepeatBlock"
              },
              {
                "$ref": "#/$defs/TextBlock"
              },
              {
                "$ref": "#/$defs/LastOfBlock"
              },
              {
                "$ref": "#/$defs/ArrayBlock"
              },
              {
                "$ref": "#/$defs/ObjectBlock"
              },
              {
                "$ref": "#/$defs/MessageBlock"
              },
              {
                "$ref": "#/$defs/ReadBlock"
              },
              {
                "$ref": "#/$defs/IncludeBlock"
              },
              {
                "$ref": "#/$defs/ImportBlock"
              },
              {
                "$ref": "#/$defs/ErrorBlock"
              },
              {
                "$ref": "#/$defs/EmptyBlock"
              },
              {
                "type": "null"
              }
            ]
          },
          "default": {},
          "description": "Set of definitions executed before the execution of the block.\n    ",
          "title": "Defs",
          "type": "object"
        },
        "def": {
          "anyOf": [
            {
              "type": "string"
            },
            {
              "type": "null"
            }
          ],
          "default": null,
          "description": "Name of the variable used to store the result of the execution of the block.\n    ",
          "title": "Def"
        },
        "contribute": {
          "default": [
            "result",
            "context"
          ],
          "description": "Indicate if the block contributes to the result and background context.\n    ",
          "items": {
            "anyOf": [
              {
                "$ref": "#/$defs/ContributeTarget"
              },
              {
                "additionalProperties": {
                  "$ref": "#/$defs/ContributeValue"
                },
                "type": "object"
              }
            ]
          },
          "title": "Contribute",
          "type": "array"
        },
        "parser": {
          "anyOf": [
            {
              "enum": [
                "json",
                "jsonl",
                "yaml"
              ],
              "type": "string"
            },
            {
              "$ref": "#/$defs/PdlParser"
            },
            {
              "$ref": "#/$defs/RegexParser"
            },
            {
              "type": "null"
            }
          ],
          "default": null,
          "description": "Parser to use to construct a value out of a string result.",
          "title": "Parser"
        },
        "fallback": {
          "anyOf": [
            {
              "type": "boolean"
            },
            {
              "type": "integer"
            },
            {
              "type": "number"
            },
            {
              "type": "string"
            },
            {
              "$ref": "#/$defs/FunctionBlock"
            },
            {
              "$ref": "#/$defs/CallBlock"
            },
            {
              "$ref": "#/$defs/LitellmModelBlock"
            },
            {
              "$ref": "#/$defs/GraniteioModelBlock"
            },
            {
              "$ref": "#/$defs/CodeBlock"
            },
            {
              "$ref": "#/$defs/ArgsBlock"
            },
            {
              "$ref": "#/$defs/GetBlock"
            },
            {
              "$ref": "#/$defs/DataBlock"
            },
            {
              "$ref": "#/$defs/IfBlock"
            },
            {
              "$ref": "#/$defs/MatchBlock"
            },
            {
              "$ref": "#/$defs/RepeatBlock"
            },
            {
              "$ref": "#/$defs/TextBlock"
            },
            {
              "$ref": "#/$defs/LastOfBlock"
            },
            {
              "$ref": "#/$defs/ArrayBlock"
            },
            {
              "$ref": "#/$defs/ObjectBlock"
            },
            {
              "$ref": "#/$defs/MessageBlock"
            },
            {
              "$ref": "#/$defs/ReadBlock"
            },
            {
              "$ref": "#/$defs/IncludeBlock"
            },
            {
              "$ref": "#/$defs/ImportBlock"
            },
            {
              "$ref": "#/$defs/ErrorBlock"
            },
            {
              "$ref": "#/$defs/EmptyBlock"
            },
            {
              "type": "null"
            }
          ],
          "default": null,
          "description": "Block to execute in case of error.\n    ",
          "title": "Fallback"
        },
        "role": {
          "anyOf": [
            {
              "type": "string"
            },
            {
              "type": "null"
            }
          ],
          "default": null,
          "description": "Role associated to the block and sub-blocks.\nTypical roles are `system`, `user`, and `assistant`,\nbut there may be other roles such as `available_tools`.",
          "title": "Role"
        },
        "pdl__context": {
          "anyOf": [
            {
              "items": {
                "additionalProperties": true,
                "type": "object"
              },
              "type": "array"
            },
            {
              "type": "null"
            }
          ],
          "default": [],
          "description": "Current context\n    ",
          "title": "Pdl  Context"
        },
        "pdl__id": {
          "anyOf": [
            {
              "type": "string"
            },
            {
              "type": "null"
            }
          ],
          "default": "",
          "description": "Unique identifier for this block\n    ",
          "title": "Pdl  Id"
        },
        "pdl__result": {
          "anyOf": [
            {},
            {
              "type": "null"
            }
          ],
          "default": null,
          "description": "Result of the execution of the block",
          "title": "Pdl  Result"
        },
        "pdl__location": {
          "anyOf": [
            {
              "$ref": "#/$defs/PdlLocationType"
            },
            {
              "type": "null"
            }
          ],
          "default": null
        },
        "pdl__timing": {
          "anyOf": [
            {
              "$ref": "#/$defs/PdlTiming"
            },
            {
              "type": "null"
            }
          ],
          "default": null
        },
        "pdl__is_leaf": {
          "const": true,
          "default": true,
          "title": "Pdl  Is Leaf",
          "type": "boolean"
        },
        "kind": {
          "const": "get",
          "default": "get",
          "title": "Kind",
          "type": "string"
        },
        "get": {
          "description": "Name of the variable to access.",
          "title": "Get",
          "type": "string"
        }
      },
      "required": [
        "get"
      ],
      "title": "GetBlock",
      "type": "object"
    },
    "GraniteioModelBlock": {
      "additionalProperties": false,
      "description": "Call an LLM through the granite-io API.",
      "properties": {
        "description": {
          "anyOf": [
            {
              "type": "string"
            },
            {
              "type": "null"
            }
          ],
          "default": null,
          "description": "Documentation associated to the block.\n    ",
          "title": "Description"
        },
        "spec": {
          "anyOf": [
            {
              "$ref": "#/$defs/PdlTypeType"
            },
            {
              "type": "null"
            }
          ],
          "default": null,
          "description": "Type specification of the result of the block.\n    "
        },
        "defs": {
          "additionalProperties": {
            "anyOf": [
              {
                "type": "boolean"
              },
              {
                "type": "integer"
              },
              {
                "type": "number"
              },
              {
                "type": "string"
              },
              {
                "$ref": "#/$defs/FunctionBlock"
              },
              {
                "$ref": "#/$defs/CallBlock"
              },
              {
                "$ref": "#/$defs/LitellmModelBlock"
              },
              {
                "$ref": "#/$defs/GraniteioModelBlock"
              },
              {
                "$ref": "#/$defs/CodeBlock"
              },
              {
                "$ref": "#/$defs/ArgsBlock"
              },
              {
                "$ref": "#/$defs/GetBlock"
              },
              {
                "$ref": "#/$defs/DataBlock"
              },
              {
                "$ref": "#/$defs/IfBlock"
              },
              {
                "$ref": "#/$defs/MatchBlock"
              },
              {
                "$ref": "#/$defs/RepeatBlock"
              },
              {
                "$ref": "#/$defs/TextBlock"
              },
              {
                "$ref": "#/$defs/LastOfBlock"
              },
              {
                "$ref": "#/$defs/ArrayBlock"
              },
              {
                "$ref": "#/$defs/ObjectBlock"
              },
              {
                "$ref": "#/$defs/MessageBlock"
              },
              {
                "$ref": "#/$defs/ReadBlock"
              },
              {
                "$ref": "#/$defs/IncludeBlock"
              },
              {
                "$ref": "#/$defs/ImportBlock"
              },
              {
                "$ref": "#/$defs/ErrorBlock"
              },
              {
                "$ref": "#/$defs/EmptyBlock"
              },
              {
                "type": "null"
              }
            ]
          },
          "default": {},
          "description": "Set of definitions executed before the execution of the block.\n    ",
          "title": "Defs",
          "type": "object"
        },
        "def": {
          "anyOf": [
            {
              "type": "string"
            },
            {
              "type": "null"
            }
          ],
          "default": null,
          "description": "Name of the variable used to store the result of the execution of the block.\n    ",
          "title": "Def"
        },
        "contribute": {
          "default": [
            "result",
            "context"
          ],
          "description": "Indicate if the block contributes to the result and background context.\n    ",
          "items": {
            "anyOf": [
              {
                "$ref": "#/$defs/ContributeTarget"
              },
              {
                "additionalProperties": {
                  "$ref": "#/$defs/ContributeValue"
                },
                "type": "object"
              }
            ]
          },
          "title": "Contribute",
          "type": "array"
        },
        "parser": {
          "anyOf": [
            {
              "enum": [
                "json",
                "jsonl",
                "yaml"
              ],
              "type": "string"
            },
            {
              "$ref": "#/$defs/PdlParser"
            },
            {
              "$ref": "#/$defs/RegexParser"
            },
            {
              "type": "null"
            }
          ],
          "default": null,
          "description": "Parser to use to construct a value out of a string result.",
          "title": "Parser"
        },
        "fallback": {
          "anyOf": [
            {
              "type": "boolean"
            },
            {
              "type": "integer"
            },
            {
              "type": "number"
            },
            {
              "type": "string"
            },
            {
              "$ref": "#/$defs/FunctionBlock"
            },
            {
              "$ref": "#/$defs/CallBlock"
            },
            {
              "$ref": "#/$defs/LitellmModelBlock"
            },
            {
              "$ref": "#/$defs/GraniteioModelBlock"
            },
            {
              "$ref": "#/$defs/CodeBlock"
            },
            {
              "$ref": "#/$defs/ArgsBlock"
            },
            {
              "$ref": "#/$defs/GetBlock"
            },
            {
              "$ref": "#/$defs/DataBlock"
            },
            {
              "$ref": "#/$defs/IfBlock"
            },
            {
              "$ref": "#/$defs/MatchBlock"
            },
            {
              "$ref": "#/$defs/RepeatBlock"
            },
            {
              "$ref": "#/$defs/TextBlock"
            },
            {
              "$ref": "#/$defs/LastOfBlock"
            },
            {
              "$ref": "#/$defs/ArrayBlock"
            },
            {
              "$ref": "#/$defs/ObjectBlock"
            },
            {
              "$ref": "#/$defs/MessageBlock"
            },
            {
              "$ref": "#/$defs/ReadBlock"
            },
            {
              "$ref": "#/$defs/IncludeBlock"
            },
            {
              "$ref": "#/$defs/ImportBlock"
            },
            {
              "$ref": "#/$defs/ErrorBlock"
            },
            {
              "$ref": "#/$defs/EmptyBlock"
            },
            {
              "type": "null"
            }
          ],
          "default": null,
          "description": "Block to execute in case of error.\n    ",
          "title": "Fallback"
        },
        "role": {
          "anyOf": [
            {
              "type": "string"
            },
            {
              "type": "null"
            }
          ],
          "default": null,
          "description": "Role associated to the block and sub-blocks.\nTypical roles are `system`, `user`, and `assistant`,\nbut there may be other roles such as `available_tools`.",
          "title": "Role"
        },
        "pdl__context": {
          "anyOf": [
            {
              "items": {
                "additionalProperties": true,
                "type": "object"
              },
              "type": "array"
            },
            {
              "type": "null"
            }
          ],
          "default": [],
          "description": "Current context\n    ",
          "title": "Pdl  Context"
        },
        "pdl__id": {
          "anyOf": [
            {
              "type": "string"
            },
            {
              "type": "null"
            }
          ],
          "default": "",
          "description": "Unique identifier for this block\n    ",
          "title": "Pdl  Id"
        },
        "pdl__result": {
          "anyOf": [
            {},
            {
              "type": "null"
            }
          ],
          "default": null,
          "description": "Result of the execution of the block",
          "title": "Pdl  Result"
        },
        "pdl__location": {
          "anyOf": [
            {
              "$ref": "#/$defs/PdlLocationType"
            },
            {
              "type": "null"
            }
          ],
          "default": null
        },
        "pdl__timing": {
          "anyOf": [
            {
              "$ref": "#/$defs/PdlTiming"
            },
            {
              "type": "null"
            }
          ],
          "default": null
        },
        "pdl__is_leaf": {
          "const": true,
          "default": true,
          "title": "Pdl  Is Leaf",
          "type": "boolean"
        },
        "kind": {
          "const": "model",
          "default": "model",
          "title": "Kind",
          "type": "string"
        },
        "model": {
          "anyOf": [
            {
              "$ref": "#/$defs/LocalizedExpression_TypeVar_"
            },
            {},
            {
              "type": "string"
            }
          ],
          "description": "Model name used by the backend.\n    ",
          "title": "Model"
        },
        "input": {
          "anyOf": [
            {
              "type": "boolean"
            },
            {
              "type": "integer"
            },
            {
              "type": "number"
            },
            {
              "type": "string"
            },
            {
              "$ref": "#/$defs/FunctionBlock"
            },
            {
              "$ref": "#/$defs/CallBlock"
            },
            {
              "$ref": "#/$defs/LitellmModelBlock"
            },
            {
              "$ref": "#/$defs/GraniteioModelBlock"
            },
            {
              "$ref": "#/$defs/CodeBlock"
            },
            {
              "$ref": "#/$defs/ArgsBlock"
            },
            {
              "$ref": "#/$defs/GetBlock"
            },
            {
              "$ref": "#/$defs/DataBlock"
            },
            {
              "$ref": "#/$defs/IfBlock"
            },
            {
              "$ref": "#/$defs/MatchBlock"
            },
            {
              "$ref": "#/$defs/RepeatBlock"
            },
            {
              "$ref": "#/$defs/TextBlock"
            },
            {
              "$ref": "#/$defs/LastOfBlock"
            },
            {
              "$ref": "#/$defs/ArrayBlock"
            },
            {
              "$ref": "#/$defs/ObjectBlock"
            },
            {
              "$ref": "#/$defs/MessageBlock"
            },
            {
              "$ref": "#/$defs/ReadBlock"
            },
            {
              "$ref": "#/$defs/IncludeBlock"
            },
            {
              "$ref": "#/$defs/ImportBlock"
            },
            {
              "$ref": "#/$defs/ErrorBlock"
            },
            {
              "$ref": "#/$defs/EmptyBlock"
            },
            {
              "type": "null"
            }
          ],
          "default": "${ pdl_context }",
          "description": "Messages to send to the model.\n    ",
          "title": "Input"
        },
        "modelResponse": {
          "anyOf": [
            {
              "type": "string"
            },
            {
              "type": "null"
            }
          ],
          "default": null,
          "description": "Variable where to store the raw response of the model.\n    ",
          "title": "Modelresponse"
        },
        "pdl__usage": {
          "anyOf": [
            {
              "$ref": "#/$defs/PdlUsage"
            },
            {
              "type": "null"
            }
          ],
          "default": null,
          "description": "Tokens consumed during model call\n    "
        },
        "pdl__model_input": {
          "anyOf": [
            {
              "items": {
                "additionalProperties": true,
                "type": "object"
              },
              "type": "array"
            },
            {
              "type": "null"
            }
          ],
          "default": null,
          "title": "Pdl  Model Input"
        },
        "platform": {
          "const": "granite-io",
          "default": "granite-io",
          "description": "Optional field to ensure that the block is using granite-io.\n    ",
          "title": "Platform",
          "type": "string"
        },
        "backend": {
          "anyOf": [
            {
              "$ref": "#/$defs/LocalizedExpression_TypeVar_"
            },
            {
              "type": "string"
            },
            {
              "additionalProperties": true,
              "type": "object"
            }
          ],
          "description": "Backend name and configuration.\n    ",
          "title": "Backend"
        },
        "processor": {
          "anyOf": [
            {
              "$ref": "#/$defs/LocalizedExpression_TypeVar_"
            },
            {
              "type": "string"
            },
            {
              "type": "null"
            }
          ],
          "default": null,
          "description": "IO Processor name.\n    ",
          "title": "Processor"
        },
        "parameters": {
          "anyOf": [
            {
              "$ref": "#/$defs/LocalizedExpression_TypeVar_"
            },
            {
              "additionalProperties": true,
              "type": "object"
            },
            {
              "type": "string"
            },
            {
              "type": "null"
            }
          ],
          "default": null,
          "description": "Parameters sent to the model.\n    ",
          "title": "Parameters"
        }
      },
      "required": [
        "model",
        "backend"
      ],
      "title": "GraniteioModelBlock",
      "type": "object"
    },
    "IfBlock": {
      "additionalProperties": false,
      "description": "Conditional control structure.\n\nExample:\n```PDL\ndefs:\n  answer:\n    read:\n    message: \"Enter a number? \"\nif: ${ (answer | int) == 42 }\nthen: You won!\n```",
      "properties": {
        "description": {
          "anyOf": [
            {
              "type": "string"
            },
            {
              "type": "null"
            }
          ],
          "default": null,
          "description": "Documentation associated to the block.\n    ",
          "title": "Description"
        },
        "spec": {
          "anyOf": [
            {
              "$ref": "#/$defs/PdlTypeType"
            },
            {
              "type": "null"
            }
          ],
          "default": null,
          "description": "Type specification of the result of the block.\n    "
        },
        "defs": {
          "additionalProperties": {
            "anyOf": [
              {
                "type": "boolean"
              },
              {
                "type": "integer"
              },
              {
                "type": "number"
              },
              {
                "type": "string"
              },
              {
                "$ref": "#/$defs/FunctionBlock"
              },
              {
                "$ref": "#/$defs/CallBlock"
              },
              {
                "$ref": "#/$defs/LitellmModelBlock"
              },
              {
                "$ref": "#/$defs/GraniteioModelBlock"
              },
              {
                "$ref": "#/$defs/CodeBlock"
              },
              {
                "$ref": "#/$defs/ArgsBlock"
              },
              {
                "$ref": "#/$defs/GetBlock"
              },
              {
                "$ref": "#/$defs/DataBlock"
              },
              {
                "$ref": "#/$defs/IfBlock"
              },
              {
                "$ref": "#/$defs/MatchBlock"
              },
              {
                "$ref": "#/$defs/RepeatBlock"
              },
              {
                "$ref": "#/$defs/TextBlock"
              },
              {
                "$ref": "#/$defs/LastOfBlock"
              },
              {
                "$ref": "#/$defs/ArrayBlock"
              },
              {
                "$ref": "#/$defs/ObjectBlock"
              },
              {
                "$ref": "#/$defs/MessageBlock"
              },
              {
                "$ref": "#/$defs/ReadBlock"
              },
              {
                "$ref": "#/$defs/IncludeBlock"
              },
              {
                "$ref": "#/$defs/ImportBlock"
              },
              {
                "$ref": "#/$defs/ErrorBlock"
              },
              {
                "$ref": "#/$defs/EmptyBlock"
              },
              {
                "type": "null"
              }
            ]
          },
          "default": {},
          "description": "Set of definitions executed before the execution of the block.\n    ",
          "title": "Defs",
          "type": "object"
        },
        "def": {
          "anyOf": [
            {
              "type": "string"
            },
            {
              "type": "null"
            }
          ],
          "default": null,
          "description": "Name of the variable used to store the result of the execution of the block.\n    ",
          "title": "Def"
        },
        "contribute": {
          "default": [
            "result",
            "context"
          ],
          "description": "Indicate if the block contributes to the result and background context.\n    ",
          "items": {
            "anyOf": [
              {
                "$ref": "#/$defs/ContributeTarget"
              },
              {
                "additionalProperties": {
                  "$ref": "#/$defs/ContributeValue"
                },
                "type": "object"
              }
            ]
          },
          "title": "Contribute",
          "type": "array"
        },
        "parser": {
          "anyOf": [
            {
              "enum": [
                "json",
                "jsonl",
                "yaml"
              ],
              "type": "string"
            },
            {
              "$ref": "#/$defs/PdlParser"
            },
            {
              "$ref": "#/$defs/RegexParser"
            },
            {
              "type": "null"
            }
          ],
          "default": null,
          "description": "Parser to use to construct a value out of a string result.",
          "title": "Parser"
        },
        "fallback": {
          "anyOf": [
            {
              "type": "boolean"
            },
            {
              "type": "integer"
            },
            {
              "type": "number"
            },
            {
              "type": "string"
            },
            {
              "$ref": "#/$defs/FunctionBlock"
            },
            {
              "$ref": "#/$defs/CallBlock"
            },
            {
              "$ref": "#/$defs/LitellmModelBlock"
            },
            {
              "$ref": "#/$defs/GraniteioModelBlock"
            },
            {
              "$ref": "#/$defs/CodeBlock"
            },
            {
              "$ref": "#/$defs/ArgsBlock"
            },
            {
              "$ref": "#/$defs/GetBlock"
            },
            {
              "$ref": "#/$defs/DataBlock"
            },
            {
              "$ref": "#/$defs/IfBlock"
            },
            {
              "$ref": "#/$defs/MatchBlock"
            },
            {
              "$ref": "#/$defs/RepeatBlock"
            },
            {
              "$ref": "#/$defs/TextBlock"
            },
            {
              "$ref": "#/$defs/LastOfBlock"
            },
            {
              "$ref": "#/$defs/ArrayBlock"
            },
            {
              "$ref": "#/$defs/ObjectBlock"
            },
            {
              "$ref": "#/$defs/MessageBlock"
            },
            {
              "$ref": "#/$defs/ReadBlock"
            },
            {
              "$ref": "#/$defs/IncludeBlock"
            },
            {
              "$ref": "#/$defs/ImportBlock"
            },
            {
              "$ref": "#/$defs/ErrorBlock"
            },
            {
              "$ref": "#/$defs/EmptyBlock"
            },
            {
              "type": "null"
            }
          ],
          "default": null,
          "description": "Block to execute in case of error.\n    ",
          "title": "Fallback"
        },
        "role": {
          "anyOf": [
            {
              "type": "string"
            },
            {
              "type": "null"
            }
          ],
          "default": null,
          "description": "Role associated to the block and sub-blocks.\nTypical roles are `system`, `user`, and `assistant`,\nbut there may be other roles such as `available_tools`.",
          "title": "Role"
        },
        "pdl__context": {
          "anyOf": [
            {
              "items": {
                "additionalProperties": true,
                "type": "object"
              },
              "type": "array"
            },
            {
              "type": "null"
            }
          ],
          "default": [],
          "description": "Current context\n    ",
          "title": "Pdl  Context"
        },
        "pdl__id": {
          "anyOf": [
            {
              "type": "string"
            },
            {
              "type": "null"
            }
          ],
          "default": "",
          "description": "Unique identifier for this block\n    ",
          "title": "Pdl  Id"
        },
        "pdl__result": {
          "anyOf": [
            {},
            {
              "type": "null"
            }
          ],
          "default": null,
          "description": "Result of the execution of the block",
          "title": "Pdl  Result"
        },
        "pdl__location": {
          "anyOf": [
            {
              "$ref": "#/$defs/PdlLocationType"
            },
            {
              "type": "null"
            }
          ],
          "default": null
        },
        "pdl__timing": {
          "anyOf": [
            {
              "$ref": "#/$defs/PdlTiming"
            },
            {
              "type": "null"
            }
          ],
          "default": null
        },
        "pdl__is_leaf": {
          "const": false,
          "default": false,
          "title": "Pdl  Is Leaf",
          "type": "boolean"
        },
        "context": {
          "$ref": "#/$defs/IndependentEnum",
          "default": "dependent"
        },
        "kind": {
          "const": "if",
          "default": "if",
          "title": "Kind",
          "type": "string"
        },
        "if": {
          "anyOf": [
            {
              "$ref": "#/$defs/LocalizedExpression_TypeVar_"
            },
            {
              "type": "boolean"
            },
            {
              "type": "string"
            }
          ],
          "description": "Condition.\n    ",
          "title": "If"
        },
        "then": {
          "anyOf": [
            {
              "type": "boolean"
            },
            {
              "type": "integer"
            },
            {
              "type": "number"
            },
            {
              "type": "string"
            },
            {
              "$ref": "#/$defs/FunctionBlock"
            },
            {
              "$ref": "#/$defs/CallBlock"
            },
            {
              "$ref": "#/$defs/LitellmModelBlock"
            },
            {
              "$ref": "#/$defs/GraniteioModelBlock"
            },
            {
              "$ref": "#/$defs/CodeBlock"
            },
            {
              "$ref": "#/$defs/ArgsBlock"
            },
            {
              "$ref": "#/$defs/GetBlock"
            },
            {
              "$ref": "#/$defs/DataBlock"
            },
            {
              "$ref": "#/$defs/IfBlock"
            },
            {
              "$ref": "#/$defs/MatchBlock"
            },
            {
              "$ref": "#/$defs/RepeatBlock"
            },
            {
              "$ref": "#/$defs/TextBlock"
            },
            {
              "$ref": "#/$defs/LastOfBlock"
            },
            {
              "$ref": "#/$defs/ArrayBlock"
            },
            {
              "$ref": "#/$defs/ObjectBlock"
            },
            {
              "$ref": "#/$defs/MessageBlock"
            },
            {
              "$ref": "#/$defs/ReadBlock"
            },
            {
              "$ref": "#/$defs/IncludeBlock"
            },
            {
              "$ref": "#/$defs/ImportBlock"
            },
            {
              "$ref": "#/$defs/ErrorBlock"
            },
            {
              "$ref": "#/$defs/EmptyBlock"
            },
            {
              "type": "null"
            }
          ],
          "description": "Branch to execute if the condition is true.\n    ",
          "title": "Then"
        },
        "else": {
          "anyOf": [
            {
              "type": "boolean"
            },
            {
              "type": "integer"
            },
            {
              "type": "number"
            },
            {
              "type": "string"
            },
            {
              "$ref": "#/$defs/FunctionBlock"
            },
            {
              "$ref": "#/$defs/CallBlock"
            },
            {
              "$ref": "#/$defs/LitellmModelBlock"
            },
            {
              "$ref": "#/$defs/GraniteioModelBlock"
            },
            {
              "$ref": "#/$defs/CodeBlock"
            },
            {
              "$ref": "#/$defs/ArgsBlock"
            },
            {
              "$ref": "#/$defs/GetBlock"
            },
            {
              "$ref": "#/$defs/DataBlock"
            },
            {
              "$ref": "#/$defs/IfBlock"
            },
            {
              "$ref": "#/$defs/MatchBlock"
            },
            {
              "$ref": "#/$defs/RepeatBlock"
            },
            {
              "$ref": "#/$defs/TextBlock"
            },
            {
              "$ref": "#/$defs/LastOfBlock"
            },
            {
              "$ref": "#/$defs/ArrayBlock"
            },
            {
              "$ref": "#/$defs/ObjectBlock"
            },
            {
              "$ref": "#/$defs/MessageBlock"
            },
            {
              "$ref": "#/$defs/ReadBlock"
            },
            {
              "$ref": "#/$defs/IncludeBlock"
            },
            {
              "$ref": "#/$defs/ImportBlock"
            },
            {
              "$ref": "#/$defs/ErrorBlock"
            },
            {
              "$ref": "#/$defs/EmptyBlock"
            },
            {
              "type": "null"
            }
          ],
          "default": null,
          "description": "Branch to execute if the condition is false.\n    ",
          "title": "Else"
        },
        "if_result": {
          "anyOf": [
            {
              "type": "boolean"
            },
            {
              "type": "null"
            }
          ],
          "default": null,
          "title": "If Result"
        }
      },
      "required": [
        "if",
        "then"
      ],
      "title": "IfBlock",
      "type": "object"
    },
    "ImportBlock": {
      "additionalProperties": false,
      "description": "Import a PDL file.",
      "properties": {
        "description": {
          "anyOf": [
            {
              "type": "string"
            },
            {
              "type": "null"
            }
          ],
          "default": null,
          "description": "Documentation associated to the block.\n    ",
          "title": "Description"
        },
        "spec": {
          "anyOf": [
            {
              "$ref": "#/$defs/PdlTypeType"
            },
            {
              "type": "null"
            }
          ],
          "default": null,
          "description": "Type specification of the result of the block.\n    "
        },
        "defs": {
          "additionalProperties": {
            "anyOf": [
              {
                "type": "boolean"
              },
              {
                "type": "integer"
              },
              {
                "type": "number"
              },
              {
                "type": "string"
              },
              {
                "$ref": "#/$defs/FunctionBlock"
              },
              {
                "$ref": "#/$defs/CallBlock"
              },
              {
                "$ref": "#/$defs/LitellmModelBlock"
              },
              {
                "$ref": "#/$defs/GraniteioModelBlock"
              },
              {
                "$ref": "#/$defs/CodeBlock"
              },
              {
                "$ref": "#/$defs/ArgsBlock"
              },
              {
                "$ref": "#/$defs/GetBlock"
              },
              {
                "$ref": "#/$defs/DataBlock"
              },
              {
                "$ref": "#/$defs/IfBlock"
              },
              {
                "$ref": "#/$defs/MatchBlock"
              },
              {
                "$ref": "#/$defs/RepeatBlock"
              },
              {
                "$ref": "#/$defs/TextBlock"
              },
              {
                "$ref": "#/$defs/LastOfBlock"
              },
              {
                "$ref": "#/$defs/ArrayBlock"
              },
              {
                "$ref": "#/$defs/ObjectBlock"
              },
              {
                "$ref": "#/$defs/MessageBlock"
              },
              {
                "$ref": "#/$defs/ReadBlock"
              },
              {
                "$ref": "#/$defs/IncludeBlock"
              },
              {
                "$ref": "#/$defs/ImportBlock"
              },
              {
                "$ref": "#/$defs/ErrorBlock"
              },
              {
                "$ref": "#/$defs/EmptyBlock"
              },
              {
                "type": "null"
              }
            ]
          },
          "default": {},
          "description": "Set of definitions executed before the execution of the block.\n    ",
          "title": "Defs",
          "type": "object"
        },
        "def": {
          "anyOf": [
            {
              "type": "string"
            },
            {
              "type": "null"
            }
          ],
          "default": null,
          "description": "Name of the variable used to store the result of the execution of the block.\n    ",
          "title": "Def"
        },
        "contribute": {
          "default": [
            "result",
            "context"
          ],
          "description": "Indicate if the block contributes to the result and background context.\n    ",
          "items": {
            "anyOf": [
              {
                "$ref": "#/$defs/ContributeTarget"
              },
              {
                "additionalProperties": {
                  "$ref": "#/$defs/ContributeValue"
                },
                "type": "object"
              }
            ]
          },
          "title": "Contribute",
          "type": "array"
        },
        "parser": {
          "anyOf": [
            {
              "enum": [
                "json",
                "jsonl",
                "yaml"
              ],
              "type": "string"
            },
            {
              "$ref": "#/$defs/PdlParser"
            },
            {
              "$ref": "#/$defs/RegexParser"
            },
            {
              "type": "null"
            }
          ],
          "default": null,
          "description": "Parser to use to construct a value out of a string result.",
          "title": "Parser"
        },
        "fallback": {
          "anyOf": [
            {
              "type": "boolean"
            },
            {
              "type": "integer"
            },
            {
              "type": "number"
            },
            {
              "type": "string"
            },
            {
              "$ref": "#/$defs/FunctionBlock"
            },
            {
              "$ref": "#/$defs/CallBlock"
            },
            {
              "$ref": "#/$defs/LitellmModelBlock"
            },
            {
              "$ref": "#/$defs/GraniteioModelBlock"
            },
            {
              "$ref": "#/$defs/CodeBlock"
            },
            {
              "$ref": "#/$defs/ArgsBlock"
            },
            {
              "$ref": "#/$defs/GetBlock"
            },
            {
              "$ref": "#/$defs/DataBlock"
            },
            {
              "$ref": "#/$defs/IfBlock"
            },
            {
              "$ref": "#/$defs/MatchBlock"
            },
            {
              "$ref": "#/$defs/RepeatBlock"
            },
            {
              "$ref": "#/$defs/TextBlock"
            },
            {
              "$ref": "#/$defs/LastOfBlock"
            },
            {
              "$ref": "#/$defs/ArrayBlock"
            },
            {
              "$ref": "#/$defs/ObjectBlock"
            },
            {
              "$ref": "#/$defs/MessageBlock"
            },
            {
              "$ref": "#/$defs/ReadBlock"
            },
            {
              "$ref": "#/$defs/IncludeBlock"
            },
            {
              "$ref": "#/$defs/ImportBlock"
            },
            {
              "$ref": "#/$defs/ErrorBlock"
            },
            {
              "$ref": "#/$defs/EmptyBlock"
            },
            {
              "type": "null"
            }
          ],
          "default": null,
          "description": "Block to execute in case of error.\n    ",
          "title": "Fallback"
        },
        "role": {
          "anyOf": [
            {
              "type": "string"
            },
            {
              "type": "null"
            }
          ],
          "default": null,
          "description": "Role associated to the block and sub-blocks.\nTypical roles are `system`, `user`, and `assistant`,\nbut there may be other roles such as `available_tools`.",
          "title": "Role"
        },
        "pdl__context": {
          "anyOf": [
            {
              "items": {
                "additionalProperties": true,
                "type": "object"
              },
              "type": "array"
            },
            {
              "type": "null"
            }
          ],
          "default": [],
          "description": "Current context\n    ",
          "title": "Pdl  Context"
        },
        "pdl__id": {
          "anyOf": [
            {
              "type": "string"
            },
            {
              "type": "null"
            }
          ],
          "default": "",
          "description": "Unique identifier for this block\n    ",
          "title": "Pdl  Id"
        },
        "pdl__result": {
          "anyOf": [
            {},
            {
              "type": "null"
            }
          ],
          "default": null,
          "description": "Result of the execution of the block",
          "title": "Pdl  Result"
        },
        "pdl__location": {
          "anyOf": [
            {
              "$ref": "#/$defs/PdlLocationType"
            },
            {
              "type": "null"
            }
          ],
          "default": null
        },
        "pdl__timing": {
          "anyOf": [
            {
              "$ref": "#/$defs/PdlTiming"
            },
            {
              "type": "null"
            }
          ],
          "default": null
        },
        "pdl__is_leaf": {
          "const": true,
          "default": true,
          "title": "Pdl  Is Leaf",
          "type": "boolean"
        },
        "kind": {
          "const": "import",
          "default": "import",
          "title": "Kind",
          "type": "string"
        },
        "import": {
          "description": "Name of the file to import.\n    ",
          "title": "Import",
          "type": "string"
        },
        "pdl__trace": {
          "anyOf": [
            {
              "type": "boolean"
            },
            {
              "type": "integer"
            },
            {
              "type": "number"
            },
            {
              "type": "string"
            },
            {
              "$ref": "#/$defs/FunctionBlock"
            },
            {
              "$ref": "#/$defs/CallBlock"
            },
            {
              "$ref": "#/$defs/LitellmModelBlock"
            },
            {
              "$ref": "#/$defs/GraniteioModelBlock"
            },
            {
              "$ref": "#/$defs/CodeBlock"
            },
            {
              "$ref": "#/$defs/ArgsBlock"
            },
            {
              "$ref": "#/$defs/GetBlock"
            },
            {
              "$ref": "#/$defs/DataBlock"
            },
            {
              "$ref": "#/$defs/IfBlock"
            },
            {
              "$ref": "#/$defs/MatchBlock"
            },
            {
              "$ref": "#/$defs/RepeatBlock"
            },
            {
              "$ref": "#/$defs/TextBlock"
            },
            {
              "$ref": "#/$defs/LastOfBlock"
            },
            {
              "$ref": "#/$defs/ArrayBlock"
            },
            {
              "$ref": "#/$defs/ObjectBlock"
            },
            {
              "$ref": "#/$defs/MessageBlock"
            },
            {
              "$ref": "#/$defs/ReadBlock"
            },
            {
              "$ref": "#/$defs/IncludeBlock"
            },
            {
              "$ref": "#/$defs/ImportBlock"
            },
            {
              "$ref": "#/$defs/ErrorBlock"
            },
            {
              "$ref": "#/$defs/EmptyBlock"
            },
            {
              "type": "null"
            }
          ],
          "default": null,
          "title": "Pdl  Trace"
        }
      },
      "required": [
        "import"
      ],
      "title": "ImportBlock",
      "type": "object"
    },
    "IncludeBlock": {
      "additionalProperties": false,
      "description": "Include a PDL file.",
      "properties": {
        "description": {
          "anyOf": [
            {
              "type": "string"
            },
            {
              "type": "null"
            }
          ],
          "default": null,
          "description": "Documentation associated to the block.\n    ",
          "title": "Description"
        },
        "spec": {
          "anyOf": [
            {
              "$ref": "#/$defs/PdlTypeType"
            },
            {
              "type": "null"
            }
          ],
          "default": null,
          "description": "Type specification of the result of the block.\n    "
        },
        "defs": {
          "additionalProperties": {
            "anyOf": [
              {
                "type": "boolean"
              },
              {
                "type": "integer"
              },
              {
                "type": "number"
              },
              {
                "type": "string"
              },
              {
                "$ref": "#/$defs/FunctionBlock"
              },
              {
                "$ref": "#/$defs/CallBlock"
              },
              {
                "$ref": "#/$defs/LitellmModelBlock"
              },
              {
                "$ref": "#/$defs/GraniteioModelBlock"
              },
              {
                "$ref": "#/$defs/CodeBlock"
              },
              {
                "$ref": "#/$defs/ArgsBlock"
              },
              {
                "$ref": "#/$defs/GetBlock"
              },
              {
                "$ref": "#/$defs/DataBlock"
              },
              {
                "$ref": "#/$defs/IfBlock"
              },
              {
                "$ref": "#/$defs/MatchBlock"
              },
              {
                "$ref": "#/$defs/RepeatBlock"
              },
              {
                "$ref": "#/$defs/TextBlock"
              },
              {
                "$ref": "#/$defs/LastOfBlock"
              },
              {
                "$ref": "#/$defs/ArrayBlock"
              },
              {
                "$ref": "#/$defs/ObjectBlock"
              },
              {
                "$ref": "#/$defs/MessageBlock"
              },
              {
                "$ref": "#/$defs/ReadBlock"
              },
              {
                "$ref": "#/$defs/IncludeBlock"
              },
              {
                "$ref": "#/$defs/ImportBlock"
              },
              {
                "$ref": "#/$defs/ErrorBlock"
              },
              {
                "$ref": "#/$defs/EmptyBlock"
              },
              {
                "type": "null"
              }
            ]
          },
          "default": {},
          "description": "Set of definitions executed before the execution of the block.\n    ",
          "title": "Defs",
          "type": "object"
        },
        "def": {
          "anyOf": [
            {
              "type": "string"
            },
            {
              "type": "null"
            }
          ],
          "default": null,
          "description": "Name of the variable used to store the result of the execution of the block.\n    ",
          "title": "Def"
        },
        "contribute": {
          "default": [
            "result",
            "context"
          ],
          "description": "Indicate if the block contributes to the result and background context.\n    ",
          "items": {
            "anyOf": [
              {
                "$ref": "#/$defs/ContributeTarget"
              },
              {
                "additionalProperties": {
                  "$ref": "#/$defs/ContributeValue"
                },
                "type": "object"
              }
            ]
          },
          "title": "Contribute",
          "type": "array"
        },
        "parser": {
          "anyOf": [
            {
              "enum": [
                "json",
                "jsonl",
                "yaml"
              ],
              "type": "string"
            },
            {
              "$ref": "#/$defs/PdlParser"
            },
            {
              "$ref": "#/$defs/RegexParser"
            },
            {
              "type": "null"
            }
          ],
          "default": null,
          "description": "Parser to use to construct a value out of a string result.",
          "title": "Parser"
        },
        "fallback": {
          "anyOf": [
            {
              "type": "boolean"
            },
            {
              "type": "integer"
            },
            {
              "type": "number"
            },
            {
              "type": "string"
            },
            {
              "$ref": "#/$defs/FunctionBlock"
            },
            {
              "$ref": "#/$defs/CallBlock"
            },
            {
              "$ref": "#/$defs/LitellmModelBlock"
            },
            {
              "$ref": "#/$defs/GraniteioModelBlock"
            },
            {
              "$ref": "#/$defs/CodeBlock"
            },
            {
              "$ref": "#/$defs/ArgsBlock"
            },
            {
              "$ref": "#/$defs/GetBlock"
            },
            {
              "$ref": "#/$defs/DataBlock"
            },
            {
              "$ref": "#/$defs/IfBlock"
            },
            {
              "$ref": "#/$defs/MatchBlock"
            },
            {
              "$ref": "#/$defs/RepeatBlock"
            },
            {
              "$ref": "#/$defs/TextBlock"
            },
            {
              "$ref": "#/$defs/LastOfBlock"
            },
            {
              "$ref": "#/$defs/ArrayBlock"
            },
            {
              "$ref": "#/$defs/ObjectBlock"
            },
            {
              "$ref": "#/$defs/MessageBlock"
            },
            {
              "$ref": "#/$defs/ReadBlock"
            },
            {
              "$ref": "#/$defs/IncludeBlock"
            },
            {
              "$ref": "#/$defs/ImportBlock"
            },
            {
              "$ref": "#/$defs/ErrorBlock"
            },
            {
              "$ref": "#/$defs/EmptyBlock"
            },
            {
              "type": "null"
            }
          ],
          "default": null,
          "description": "Block to execute in case of error.\n    ",
          "title": "Fallback"
        },
        "role": {
          "anyOf": [
            {
              "type": "string"
            },
            {
              "type": "null"
            }
          ],
          "default": null,
          "description": "Role associated to the block and sub-blocks.\nTypical roles are `system`, `user`, and `assistant`,\nbut there may be other roles such as `available_tools`.",
          "title": "Role"
        },
        "pdl__context": {
          "anyOf": [
            {
              "items": {
                "additionalProperties": true,
                "type": "object"
              },
              "type": "array"
            },
            {
              "type": "null"
            }
          ],
          "default": [],
          "description": "Current context\n    ",
          "title": "Pdl  Context"
        },
        "pdl__id": {
          "anyOf": [
            {
              "type": "string"
            },
            {
              "type": "null"
            }
          ],
          "default": "",
          "description": "Unique identifier for this block\n    ",
          "title": "Pdl  Id"
        },
        "pdl__result": {
          "anyOf": [
            {},
            {
              "type": "null"
            }
          ],
          "default": null,
          "description": "Result of the execution of the block",
          "title": "Pdl  Result"
        },
        "pdl__location": {
          "anyOf": [
            {
              "$ref": "#/$defs/PdlLocationType"
            },
            {
              "type": "null"
            }
          ],
          "default": null
        },
        "pdl__timing": {
          "anyOf": [
            {
              "$ref": "#/$defs/PdlTiming"
            },
            {
              "type": "null"
            }
          ],
          "default": null
        },
        "pdl__is_leaf": {
          "const": false,
          "default": false,
          "title": "Pdl  Is Leaf",
          "type": "boolean"
        },
        "context": {
          "$ref": "#/$defs/IndependentEnum",
          "default": "dependent"
        },
        "kind": {
          "const": "include",
          "default": "include",
          "title": "Kind",
          "type": "string"
        },
        "include": {
          "description": "Name of the file to include.\n    ",
          "title": "Include",
          "type": "string"
        },
        "pdl__trace": {
          "anyOf": [
            {
              "type": "boolean"
            },
            {
              "type": "integer"
            },
            {
              "type": "number"
            },
            {
              "type": "string"
            },
            {
              "$ref": "#/$defs/FunctionBlock"
            },
            {
              "$ref": "#/$defs/CallBlock"
            },
            {
              "$ref": "#/$defs/LitellmModelBlock"
            },
            {
              "$ref": "#/$defs/GraniteioModelBlock"
            },
            {
              "$ref": "#/$defs/CodeBlock"
            },
            {
              "$ref": "#/$defs/ArgsBlock"
            },
            {
              "$ref": "#/$defs/GetBlock"
            },
            {
              "$ref": "#/$defs/DataBlock"
            },
            {
              "$ref": "#/$defs/IfBlock"
            },
            {
              "$ref": "#/$defs/MatchBlock"
            },
            {
              "$ref": "#/$defs/RepeatBlock"
            },
            {
              "$ref": "#/$defs/TextBlock"
            },
            {
              "$ref": "#/$defs/LastOfBlock"
            },
            {
              "$ref": "#/$defs/ArrayBlock"
            },
            {
              "$ref": "#/$defs/ObjectBlock"
            },
            {
              "$ref": "#/$defs/MessageBlock"
            },
            {
              "$ref": "#/$defs/ReadBlock"
            },
            {
              "$ref": "#/$defs/IncludeBlock"
            },
            {
              "$ref": "#/$defs/ImportBlock"
            },
            {
              "$ref": "#/$defs/ErrorBlock"
            },
            {
              "$ref": "#/$defs/EmptyBlock"
            },
            {
              "type": "null"
            }
          ],
          "default": null,
          "title": "Pdl  Trace"
        }
      },
      "required": [
        "include"
      ],
      "title": "IncludeBlock",
      "type": "object"
    },
<<<<<<< HEAD
    "IntPdlType": {
      "additionalProperties": false,
      "properties": {
        "int": {
          "anyOf": [
            {
              "$ref": "#/$defs/IntPdlTypeConstraints"
            },
            {
              "type": "null"
            }
          ]
        }
      },
      "required": [
        "int"
      ],
      "title": "IntPdlType",
      "type": "object"
    },
    "IntPdlTypeConstraints": {
      "additionalProperties": false,
      "properties": {},
      "title": "IntPdlTypeConstraints",
      "type": "object"
=======
    "IndependentEnum": {
      "enum": [
        "independent",
        "dependent"
      ],
      "title": "IndependentEnum",
      "type": "string"
>>>>>>> 2d72b3b1
    },
    "JoinArray": {
      "additionalProperties": false,
      "properties": {
        "as": {
          "const": "array",
          "description": "Return the result of each iteration as an array.\n    ",
          "title": "As",
          "type": "string"
        }
      },
      "required": [
        "as"
      ],
      "title": "JoinArray",
      "type": "object"
    },
    "JoinLastOf": {
      "additionalProperties": false,
      "properties": {
        "as": {
          "const": "lastOf",
          "description": "Return the result of the last iteration.\n    ",
          "title": "As",
          "type": "string"
        }
      },
      "required": [
        "as"
      ],
      "title": "JoinLastOf",
      "type": "object"
    },
    "JoinObject": {
      "additionalProperties": false,
      "properties": {
        "as": {
          "const": "object",
          "description": "Return the union of the objects created at each iteration.\n    ",
          "title": "As",
          "type": "string"
        }
      },
      "required": [
        "as"
      ],
      "title": "JoinObject",
      "type": "object"
    },
    "JoinText": {
      "additionalProperties": false,
      "properties": {
        "as": {
          "const": "text",
          "default": "text",
          "description": "String concatenation of the result of each iteration.\n    ",
          "title": "As",
          "type": "string"
        },
        "with": {
          "default": "",
          "description": "String used to concatenate each iteration of the loop.\n    ",
          "title": "With",
          "type": "string"
        }
      },
      "title": "JoinText",
      "type": "object"
    },
    "LastOfBlock": {
      "additionalProperties": false,
      "description": "Return the value of the last block if the list of blocks.",
      "properties": {
        "description": {
          "anyOf": [
            {
              "type": "string"
            },
            {
              "type": "null"
            }
          ],
          "default": null,
          "description": "Documentation associated to the block.\n    ",
          "title": "Description"
        },
        "spec": {
          "anyOf": [
            {
              "$ref": "#/$defs/PdlTypeType"
            },
            {
              "type": "null"
            }
          ],
          "default": null,
          "description": "Type specification of the result of the block.\n    "
        },
        "defs": {
          "additionalProperties": {
            "anyOf": [
              {
                "type": "boolean"
              },
              {
                "type": "integer"
              },
              {
                "type": "number"
              },
              {
                "type": "string"
              },
              {
                "$ref": "#/$defs/FunctionBlock"
              },
              {
                "$ref": "#/$defs/CallBlock"
              },
              {
                "$ref": "#/$defs/LitellmModelBlock"
              },
              {
                "$ref": "#/$defs/GraniteioModelBlock"
              },
              {
                "$ref": "#/$defs/CodeBlock"
              },
              {
                "$ref": "#/$defs/ArgsBlock"
              },
              {
                "$ref": "#/$defs/GetBlock"
              },
              {
                "$ref": "#/$defs/DataBlock"
              },
              {
                "$ref": "#/$defs/IfBlock"
              },
              {
                "$ref": "#/$defs/MatchBlock"
              },
              {
                "$ref": "#/$defs/RepeatBlock"
              },
              {
                "$ref": "#/$defs/TextBlock"
              },
              {
                "$ref": "#/$defs/LastOfBlock"
              },
              {
                "$ref": "#/$defs/ArrayBlock"
              },
              {
                "$ref": "#/$defs/ObjectBlock"
              },
              {
                "$ref": "#/$defs/MessageBlock"
              },
              {
                "$ref": "#/$defs/ReadBlock"
              },
              {
                "$ref": "#/$defs/IncludeBlock"
              },
              {
                "$ref": "#/$defs/ImportBlock"
              },
              {
                "$ref": "#/$defs/ErrorBlock"
              },
              {
                "$ref": "#/$defs/EmptyBlock"
              },
              {
                "type": "null"
              }
            ]
          },
          "default": {},
          "description": "Set of definitions executed before the execution of the block.\n    ",
          "title": "Defs",
          "type": "object"
        },
        "def": {
          "anyOf": [
            {
              "type": "string"
            },
            {
              "type": "null"
            }
          ],
          "default": null,
          "description": "Name of the variable used to store the result of the execution of the block.\n    ",
          "title": "Def"
        },
        "contribute": {
          "default": [
            "result",
            "context"
          ],
          "description": "Indicate if the block contributes to the result and background context.\n    ",
          "items": {
            "anyOf": [
              {
                "$ref": "#/$defs/ContributeTarget"
              },
              {
                "additionalProperties": {
                  "$ref": "#/$defs/ContributeValue"
                },
                "type": "object"
              }
            ]
          },
          "title": "Contribute",
          "type": "array"
        },
        "parser": {
          "anyOf": [
            {
              "enum": [
                "json",
                "jsonl",
                "yaml"
              ],
              "type": "string"
            },
            {
              "$ref": "#/$defs/PdlParser"
            },
            {
              "$ref": "#/$defs/RegexParser"
            },
            {
              "type": "null"
            }
          ],
          "default": null,
          "description": "Parser to use to construct a value out of a string result.",
          "title": "Parser"
        },
        "fallback": {
          "anyOf": [
            {
              "type": "boolean"
            },
            {
              "type": "integer"
            },
            {
              "type": "number"
            },
            {
              "type": "string"
            },
            {
              "$ref": "#/$defs/FunctionBlock"
            },
            {
              "$ref": "#/$defs/CallBlock"
            },
            {
              "$ref": "#/$defs/LitellmModelBlock"
            },
            {
              "$ref": "#/$defs/GraniteioModelBlock"
            },
            {
              "$ref": "#/$defs/CodeBlock"
            },
            {
              "$ref": "#/$defs/ArgsBlock"
            },
            {
              "$ref": "#/$defs/GetBlock"
            },
            {
              "$ref": "#/$defs/DataBlock"
            },
            {
              "$ref": "#/$defs/IfBlock"
            },
            {
              "$ref": "#/$defs/MatchBlock"
            },
            {
              "$ref": "#/$defs/RepeatBlock"
            },
            {
              "$ref": "#/$defs/TextBlock"
            },
            {
              "$ref": "#/$defs/LastOfBlock"
            },
            {
              "$ref": "#/$defs/ArrayBlock"
            },
            {
              "$ref": "#/$defs/ObjectBlock"
            },
            {
              "$ref": "#/$defs/MessageBlock"
            },
            {
              "$ref": "#/$defs/ReadBlock"
            },
            {
              "$ref": "#/$defs/IncludeBlock"
            },
            {
              "$ref": "#/$defs/ImportBlock"
            },
            {
              "$ref": "#/$defs/ErrorBlock"
            },
            {
              "$ref": "#/$defs/EmptyBlock"
            },
            {
              "type": "null"
            }
          ],
          "default": null,
          "description": "Block to execute in case of error.\n    ",
          "title": "Fallback"
        },
        "role": {
          "anyOf": [
            {
              "type": "string"
            },
            {
              "type": "null"
            }
          ],
          "default": null,
          "description": "Role associated to the block and sub-blocks.\nTypical roles are `system`, `user`, and `assistant`,\nbut there may be other roles such as `available_tools`.",
          "title": "Role"
        },
        "pdl__context": {
          "anyOf": [
            {
              "items": {
                "additionalProperties": true,
                "type": "object"
              },
              "type": "array"
            },
            {
              "type": "null"
            }
          ],
          "default": [],
          "description": "Current context\n    ",
          "title": "Pdl  Context"
        },
        "pdl__id": {
          "anyOf": [
            {
              "type": "string"
            },
            {
              "type": "null"
            }
          ],
          "default": "",
          "description": "Unique identifier for this block\n    ",
          "title": "Pdl  Id"
        },
        "pdl__result": {
          "anyOf": [
            {},
            {
              "type": "null"
            }
          ],
          "default": null,
          "description": "Result of the execution of the block",
          "title": "Pdl  Result"
        },
        "pdl__location": {
          "anyOf": [
            {
              "$ref": "#/$defs/PdlLocationType"
            },
            {
              "type": "null"
            }
          ],
          "default": null
        },
        "pdl__timing": {
          "anyOf": [
            {
              "$ref": "#/$defs/PdlTiming"
            },
            {
              "type": "null"
            }
          ],
          "default": null
        },
        "pdl__is_leaf": {
          "const": false,
          "default": false,
          "title": "Pdl  Is Leaf",
          "type": "boolean"
        },
        "context": {
          "$ref": "#/$defs/IndependentEnum",
          "default": "dependent"
        },
        "kind": {
          "const": "lastOf",
          "default": "lastOf",
          "title": "Kind",
          "type": "string"
        },
        "lastOf": {
          "description": "Sequence of blocks to execute.",
          "items": {
            "anyOf": [
              {
                "type": "boolean"
              },
              {
                "type": "integer"
              },
              {
                "type": "number"
              },
              {
                "type": "string"
              },
              {
                "$ref": "#/$defs/FunctionBlock"
              },
              {
                "$ref": "#/$defs/CallBlock"
              },
              {
                "$ref": "#/$defs/LitellmModelBlock"
              },
              {
                "$ref": "#/$defs/GraniteioModelBlock"
              },
              {
                "$ref": "#/$defs/CodeBlock"
              },
              {
                "$ref": "#/$defs/ArgsBlock"
              },
              {
                "$ref": "#/$defs/GetBlock"
              },
              {
                "$ref": "#/$defs/DataBlock"
              },
              {
                "$ref": "#/$defs/IfBlock"
              },
              {
                "$ref": "#/$defs/MatchBlock"
              },
              {
                "$ref": "#/$defs/RepeatBlock"
              },
              {
                "$ref": "#/$defs/TextBlock"
              },
              {
                "$ref": "#/$defs/LastOfBlock"
              },
              {
                "$ref": "#/$defs/ArrayBlock"
              },
              {
                "$ref": "#/$defs/ObjectBlock"
              },
              {
                "$ref": "#/$defs/MessageBlock"
              },
              {
                "$ref": "#/$defs/ReadBlock"
              },
              {
                "$ref": "#/$defs/IncludeBlock"
              },
              {
                "$ref": "#/$defs/ImportBlock"
              },
              {
                "$ref": "#/$defs/ErrorBlock"
              },
              {
                "$ref": "#/$defs/EmptyBlock"
              },
              {
                "type": "null"
              }
            ]
          },
          "title": "Lastof",
          "type": "array"
        }
      },
      "required": [
        "lastOf"
      ],
      "title": "LastOfBlock",
      "type": "object"
    },
    "ListPdlType": {
      "additionalProperties": false,
      "properties": {
        "list": {
          "anyOf": [
            {
              "$ref": "#/$defs/PdlTypeType"
            },
            {
              "$ref": "#/$defs/ListPdlTypeConstraints"
            }
          ],
          "title": "List"
        }
      },
      "required": [
        "list"
      ],
      "title": "ListPdlType",
      "type": "object"
    },
    "ListPdlTypeConstraints": {
      "additionalProperties": true,
      "properties": {
        "minItems": {
          "anyOf": [
            {
              "type": "integer"
            },
            {
              "type": "null"
            }
          ],
          "default": null,
          "title": "Minitems"
        },
        "maxItems": {
          "anyOf": [
            {
              "type": "integer"
            },
            {
              "type": "null"
            }
          ],
          "default": null,
          "title": "Maxitems"
        }
      },
      "title": "ListPdlTypeConstraints",
      "type": "object"
    },
    "LitellmModelBlock": {
      "additionalProperties": false,
      "description": "Call an LLM through [the LiteLLM API](https://docs.litellm.ai/).\n\nExample:\n```PDL\n- model: ollama/granite-code:8b\n  parameters:\n    stop: ['!']\n```",
      "properties": {
        "description": {
          "anyOf": [
            {
              "type": "string"
            },
            {
              "type": "null"
            }
          ],
          "default": null,
          "description": "Documentation associated to the block.\n    ",
          "title": "Description"
        },
        "spec": {
          "anyOf": [
            {
              "$ref": "#/$defs/PdlTypeType"
            },
            {
              "type": "null"
            }
          ],
          "default": null,
          "description": "Type specification of the result of the block.\n    "
        },
        "defs": {
          "additionalProperties": {
            "anyOf": [
              {
                "type": "boolean"
              },
              {
                "type": "integer"
              },
              {
                "type": "number"
              },
              {
                "type": "string"
              },
              {
                "$ref": "#/$defs/FunctionBlock"
              },
              {
                "$ref": "#/$defs/CallBlock"
              },
              {
                "$ref": "#/$defs/LitellmModelBlock"
              },
              {
                "$ref": "#/$defs/GraniteioModelBlock"
              },
              {
                "$ref": "#/$defs/CodeBlock"
              },
              {
                "$ref": "#/$defs/ArgsBlock"
              },
              {
                "$ref": "#/$defs/GetBlock"
              },
              {
                "$ref": "#/$defs/DataBlock"
              },
              {
                "$ref": "#/$defs/IfBlock"
              },
              {
                "$ref": "#/$defs/MatchBlock"
              },
              {
                "$ref": "#/$defs/RepeatBlock"
              },
              {
                "$ref": "#/$defs/TextBlock"
              },
              {
                "$ref": "#/$defs/LastOfBlock"
              },
              {
                "$ref": "#/$defs/ArrayBlock"
              },
              {
                "$ref": "#/$defs/ObjectBlock"
              },
              {
                "$ref": "#/$defs/MessageBlock"
              },
              {
                "$ref": "#/$defs/ReadBlock"
              },
              {
                "$ref": "#/$defs/IncludeBlock"
              },
              {
                "$ref": "#/$defs/ImportBlock"
              },
              {
                "$ref": "#/$defs/ErrorBlock"
              },
              {
                "$ref": "#/$defs/EmptyBlock"
              },
              {
                "type": "null"
              }
            ]
          },
          "default": {},
          "description": "Set of definitions executed before the execution of the block.\n    ",
          "title": "Defs",
          "type": "object"
        },
        "def": {
          "anyOf": [
            {
              "type": "string"
            },
            {
              "type": "null"
            }
          ],
          "default": null,
          "description": "Name of the variable used to store the result of the execution of the block.\n    ",
          "title": "Def"
        },
        "contribute": {
          "default": [
            "result",
            "context"
          ],
          "description": "Indicate if the block contributes to the result and background context.\n    ",
          "items": {
            "anyOf": [
              {
                "$ref": "#/$defs/ContributeTarget"
              },
              {
                "additionalProperties": {
                  "$ref": "#/$defs/ContributeValue"
                },
                "type": "object"
              }
            ]
          },
          "title": "Contribute",
          "type": "array"
        },
        "parser": {
          "anyOf": [
            {
              "enum": [
                "json",
                "jsonl",
                "yaml"
              ],
              "type": "string"
            },
            {
              "$ref": "#/$defs/PdlParser"
            },
            {
              "$ref": "#/$defs/RegexParser"
            },
            {
              "type": "null"
            }
          ],
          "default": null,
          "description": "Parser to use to construct a value out of a string result.",
          "title": "Parser"
        },
        "fallback": {
          "anyOf": [
            {
              "type": "boolean"
            },
            {
              "type": "integer"
            },
            {
              "type": "number"
            },
            {
              "type": "string"
            },
            {
              "$ref": "#/$defs/FunctionBlock"
            },
            {
              "$ref": "#/$defs/CallBlock"
            },
            {
              "$ref": "#/$defs/LitellmModelBlock"
            },
            {
              "$ref": "#/$defs/GraniteioModelBlock"
            },
            {
              "$ref": "#/$defs/CodeBlock"
            },
            {
              "$ref": "#/$defs/ArgsBlock"
            },
            {
              "$ref": "#/$defs/GetBlock"
            },
            {
              "$ref": "#/$defs/DataBlock"
            },
            {
              "$ref": "#/$defs/IfBlock"
            },
            {
              "$ref": "#/$defs/MatchBlock"
            },
            {
              "$ref": "#/$defs/RepeatBlock"
            },
            {
              "$ref": "#/$defs/TextBlock"
            },
            {
              "$ref": "#/$defs/LastOfBlock"
            },
            {
              "$ref": "#/$defs/ArrayBlock"
            },
            {
              "$ref": "#/$defs/ObjectBlock"
            },
            {
              "$ref": "#/$defs/MessageBlock"
            },
            {
              "$ref": "#/$defs/ReadBlock"
            },
            {
              "$ref": "#/$defs/IncludeBlock"
            },
            {
              "$ref": "#/$defs/ImportBlock"
            },
            {
              "$ref": "#/$defs/ErrorBlock"
            },
            {
              "$ref": "#/$defs/EmptyBlock"
            },
            {
              "type": "null"
            }
          ],
          "default": null,
          "description": "Block to execute in case of error.\n    ",
          "title": "Fallback"
        },
        "role": {
          "anyOf": [
            {
              "type": "string"
            },
            {
              "type": "null"
            }
          ],
          "default": null,
          "description": "Role associated to the block and sub-blocks.\nTypical roles are `system`, `user`, and `assistant`,\nbut there may be other roles such as `available_tools`.",
          "title": "Role"
        },
        "pdl__context": {
          "anyOf": [
            {
              "items": {
                "additionalProperties": true,
                "type": "object"
              },
              "type": "array"
            },
            {
              "type": "null"
            }
          ],
          "default": [],
          "description": "Current context\n    ",
          "title": "Pdl  Context"
        },
        "pdl__id": {
          "anyOf": [
            {
              "type": "string"
            },
            {
              "type": "null"
            }
          ],
          "default": "",
          "description": "Unique identifier for this block\n    ",
          "title": "Pdl  Id"
        },
        "pdl__result": {
          "anyOf": [
            {},
            {
              "type": "null"
            }
          ],
          "default": null,
          "description": "Result of the execution of the block",
          "title": "Pdl  Result"
        },
        "pdl__location": {
          "anyOf": [
            {
              "$ref": "#/$defs/PdlLocationType"
            },
            {
              "type": "null"
            }
          ],
          "default": null
        },
        "pdl__timing": {
          "anyOf": [
            {
              "$ref": "#/$defs/PdlTiming"
            },
            {
              "type": "null"
            }
          ],
          "default": null
        },
        "pdl__is_leaf": {
          "const": true,
          "default": true,
          "title": "Pdl  Is Leaf",
          "type": "boolean"
        },
        "kind": {
          "const": "model",
          "default": "model",
          "title": "Kind",
          "type": "string"
        },
        "model": {
          "anyOf": [
            {
              "$ref": "#/$defs/LocalizedExpression_TypeVar_"
            },
            {
              "type": "string"
            }
          ],
          "description": "Name of the model following the LiteLLM convention.\n    ",
          "title": "Model"
        },
        "input": {
          "anyOf": [
            {
              "type": "boolean"
            },
            {
              "type": "integer"
            },
            {
              "type": "number"
            },
            {
              "type": "string"
            },
            {
              "$ref": "#/$defs/FunctionBlock"
            },
            {
              "$ref": "#/$defs/CallBlock"
            },
            {
              "$ref": "#/$defs/LitellmModelBlock"
            },
            {
              "$ref": "#/$defs/GraniteioModelBlock"
            },
            {
              "$ref": "#/$defs/CodeBlock"
            },
            {
              "$ref": "#/$defs/ArgsBlock"
            },
            {
              "$ref": "#/$defs/GetBlock"
            },
            {
              "$ref": "#/$defs/DataBlock"
            },
            {
              "$ref": "#/$defs/IfBlock"
            },
            {
              "$ref": "#/$defs/MatchBlock"
            },
            {
              "$ref": "#/$defs/RepeatBlock"
            },
            {
              "$ref": "#/$defs/TextBlock"
            },
            {
              "$ref": "#/$defs/LastOfBlock"
            },
            {
              "$ref": "#/$defs/ArrayBlock"
            },
            {
              "$ref": "#/$defs/ObjectBlock"
            },
            {
              "$ref": "#/$defs/MessageBlock"
            },
            {
              "$ref": "#/$defs/ReadBlock"
            },
            {
              "$ref": "#/$defs/IncludeBlock"
            },
            {
              "$ref": "#/$defs/ImportBlock"
            },
            {
              "$ref": "#/$defs/ErrorBlock"
            },
            {
              "$ref": "#/$defs/EmptyBlock"
            },
            {
              "type": "null"
            }
          ],
          "default": "${ pdl_context }",
          "description": "Messages to send to the model.\n    ",
          "title": "Input"
        },
        "modelResponse": {
          "anyOf": [
            {
              "type": "string"
            },
            {
              "type": "null"
            }
          ],
          "default": null,
          "description": "Variable where to store the raw response of the model.\n    ",
          "title": "Modelresponse"
        },
        "pdl__usage": {
          "anyOf": [
            {
              "$ref": "#/$defs/PdlUsage"
            },
            {
              "type": "null"
            }
          ],
          "default": null,
          "description": "Tokens consumed during model call\n    "
        },
        "pdl__model_input": {
          "anyOf": [
            {
              "items": {
                "additionalProperties": true,
                "type": "object"
              },
              "type": "array"
            },
            {
              "type": "null"
            }
          ],
          "default": null,
          "title": "Pdl  Model Input"
        },
        "platform": {
          "const": "litellm",
          "default": "litellm",
          "description": "Optional field to ensure that the block is using LiteLLM.\n    ",
          "title": "Platform",
          "type": "string"
        },
        "parameters": {
          "anyOf": [
            {
              "$ref": "#/$defs/LitellmParameters"
            },
            {
              "$ref": "#/$defs/LocalizedExpression_TypeVar_"
            },
            {
              "additionalProperties": true,
              "type": "object"
            },
            {
              "type": "string"
            },
            {
              "type": "null"
            }
          ],
          "default": null,
          "description": "Parameters to send to the model.\n    ",
          "title": "Parameters"
        }
      },
      "required": [
        "model"
      ],
      "title": "LitellmModelBlock",
      "type": "object"
    },
    "LitellmParameters": {
      "additionalProperties": true,
      "description": "Parameters passed to LiteLLM. More details at [https://docs.litellm.ai/docs/completion/input](https://docs.litellm.ai/docs/completion/input).\n\nNote that not all models and platforms accept all parameters.",
      "properties": {
        "timeout": {
          "anyOf": [
            {
              "type": "number"
            },
            {
              "type": "string"
            },
            {
              "type": "null"
            }
          ],
          "default": null,
          "title": "Timeout"
        },
        "temperature": {
          "anyOf": [
            {
              "type": "number"
            },
            {
              "type": "string"
            },
            {
              "type": "null"
            }
          ],
          "default": null,
          "title": "Temperature"
        },
        "top_p": {
          "anyOf": [
            {
              "type": "number"
            },
            {
              "type": "string"
            },
            {
              "type": "null"
            }
          ],
          "default": null,
          "title": "Top P"
        },
        "n": {
          "anyOf": [
            {
              "type": "integer"
            },
            {
              "type": "string"
            },
            {
              "type": "null"
            }
          ],
          "default": null,
          "title": "N"
        },
        "stop": {
          "anyOf": [
            {
              "type": "string"
            },
            {
              "items": {
                "type": "string"
              },
              "type": "array"
            },
            {
              "type": "null"
            }
          ],
          "default": null,
          "title": "Stop"
        },
        "max_tokens": {
          "anyOf": [
            {
              "type": "integer"
            },
            {
              "type": "string"
            },
            {
              "type": "null"
            }
          ],
          "default": null,
          "title": "Max Tokens"
        },
        "presence_penalty": {
          "anyOf": [
            {
              "type": "number"
            },
            {
              "type": "string"
            },
            {
              "type": "null"
            }
          ],
          "default": null,
          "title": "Presence Penalty"
        },
        "frequency_penalty": {
          "anyOf": [
            {
              "type": "number"
            },
            {
              "type": "string"
            },
            {
              "type": "null"
            }
          ],
          "default": null,
          "title": "Frequency Penalty"
        },
        "logit_bias": {
          "anyOf": [
            {
              "additionalProperties": true,
              "type": "object"
            },
            {
              "type": "string"
            },
            {
              "type": "null"
            }
          ],
          "default": null,
          "title": "Logit Bias"
        },
        "user": {
          "anyOf": [
            {
              "type": "string"
            },
            {
              "type": "null"
            }
          ],
          "default": null,
          "title": "User"
        },
        "response_format": {
          "anyOf": [
            {
              "additionalProperties": true,
              "type": "object"
            },
            {
              "type": "string"
            },
            {
              "type": "null"
            }
          ],
          "default": null,
          "title": "Response Format"
        },
        "seed": {
          "anyOf": [
            {
              "type": "integer"
            },
            {
              "type": "string"
            },
            {
              "type": "null"
            }
          ],
          "default": null,
          "title": "Seed"
        },
        "tools": {
          "anyOf": [
            {
              "items": {},
              "type": "array"
            },
            {
              "type": "string"
            },
            {
              "type": "null"
            }
          ],
          "default": null,
          "title": "Tools"
        },
        "tool_choice": {
          "anyOf": [
            {
              "type": "string"
            },
            {
              "additionalProperties": true,
              "type": "object"
            },
            {
              "type": "null"
            }
          ],
          "default": null,
          "title": "Tool Choice"
        },
        "logprobs": {
          "anyOf": [
            {
              "type": "boolean"
            },
            {
              "type": "string"
            },
            {
              "type": "null"
            }
          ],
          "default": null,
          "title": "Logprobs"
        },
        "top_logprobs": {
          "anyOf": [
            {
              "type": "integer"
            },
            {
              "type": "string"
            },
            {
              "type": "null"
            }
          ],
          "default": null,
          "title": "Top Logprobs"
        },
        "parallel_tool_calls": {
          "anyOf": [
            {
              "type": "boolean"
            },
            {
              "type": "string"
            },
            {
              "type": "null"
            }
          ],
          "default": null,
          "title": "Parallel Tool Calls"
        },
        "extra_headers": {
          "anyOf": [
            {
              "additionalProperties": true,
              "type": "object"
            },
            {
              "type": "string"
            },
            {
              "type": "null"
            }
          ],
          "default": null,
          "title": "Extra Headers"
        },
        "functions": {
          "anyOf": [
            {
              "items": {},
              "type": "array"
            },
            {
              "type": "string"
            },
            {
              "type": "null"
            }
          ],
          "default": null,
          "title": "Functions"
        },
        "function_call": {
          "anyOf": [
            {
              "type": "string"
            },
            {
              "type": "null"
            }
          ],
          "default": null,
          "title": "Function Call"
        },
        "base_url": {
          "anyOf": [
            {
              "type": "string"
            },
            {
              "type": "null"
            }
          ],
          "default": null,
          "title": "Base Url"
        },
        "api_version": {
          "anyOf": [
            {
              "type": "string"
            },
            {
              "type": "null"
            }
          ],
          "default": null,
          "title": "Api Version"
        },
        "api_key": {
          "anyOf": [
            {
              "type": "string"
            },
            {
              "type": "null"
            }
          ],
          "default": null,
          "title": "Api Key"
        },
        "model_list": {
          "anyOf": [
            {
              "items": {},
              "type": "array"
            },
            {
              "type": "string"
            },
            {
              "type": "null"
            }
          ],
          "default": null,
          "title": "Model List"
        },
        "mock_response": {
          "anyOf": [
            {
              "type": "string"
            },
            {
              "type": "null"
            }
          ],
          "default": null,
          "title": "Mock Response"
        },
        "custom_llm_provider": {
          "anyOf": [
            {
              "type": "string"
            },
            {
              "type": "null"
            }
          ],
          "default": null,
          "title": "Custom Llm Provider"
        },
        "max_retries": {
          "anyOf": [
            {
              "type": "integer"
            },
            {
              "type": "string"
            },
            {
              "type": "null"
            }
          ],
          "default": null,
          "title": "Max Retries"
        }
      },
      "title": "LitellmParameters",
      "type": "object"
    },
    "LocalizedExpression_TypeVar_": {
      "additionalProperties": false,
      "properties": {
        "pdl__expr": {
          "title": "Pdl  Expr"
        },
        "pdl__result": {
          "anyOf": [
            {},
            {
              "type": "null"
            }
          ],
          "default": null,
          "title": "Pdl  Result"
        },
        "pdl__location": {
          "anyOf": [
            {
              "$ref": "#/$defs/PdlLocationType"
            },
            {
              "type": "null"
            }
          ],
          "default": null
        }
      },
      "required": [
        "pdl__expr"
      ],
      "title": "LocalizedExpression",
      "type": "object"
    },
    "MatchBlock": {
      "additionalProperties": false,
      "description": "Match control structure.\n\nExample:\n```PDL\ndefs:\n  answer:\n    read:\n    message: \"Enter a number? \"\nmatch: ${ (answer | int) }\nwith:\n- case: 42\n  then: You won!\n- case:\n    any:\n    def: x\n  if: ${ x > 42 }\n  then: Too high\n- then: Too low",
      "properties": {
        "description": {
          "anyOf": [
            {
              "type": "string"
            },
            {
              "type": "null"
            }
          ],
          "default": null,
          "description": "Documentation associated to the block.\n    ",
          "title": "Description"
        },
        "spec": {
          "anyOf": [
            {
              "$ref": "#/$defs/PdlTypeType"
            },
            {
              "type": "null"
            }
          ],
          "default": null,
          "description": "Type specification of the result of the block.\n    "
        },
        "defs": {
          "additionalProperties": {
            "anyOf": [
              {
                "type": "boolean"
              },
              {
                "type": "integer"
              },
              {
                "type": "number"
              },
              {
                "type": "string"
              },
              {
                "$ref": "#/$defs/FunctionBlock"
              },
              {
                "$ref": "#/$defs/CallBlock"
              },
              {
                "$ref": "#/$defs/LitellmModelBlock"
              },
              {
                "$ref": "#/$defs/GraniteioModelBlock"
              },
              {
                "$ref": "#/$defs/CodeBlock"
              },
              {
                "$ref": "#/$defs/ArgsBlock"
              },
              {
                "$ref": "#/$defs/GetBlock"
              },
              {
                "$ref": "#/$defs/DataBlock"
              },
              {
                "$ref": "#/$defs/IfBlock"
              },
              {
                "$ref": "#/$defs/MatchBlock"
              },
              {
                "$ref": "#/$defs/RepeatBlock"
              },
              {
                "$ref": "#/$defs/TextBlock"
              },
              {
                "$ref": "#/$defs/LastOfBlock"
              },
              {
                "$ref": "#/$defs/ArrayBlock"
              },
              {
                "$ref": "#/$defs/ObjectBlock"
              },
              {
                "$ref": "#/$defs/MessageBlock"
              },
              {
                "$ref": "#/$defs/ReadBlock"
              },
              {
                "$ref": "#/$defs/IncludeBlock"
              },
              {
                "$ref": "#/$defs/ImportBlock"
              },
              {
                "$ref": "#/$defs/ErrorBlock"
              },
              {
                "$ref": "#/$defs/EmptyBlock"
              },
              {
                "type": "null"
              }
            ]
          },
          "default": {},
          "description": "Set of definitions executed before the execution of the block.\n    ",
          "title": "Defs",
          "type": "object"
        },
        "def": {
          "anyOf": [
            {
              "type": "string"
            },
            {
              "type": "null"
            }
          ],
          "default": null,
          "description": "Name of the variable used to store the result of the execution of the block.\n    ",
          "title": "Def"
        },
        "contribute": {
          "default": [
            "result",
            "context"
          ],
          "description": "Indicate if the block contributes to the result and background context.\n    ",
          "items": {
            "anyOf": [
              {
                "$ref": "#/$defs/ContributeTarget"
              },
              {
                "additionalProperties": {
                  "$ref": "#/$defs/ContributeValue"
                },
                "type": "object"
              }
            ]
          },
          "title": "Contribute",
          "type": "array"
        },
        "parser": {
          "anyOf": [
            {
              "enum": [
                "json",
                "jsonl",
                "yaml"
              ],
              "type": "string"
            },
            {
              "$ref": "#/$defs/PdlParser"
            },
            {
              "$ref": "#/$defs/RegexParser"
            },
            {
              "type": "null"
            }
          ],
          "default": null,
          "description": "Parser to use to construct a value out of a string result.",
          "title": "Parser"
        },
        "fallback": {
          "anyOf": [
            {
              "type": "boolean"
            },
            {
              "type": "integer"
            },
            {
              "type": "number"
            },
            {
              "type": "string"
            },
            {
              "$ref": "#/$defs/FunctionBlock"
            },
            {
              "$ref": "#/$defs/CallBlock"
            },
            {
              "$ref": "#/$defs/LitellmModelBlock"
            },
            {
              "$ref": "#/$defs/GraniteioModelBlock"
            },
            {
              "$ref": "#/$defs/CodeBlock"
            },
            {
              "$ref": "#/$defs/ArgsBlock"
            },
            {
              "$ref": "#/$defs/GetBlock"
            },
            {
              "$ref": "#/$defs/DataBlock"
            },
            {
              "$ref": "#/$defs/IfBlock"
            },
            {
              "$ref": "#/$defs/MatchBlock"
            },
            {
              "$ref": "#/$defs/RepeatBlock"
            },
            {
              "$ref": "#/$defs/TextBlock"
            },
            {
              "$ref": "#/$defs/LastOfBlock"
            },
            {
              "$ref": "#/$defs/ArrayBlock"
            },
            {
              "$ref": "#/$defs/ObjectBlock"
            },
            {
              "$ref": "#/$defs/MessageBlock"
            },
            {
              "$ref": "#/$defs/ReadBlock"
            },
            {
              "$ref": "#/$defs/IncludeBlock"
            },
            {
              "$ref": "#/$defs/ImportBlock"
            },
            {
              "$ref": "#/$defs/ErrorBlock"
            },
            {
              "$ref": "#/$defs/EmptyBlock"
            },
            {
              "type": "null"
            }
          ],
          "default": null,
          "description": "Block to execute in case of error.\n    ",
          "title": "Fallback"
        },
        "role": {
          "anyOf": [
            {
              "type": "string"
            },
            {
              "type": "null"
            }
          ],
          "default": null,
          "description": "Role associated to the block and sub-blocks.\nTypical roles are `system`, `user`, and `assistant`,\nbut there may be other roles such as `available_tools`.",
          "title": "Role"
        },
        "pdl__context": {
          "anyOf": [
            {
              "items": {
                "additionalProperties": true,
                "type": "object"
              },
              "type": "array"
            },
            {
              "type": "null"
            }
          ],
          "default": [],
          "description": "Current context\n    ",
          "title": "Pdl  Context"
        },
        "pdl__id": {
          "anyOf": [
            {
              "type": "string"
            },
            {
              "type": "null"
            }
          ],
          "default": "",
          "description": "Unique identifier for this block\n    ",
          "title": "Pdl  Id"
        },
        "pdl__result": {
          "anyOf": [
            {},
            {
              "type": "null"
            }
          ],
          "default": null,
          "description": "Result of the execution of the block",
          "title": "Pdl  Result"
        },
        "pdl__location": {
          "anyOf": [
            {
              "$ref": "#/$defs/PdlLocationType"
            },
            {
              "type": "null"
            }
          ],
          "default": null
        },
        "pdl__timing": {
          "anyOf": [
            {
              "$ref": "#/$defs/PdlTiming"
            },
            {
              "type": "null"
            }
          ],
          "default": null
        },
        "pdl__is_leaf": {
          "const": false,
          "default": false,
          "title": "Pdl  Is Leaf",
          "type": "boolean"
        },
        "context": {
          "$ref": "#/$defs/IndependentEnum",
          "default": "dependent"
        },
        "kind": {
          "const": "match",
          "default": "match",
          "title": "Kind",
          "type": "string"
        },
        "match": {
          "anyOf": [
            {
              "$ref": "#/$defs/LocalizedExpression_TypeVar_"
            },
            {},
            {
              "type": "string"
            }
          ],
          "description": "Matched expression.\n    ",
          "title": "Match"
        },
        "with": {
          "description": "List of cases to match.\n    ",
          "items": {
            "$ref": "#/$defs/MatchCase"
          },
          "title": "With",
          "type": "array"
        }
      },
      "required": [
        "match",
        "with"
      ],
      "title": "MatchBlock",
      "type": "object"
    },
    "MatchCase": {
      "additionalProperties": false,
      "description": "Case of a match.",
      "properties": {
        "case": {
          "anyOf": [
            {
              "type": "boolean"
            },
            {
              "type": "integer"
            },
            {
              "type": "number"
            },
            {
              "type": "string"
            },
            {
              "$ref": "#/$defs/OrPattern"
            },
            {
              "$ref": "#/$defs/ArrayPattern"
            },
            {
              "$ref": "#/$defs/ObjectPattern"
            },
            {
              "$ref": "#/$defs/AnyPattern"
            },
            {
              "type": "null"
            }
          ],
          "default": null,
          "title": "Case"
        },
        "if": {
          "anyOf": [
            {
              "$ref": "#/$defs/LocalizedExpression_TypeVar_"
            },
            {
              "type": "boolean"
            },
            {
              "type": "string"
            },
            {
              "type": "null"
            }
          ],
          "default": null,
          "title": "If"
        },
        "then": {
          "anyOf": [
            {
              "type": "boolean"
            },
            {
              "type": "integer"
            },
            {
              "type": "number"
            },
            {
              "type": "string"
            },
            {
              "$ref": "#/$defs/FunctionBlock"
            },
            {
              "$ref": "#/$defs/CallBlock"
            },
            {
              "$ref": "#/$defs/LitellmModelBlock"
            },
            {
              "$ref": "#/$defs/GraniteioModelBlock"
            },
            {
              "$ref": "#/$defs/CodeBlock"
            },
            {
              "$ref": "#/$defs/ArgsBlock"
            },
            {
              "$ref": "#/$defs/GetBlock"
            },
            {
              "$ref": "#/$defs/DataBlock"
            },
            {
              "$ref": "#/$defs/IfBlock"
            },
            {
              "$ref": "#/$defs/MatchBlock"
            },
            {
              "$ref": "#/$defs/RepeatBlock"
            },
            {
              "$ref": "#/$defs/TextBlock"
            },
            {
              "$ref": "#/$defs/LastOfBlock"
            },
            {
              "$ref": "#/$defs/ArrayBlock"
            },
            {
              "$ref": "#/$defs/ObjectBlock"
            },
            {
              "$ref": "#/$defs/MessageBlock"
            },
            {
              "$ref": "#/$defs/ReadBlock"
            },
            {
              "$ref": "#/$defs/IncludeBlock"
            },
            {
              "$ref": "#/$defs/ImportBlock"
            },
            {
              "$ref": "#/$defs/ErrorBlock"
            },
            {
              "$ref": "#/$defs/EmptyBlock"
            },
            {
              "type": "null"
            }
          ],
          "title": "Then"
        },
        "pdl__case_result": {
          "anyOf": [
            {
              "type": "boolean"
            },
            {
              "type": "null"
            }
          ],
          "default": null,
          "title": "Pdl  Case Result"
        },
        "pdl__if_result": {
          "anyOf": [
            {
              "type": "boolean"
            },
            {
              "type": "null"
            }
          ],
          "default": null,
          "title": "Pdl  If Result"
        },
        "pdl__matched": {
          "anyOf": [
            {
              "type": "boolean"
            },
            {
              "type": "null"
            }
          ],
          "default": null,
          "title": "Pdl  Matched"
        }
      },
      "required": [
        "then"
      ],
      "title": "MatchCase",
      "type": "object"
    },
    "MessageBlock": {
      "additionalProperties": false,
      "description": "Create a message.",
      "properties": {
        "description": {
          "anyOf": [
            {
              "type": "string"
            },
            {
              "type": "null"
            }
          ],
          "default": null,
          "description": "Documentation associated to the block.\n    ",
          "title": "Description"
        },
        "spec": {
          "anyOf": [
            {
              "$ref": "#/$defs/PdlTypeType"
            },
            {
              "type": "null"
            }
          ],
          "default": null,
          "description": "Type specification of the result of the block.\n    "
        },
        "defs": {
          "additionalProperties": {
            "anyOf": [
              {
                "type": "boolean"
              },
              {
                "type": "integer"
              },
              {
                "type": "number"
              },
              {
                "type": "string"
              },
              {
                "$ref": "#/$defs/FunctionBlock"
              },
              {
                "$ref": "#/$defs/CallBlock"
              },
              {
                "$ref": "#/$defs/LitellmModelBlock"
              },
              {
                "$ref": "#/$defs/GraniteioModelBlock"
              },
              {
                "$ref": "#/$defs/CodeBlock"
              },
              {
                "$ref": "#/$defs/ArgsBlock"
              },
              {
                "$ref": "#/$defs/GetBlock"
              },
              {
                "$ref": "#/$defs/DataBlock"
              },
              {
                "$ref": "#/$defs/IfBlock"
              },
              {
                "$ref": "#/$defs/MatchBlock"
              },
              {
                "$ref": "#/$defs/RepeatBlock"
              },
              {
                "$ref": "#/$defs/TextBlock"
              },
              {
                "$ref": "#/$defs/LastOfBlock"
              },
              {
                "$ref": "#/$defs/ArrayBlock"
              },
              {
                "$ref": "#/$defs/ObjectBlock"
              },
              {
                "$ref": "#/$defs/MessageBlock"
              },
              {
                "$ref": "#/$defs/ReadBlock"
              },
              {
                "$ref": "#/$defs/IncludeBlock"
              },
              {
                "$ref": "#/$defs/ImportBlock"
              },
              {
                "$ref": "#/$defs/ErrorBlock"
              },
              {
                "$ref": "#/$defs/EmptyBlock"
              },
              {
                "type": "null"
              }
            ]
          },
          "default": {},
          "description": "Set of definitions executed before the execution of the block.\n    ",
          "title": "Defs",
          "type": "object"
        },
        "def": {
          "anyOf": [
            {
              "type": "string"
            },
            {
              "type": "null"
            }
          ],
          "default": null,
          "description": "Name of the variable used to store the result of the execution of the block.\n    ",
          "title": "Def"
        },
        "contribute": {
          "default": [
            "result",
            "context"
          ],
          "description": "Indicate if the block contributes to the result and background context.\n    ",
          "items": {
            "anyOf": [
              {
                "$ref": "#/$defs/ContributeTarget"
              },
              {
                "additionalProperties": {
                  "$ref": "#/$defs/ContributeValue"
                },
                "type": "object"
              }
            ]
          },
          "title": "Contribute",
          "type": "array"
        },
        "parser": {
          "anyOf": [
            {
              "enum": [
                "json",
                "jsonl",
                "yaml"
              ],
              "type": "string"
            },
            {
              "$ref": "#/$defs/PdlParser"
            },
            {
              "$ref": "#/$defs/RegexParser"
            },
            {
              "type": "null"
            }
          ],
          "default": null,
          "description": "Parser to use to construct a value out of a string result.",
          "title": "Parser"
        },
        "fallback": {
          "anyOf": [
            {
              "type": "boolean"
            },
            {
              "type": "integer"
            },
            {
              "type": "number"
            },
            {
              "type": "string"
            },
            {
              "$ref": "#/$defs/FunctionBlock"
            },
            {
              "$ref": "#/$defs/CallBlock"
            },
            {
              "$ref": "#/$defs/LitellmModelBlock"
            },
            {
              "$ref": "#/$defs/GraniteioModelBlock"
            },
            {
              "$ref": "#/$defs/CodeBlock"
            },
            {
              "$ref": "#/$defs/ArgsBlock"
            },
            {
              "$ref": "#/$defs/GetBlock"
            },
            {
              "$ref": "#/$defs/DataBlock"
            },
            {
              "$ref": "#/$defs/IfBlock"
            },
            {
              "$ref": "#/$defs/MatchBlock"
            },
            {
              "$ref": "#/$defs/RepeatBlock"
            },
            {
              "$ref": "#/$defs/TextBlock"
            },
            {
              "$ref": "#/$defs/LastOfBlock"
            },
            {
              "$ref": "#/$defs/ArrayBlock"
            },
            {
              "$ref": "#/$defs/ObjectBlock"
            },
            {
              "$ref": "#/$defs/MessageBlock"
            },
            {
              "$ref": "#/$defs/ReadBlock"
            },
            {
              "$ref": "#/$defs/IncludeBlock"
            },
            {
              "$ref": "#/$defs/ImportBlock"
            },
            {
              "$ref": "#/$defs/ErrorBlock"
            },
            {
              "$ref": "#/$defs/EmptyBlock"
            },
            {
              "type": "null"
            }
          ],
          "default": null,
          "description": "Block to execute in case of error.\n    ",
          "title": "Fallback"
        },
        "role": {
          "anyOf": [
            {
              "type": "string"
            },
            {
              "type": "null"
            }
          ],
          "default": null,
          "description": "Role associated to the block and sub-blocks.\nTypical roles are `system`, `user`, and `assistant`,\nbut there may be other roles such as `available_tools`.",
          "title": "Role"
        },
        "pdl__context": {
          "anyOf": [
            {
              "items": {
                "additionalProperties": true,
                "type": "object"
              },
              "type": "array"
            },
            {
              "type": "null"
            }
          ],
          "default": [],
          "description": "Current context\n    ",
          "title": "Pdl  Context"
        },
        "pdl__id": {
          "anyOf": [
            {
              "type": "string"
            },
            {
              "type": "null"
            }
          ],
          "default": "",
          "description": "Unique identifier for this block\n    ",
          "title": "Pdl  Id"
        },
        "pdl__result": {
          "anyOf": [
            {},
            {
              "type": "null"
            }
          ],
          "default": null,
          "description": "Result of the execution of the block",
          "title": "Pdl  Result"
        },
        "pdl__location": {
          "anyOf": [
            {
              "$ref": "#/$defs/PdlLocationType"
            },
            {
              "type": "null"
            }
          ],
          "default": null
        },
        "pdl__timing": {
          "anyOf": [
            {
              "$ref": "#/$defs/PdlTiming"
            },
            {
              "type": "null"
            }
          ],
          "default": null
        },
        "pdl__is_leaf": {
          "const": true,
          "default": true,
          "title": "Pdl  Is Leaf",
          "type": "boolean"
        },
        "kind": {
          "const": "message",
          "default": "message",
          "title": "Kind",
          "type": "string"
        },
        "content": {
          "anyOf": [
            {
              "type": "boolean"
            },
            {
              "type": "integer"
            },
            {
              "type": "number"
            },
            {
              "type": "string"
            },
            {
              "$ref": "#/$defs/FunctionBlock"
            },
            {
              "$ref": "#/$defs/CallBlock"
            },
            {
              "$ref": "#/$defs/LitellmModelBlock"
            },
            {
              "$ref": "#/$defs/GraniteioModelBlock"
            },
            {
              "$ref": "#/$defs/CodeBlock"
            },
            {
              "$ref": "#/$defs/ArgsBlock"
            },
            {
              "$ref": "#/$defs/GetBlock"
            },
            {
              "$ref": "#/$defs/DataBlock"
            },
            {
              "$ref": "#/$defs/IfBlock"
            },
            {
              "$ref": "#/$defs/MatchBlock"
            },
            {
              "$ref": "#/$defs/RepeatBlock"
            },
            {
              "$ref": "#/$defs/TextBlock"
            },
            {
              "$ref": "#/$defs/LastOfBlock"
            },
            {
              "$ref": "#/$defs/ArrayBlock"
            },
            {
              "$ref": "#/$defs/ObjectBlock"
            },
            {
              "$ref": "#/$defs/MessageBlock"
            },
            {
              "$ref": "#/$defs/ReadBlock"
            },
            {
              "$ref": "#/$defs/IncludeBlock"
            },
            {
              "$ref": "#/$defs/ImportBlock"
            },
            {
              "$ref": "#/$defs/ErrorBlock"
            },
            {
              "$ref": "#/$defs/EmptyBlock"
            },
            {
              "type": "null"
            }
          ],
          "description": "Content of the message.",
          "title": "Content"
        },
        "name": {
          "anyOf": [
            {
              "$ref": "#/$defs/LocalizedExpression_TypeVar_"
            },
            {
              "type": "string"
            },
            {
              "type": "null"
            }
          ],
          "default": null,
          "description": "For example, the name of the tool that was invoked, for which this message is the tool response.",
          "title": "Name"
        },
        "tool_call_id": {
          "anyOf": [
            {
              "$ref": "#/$defs/LocalizedExpression_TypeVar_"
            },
            {
              "type": "string"
            },
            {
              "type": "null"
            }
          ],
          "default": null,
          "description": "The id of the tool invocation for which this message is the tool response.",
          "title": "Tool Call Id"
        }
      },
      "required": [
        "content"
      ],
      "title": "MessageBlock",
      "type": "object"
    },
    "ObjPdlType": {
      "additionalProperties": false,
      "properties": {
        "obj": {
          "anyOf": [
            {
              "additionalProperties": {
                "$ref": "#/$defs/PdlTypeType"
              },
              "type": "object"
            },
            {
              "type": "null"
            }
          ],
          "title": "Obj"
        }
      },
      "required": [
        "obj"
      ],
      "title": "ObjPdlType",
      "type": "object"
    },
    "ObjectBlock": {
      "additionalProperties": false,
      "description": "Return the object where the value of each field is defined by a block. If the body of the object is an array, the resulting object is the union of the objects computed by each element of the array.",
      "properties": {
        "description": {
          "anyOf": [
            {
              "type": "string"
            },
            {
              "type": "null"
            }
          ],
          "default": null,
          "description": "Documentation associated to the block.\n    ",
          "title": "Description"
        },
        "spec": {
          "anyOf": [
            {
              "$ref": "#/$defs/PdlTypeType"
            },
            {
              "type": "null"
            }
          ],
          "default": null,
          "description": "Type specification of the result of the block.\n    "
        },
        "defs": {
          "additionalProperties": {
            "anyOf": [
              {
                "type": "boolean"
              },
              {
                "type": "integer"
              },
              {
                "type": "number"
              },
              {
                "type": "string"
              },
              {
                "$ref": "#/$defs/FunctionBlock"
              },
              {
                "$ref": "#/$defs/CallBlock"
              },
              {
                "$ref": "#/$defs/LitellmModelBlock"
              },
              {
                "$ref": "#/$defs/GraniteioModelBlock"
              },
              {
                "$ref": "#/$defs/CodeBlock"
              },
              {
                "$ref": "#/$defs/ArgsBlock"
              },
              {
                "$ref": "#/$defs/GetBlock"
              },
              {
                "$ref": "#/$defs/DataBlock"
              },
              {
                "$ref": "#/$defs/IfBlock"
              },
              {
                "$ref": "#/$defs/MatchBlock"
              },
              {
                "$ref": "#/$defs/RepeatBlock"
              },
              {
                "$ref": "#/$defs/TextBlock"
              },
              {
                "$ref": "#/$defs/LastOfBlock"
              },
              {
                "$ref": "#/$defs/ArrayBlock"
              },
              {
                "$ref": "#/$defs/ObjectBlock"
              },
              {
                "$ref": "#/$defs/MessageBlock"
              },
              {
                "$ref": "#/$defs/ReadBlock"
              },
              {
                "$ref": "#/$defs/IncludeBlock"
              },
              {
                "$ref": "#/$defs/ImportBlock"
              },
              {
                "$ref": "#/$defs/ErrorBlock"
              },
              {
                "$ref": "#/$defs/EmptyBlock"
              },
              {
                "type": "null"
              }
            ]
          },
          "default": {},
          "description": "Set of definitions executed before the execution of the block.\n    ",
          "title": "Defs",
          "type": "object"
        },
        "def": {
          "anyOf": [
            {
              "type": "string"
            },
            {
              "type": "null"
            }
          ],
          "default": null,
          "description": "Name of the variable used to store the result of the execution of the block.\n    ",
          "title": "Def"
        },
        "contribute": {
          "default": [
            "result",
            "context"
          ],
          "description": "Indicate if the block contributes to the result and background context.\n    ",
          "items": {
            "anyOf": [
              {
                "$ref": "#/$defs/ContributeTarget"
              },
              {
                "additionalProperties": {
                  "$ref": "#/$defs/ContributeValue"
                },
                "type": "object"
              }
            ]
          },
          "title": "Contribute",
          "type": "array"
        },
        "parser": {
          "anyOf": [
            {
              "enum": [
                "json",
                "jsonl",
                "yaml"
              ],
              "type": "string"
            },
            {
              "$ref": "#/$defs/PdlParser"
            },
            {
              "$ref": "#/$defs/RegexParser"
            },
            {
              "type": "null"
            }
          ],
          "default": null,
          "description": "Parser to use to construct a value out of a string result.",
          "title": "Parser"
        },
        "fallback": {
          "anyOf": [
            {
              "type": "boolean"
            },
            {
              "type": "integer"
            },
            {
              "type": "number"
            },
            {
              "type": "string"
            },
            {
              "$ref": "#/$defs/FunctionBlock"
            },
            {
              "$ref": "#/$defs/CallBlock"
            },
            {
              "$ref": "#/$defs/LitellmModelBlock"
            },
            {
              "$ref": "#/$defs/GraniteioModelBlock"
            },
            {
              "$ref": "#/$defs/CodeBlock"
            },
            {
              "$ref": "#/$defs/ArgsBlock"
            },
            {
              "$ref": "#/$defs/GetBlock"
            },
            {
              "$ref": "#/$defs/DataBlock"
            },
            {
              "$ref": "#/$defs/IfBlock"
            },
            {
              "$ref": "#/$defs/MatchBlock"
            },
            {
              "$ref": "#/$defs/RepeatBlock"
            },
            {
              "$ref": "#/$defs/TextBlock"
            },
            {
              "$ref": "#/$defs/LastOfBlock"
            },
            {
              "$ref": "#/$defs/ArrayBlock"
            },
            {
              "$ref": "#/$defs/ObjectBlock"
            },
            {
              "$ref": "#/$defs/MessageBlock"
            },
            {
              "$ref": "#/$defs/ReadBlock"
            },
            {
              "$ref": "#/$defs/IncludeBlock"
            },
            {
              "$ref": "#/$defs/ImportBlock"
            },
            {
              "$ref": "#/$defs/ErrorBlock"
            },
            {
              "$ref": "#/$defs/EmptyBlock"
            },
            {
              "type": "null"
            }
          ],
          "default": null,
          "description": "Block to execute in case of error.\n    ",
          "title": "Fallback"
        },
        "role": {
          "anyOf": [
            {
              "type": "string"
            },
            {
              "type": "null"
            }
          ],
          "default": null,
          "description": "Role associated to the block and sub-blocks.\nTypical roles are `system`, `user`, and `assistant`,\nbut there may be other roles such as `available_tools`.",
          "title": "Role"
        },
        "pdl__context": {
          "anyOf": [
            {
              "items": {
                "additionalProperties": true,
                "type": "object"
              },
              "type": "array"
            },
            {
              "type": "null"
            }
          ],
          "default": [],
          "description": "Current context\n    ",
          "title": "Pdl  Context"
        },
        "pdl__id": {
          "anyOf": [
            {
              "type": "string"
            },
            {
              "type": "null"
            }
          ],
          "default": "",
          "description": "Unique identifier for this block\n    ",
          "title": "Pdl  Id"
        },
        "pdl__result": {
          "anyOf": [
            {},
            {
              "type": "null"
            }
          ],
          "default": null,
          "description": "Result of the execution of the block",
          "title": "Pdl  Result"
        },
        "pdl__location": {
          "anyOf": [
            {
              "$ref": "#/$defs/PdlLocationType"
            },
            {
              "type": "null"
            }
          ],
          "default": null
        },
        "pdl__timing": {
          "anyOf": [
            {
              "$ref": "#/$defs/PdlTiming"
            },
            {
              "type": "null"
            }
          ],
          "default": null
        },
        "pdl__is_leaf": {
          "const": false,
          "default": false,
          "title": "Pdl  Is Leaf",
          "type": "boolean"
        },
        "context": {
          "$ref": "#/$defs/IndependentEnum",
          "default": "dependent"
        },
        "kind": {
          "const": "object",
          "default": "object",
          "title": "Kind",
          "type": "string"
        },
        "object": {
          "anyOf": [
            {
              "additionalProperties": {
                "anyOf": [
                  {
                    "type": "boolean"
                  },
                  {
                    "type": "integer"
                  },
                  {
                    "type": "number"
                  },
                  {
                    "type": "string"
                  },
                  {
                    "$ref": "#/$defs/FunctionBlock"
                  },
                  {
                    "$ref": "#/$defs/CallBlock"
                  },
                  {
                    "$ref": "#/$defs/LitellmModelBlock"
                  },
                  {
                    "$ref": "#/$defs/GraniteioModelBlock"
                  },
                  {
                    "$ref": "#/$defs/CodeBlock"
                  },
                  {
                    "$ref": "#/$defs/ArgsBlock"
                  },
                  {
                    "$ref": "#/$defs/GetBlock"
                  },
                  {
                    "$ref": "#/$defs/DataBlock"
                  },
                  {
                    "$ref": "#/$defs/IfBlock"
                  },
                  {
                    "$ref": "#/$defs/MatchBlock"
                  },
                  {
                    "$ref": "#/$defs/RepeatBlock"
                  },
                  {
                    "$ref": "#/$defs/TextBlock"
                  },
                  {
                    "$ref": "#/$defs/LastOfBlock"
                  },
                  {
                    "$ref": "#/$defs/ArrayBlock"
                  },
                  {
                    "$ref": "#/$defs/ObjectBlock"
                  },
                  {
                    "$ref": "#/$defs/MessageBlock"
                  },
                  {
                    "$ref": "#/$defs/ReadBlock"
                  },
                  {
                    "$ref": "#/$defs/IncludeBlock"
                  },
                  {
                    "$ref": "#/$defs/ImportBlock"
                  },
                  {
                    "$ref": "#/$defs/ErrorBlock"
                  },
                  {
                    "$ref": "#/$defs/EmptyBlock"
                  },
                  {
                    "type": "null"
                  }
                ]
              },
              "type": "object"
            },
            {
              "items": {
                "anyOf": [
                  {
                    "type": "boolean"
                  },
                  {
                    "type": "integer"
                  },
                  {
                    "type": "number"
                  },
                  {
                    "type": "string"
                  },
                  {
                    "$ref": "#/$defs/FunctionBlock"
                  },
                  {
                    "$ref": "#/$defs/CallBlock"
                  },
                  {
                    "$ref": "#/$defs/LitellmModelBlock"
                  },
                  {
                    "$ref": "#/$defs/GraniteioModelBlock"
                  },
                  {
                    "$ref": "#/$defs/CodeBlock"
                  },
                  {
                    "$ref": "#/$defs/ArgsBlock"
                  },
                  {
                    "$ref": "#/$defs/GetBlock"
                  },
                  {
                    "$ref": "#/$defs/DataBlock"
                  },
                  {
                    "$ref": "#/$defs/IfBlock"
                  },
                  {
                    "$ref": "#/$defs/MatchBlock"
                  },
                  {
                    "$ref": "#/$defs/RepeatBlock"
                  },
                  {
                    "$ref": "#/$defs/TextBlock"
                  },
                  {
                    "$ref": "#/$defs/LastOfBlock"
                  },
                  {
                    "$ref": "#/$defs/ArrayBlock"
                  },
                  {
                    "$ref": "#/$defs/ObjectBlock"
                  },
                  {
                    "$ref": "#/$defs/MessageBlock"
                  },
                  {
                    "$ref": "#/$defs/ReadBlock"
                  },
                  {
                    "$ref": "#/$defs/IncludeBlock"
                  },
                  {
                    "$ref": "#/$defs/ImportBlock"
                  },
                  {
                    "$ref": "#/$defs/ErrorBlock"
                  },
                  {
                    "$ref": "#/$defs/EmptyBlock"
                  },
                  {
                    "type": "null"
                  }
                ]
              },
              "type": "array"
            }
          ],
          "title": "Object"
        }
      },
      "required": [
        "object"
      ],
      "title": "ObjectBlock",
      "type": "object"
    },
    "ObjectPattern": {
      "additionalProperties": false,
      "properties": {
        "def": {
          "anyOf": [
            {
              "type": "string"
            },
            {
              "type": "null"
            }
          ],
          "default": null,
          "title": "Def"
        },
        "object": {
          "additionalProperties": {
            "anyOf": [
              {
                "type": "boolean"
              },
              {
                "type": "integer"
              },
              {
                "type": "number"
              },
              {
                "type": "string"
              },
              {
                "$ref": "#/$defs/OrPattern"
              },
              {
                "$ref": "#/$defs/ArrayPattern"
              },
              {
                "$ref": "#/$defs/ObjectPattern"
              },
              {
                "$ref": "#/$defs/AnyPattern"
              },
              {
                "type": "null"
              }
            ]
          },
          "title": "Object",
          "type": "object"
        }
      },
      "required": [
        "object"
      ],
      "title": "ObjectPattern",
      "type": "object"
    },
    "OptionalPdlType": {
      "additionalProperties": false,
      "properties": {
        "optional": {
          "$ref": "#/$defs/PdlTypeType"
        }
      },
      "required": [
        "optional"
      ],
      "title": "OptionalPdlType",
      "type": "object"
    },
    "OrPattern": {
      "additionalProperties": false,
      "properties": {
        "def": {
          "anyOf": [
            {
              "type": "string"
            },
            {
              "type": "null"
            }
          ],
          "default": null,
          "title": "Def"
        },
        "anyOf": {
          "items": {
            "anyOf": [
              {
                "type": "boolean"
              },
              {
                "type": "integer"
              },
              {
                "type": "number"
              },
              {
                "type": "string"
              },
              {
                "$ref": "#/$defs/OrPattern"
              },
              {
                "$ref": "#/$defs/ArrayPattern"
              },
              {
                "$ref": "#/$defs/ObjectPattern"
              },
              {
                "$ref": "#/$defs/AnyPattern"
              },
              {
                "type": "null"
              }
            ]
          },
          "title": "Anyof",
          "type": "array"
        }
      },
      "required": [
        "anyOf"
      ],
      "title": "OrPattern",
      "type": "object"
    },
    "PdlBlock": {
      "anyOf": [
        {
          "type": "boolean"
        },
        {
          "type": "integer"
        },
        {
          "type": "number"
        },
        {
          "type": "string"
        },
        {
          "$ref": "#/$defs/FunctionBlock"
        },
        {
          "$ref": "#/$defs/CallBlock"
        },
        {
          "$ref": "#/$defs/LitellmModelBlock"
        },
        {
          "$ref": "#/$defs/GraniteioModelBlock"
        },
        {
          "$ref": "#/$defs/CodeBlock"
        },
        {
          "$ref": "#/$defs/ArgsBlock"
        },
        {
          "$ref": "#/$defs/GetBlock"
        },
        {
          "$ref": "#/$defs/DataBlock"
        },
        {
          "$ref": "#/$defs/IfBlock"
        },
        {
          "$ref": "#/$defs/MatchBlock"
        },
        {
          "$ref": "#/$defs/RepeatBlock"
        },
        {
          "$ref": "#/$defs/TextBlock"
        },
        {
          "$ref": "#/$defs/LastOfBlock"
        },
        {
          "$ref": "#/$defs/ArrayBlock"
        },
        {
          "$ref": "#/$defs/ObjectBlock"
        },
        {
          "$ref": "#/$defs/MessageBlock"
        },
        {
          "$ref": "#/$defs/ReadBlock"
        },
        {
          "$ref": "#/$defs/IncludeBlock"
        },
        {
          "$ref": "#/$defs/ImportBlock"
        },
        {
          "$ref": "#/$defs/ErrorBlock"
        },
        {
          "$ref": "#/$defs/EmptyBlock"
        },
        {
          "type": "null"
        }
      ],
      "title": "PdlBlock"
    },
    "PdlLocationType": {
      "additionalProperties": false,
      "description": "Internal data structure to keep track of the source location information.",
      "properties": {
        "path": {
          "items": {
            "type": "string"
          },
          "title": "Path",
          "type": "array"
        },
        "file": {
          "title": "File",
          "type": "string"
        },
        "table": {
          "additionalProperties": {
            "type": "integer"
          },
          "title": "Table",
          "type": "object"
        }
      },
      "required": [
        "path",
        "file",
        "table"
      ],
      "title": "PdlLocationType",
      "type": "object"
    },
    "PdlParser": {
      "additionalProperties": false,
      "properties": {
        "description": {
          "anyOf": [
            {
              "type": "string"
            },
            {
              "type": "null"
            }
          ],
          "default": null,
          "title": "Description"
        },
        "spec": {
          "anyOf": [
            {
              "$ref": "#/$defs/PdlTypeType"
            },
            {
              "type": "null"
            }
          ],
          "default": null
        },
        "pdl": {
          "anyOf": [
            {
              "type": "boolean"
            },
            {
              "type": "integer"
            },
            {
              "type": "number"
            },
            {
              "type": "string"
            },
            {
              "$ref": "#/$defs/FunctionBlock"
            },
            {
              "$ref": "#/$defs/CallBlock"
            },
            {
              "$ref": "#/$defs/LitellmModelBlock"
            },
            {
              "$ref": "#/$defs/GraniteioModelBlock"
            },
            {
              "$ref": "#/$defs/CodeBlock"
            },
            {
              "$ref": "#/$defs/ArgsBlock"
            },
            {
              "$ref": "#/$defs/GetBlock"
            },
            {
              "$ref": "#/$defs/DataBlock"
            },
            {
              "$ref": "#/$defs/IfBlock"
            },
            {
              "$ref": "#/$defs/MatchBlock"
            },
            {
              "$ref": "#/$defs/RepeatBlock"
            },
            {
              "$ref": "#/$defs/TextBlock"
            },
            {
              "$ref": "#/$defs/LastOfBlock"
            },
            {
              "$ref": "#/$defs/ArrayBlock"
            },
            {
              "$ref": "#/$defs/ObjectBlock"
            },
            {
              "$ref": "#/$defs/MessageBlock"
            },
            {
              "$ref": "#/$defs/ReadBlock"
            },
            {
              "$ref": "#/$defs/IncludeBlock"
            },
            {
              "$ref": "#/$defs/ImportBlock"
            },
            {
              "$ref": "#/$defs/ErrorBlock"
            },
            {
              "$ref": "#/$defs/EmptyBlock"
            },
            {
              "type": "null"
            }
          ],
          "title": "Pdl"
        }
      },
      "required": [
        "pdl"
      ],
      "title": "PdlParser",
      "type": "object"
    },
    "PdlTiming": {
      "additionalProperties": false,
      "description": "Internal data structure to record timing information in the trace.",
      "properties": {
        "start_nanos": {
          "anyOf": [
            {
              "type": "integer"
            },
            {
              "type": "null"
            }
          ],
          "default": 0,
          "title": "Start Nanos"
        },
        "end_nanos": {
          "anyOf": [
            {
              "type": "integer"
            },
            {
              "type": "null"
            }
          ],
          "default": 0,
          "title": "End Nanos"
        },
        "first_use_nanos": {
          "anyOf": [
            {
              "type": "integer"
            },
            {
              "type": "null"
            }
          ],
          "default": 0,
          "title": "First Use Nanos"
        },
        "timezone": {
          "anyOf": [
            {
              "type": "string"
            },
            {
              "type": "null"
            }
          ],
          "default": "",
          "title": "Timezone"
        }
      },
      "title": "PdlTiming",
      "type": "object"
    },
    "PdlTypeType": {
      "anyOf": [
        {
          "enum": [
            "null",
            "bool",
            "str",
            "float",
            "int",
            "list",
            "obj"
          ],
          "type": "string"
        },
        {
          "$ref": "#/$defs/EnumPdlType"
        },
        {
          "$ref": "#/$defs/StrPdlType"
        },
        {
          "$ref": "#/$defs/FloatPdlType"
        },
        {
          "$ref": "#/$defs/IntPdlType"
        },
        {
          "$ref": "#/$defs/ListPdlType"
        },
        {
          "items": {
            "$ref": "#/$defs/PdlTypeType"
          },
          "type": "array"
        },
        {
          "$ref": "#/$defs/OptionalPdlType"
        },
        {
          "$ref": "#/$defs/ObjPdlType"
        },
        {
          "additionalProperties": {
            "$ref": "#/$defs/PdlTypeType"
          },
          "type": "object"
        }
      ]
    },
    "PdlUsage": {
      "description": "Internal data structure to record token consumption usage information.",
      "properties": {
        "completion_tokens": {
          "anyOf": [
            {
              "type": "integer"
            },
            {
              "type": "null"
            }
          ],
          "default": 0,
          "title": "Completion Tokens"
        },
        "prompt_tokens": {
          "anyOf": [
            {
              "type": "integer"
            },
            {
              "type": "null"
            }
          ],
          "default": 0,
          "title": "Prompt Tokens"
        }
      },
      "title": "PdlUsage",
      "type": "object"
    },
    "Program": {
      "anyOf": [
        {
          "type": "boolean"
        },
        {
          "type": "integer"
        },
        {
          "type": "number"
        },
        {
          "type": "string"
        },
        {
          "$ref": "#/$defs/FunctionBlock"
        },
        {
          "$ref": "#/$defs/CallBlock"
        },
        {
          "$ref": "#/$defs/LitellmModelBlock"
        },
        {
          "$ref": "#/$defs/GraniteioModelBlock"
        },
        {
          "$ref": "#/$defs/CodeBlock"
        },
        {
          "$ref": "#/$defs/ArgsBlock"
        },
        {
          "$ref": "#/$defs/GetBlock"
        },
        {
          "$ref": "#/$defs/DataBlock"
        },
        {
          "$ref": "#/$defs/IfBlock"
        },
        {
          "$ref": "#/$defs/MatchBlock"
        },
        {
          "$ref": "#/$defs/RepeatBlock"
        },
        {
          "$ref": "#/$defs/TextBlock"
        },
        {
          "$ref": "#/$defs/LastOfBlock"
        },
        {
          "$ref": "#/$defs/ArrayBlock"
        },
        {
          "$ref": "#/$defs/ObjectBlock"
        },
        {
          "$ref": "#/$defs/MessageBlock"
        },
        {
          "$ref": "#/$defs/ReadBlock"
        },
        {
          "$ref": "#/$defs/IncludeBlock"
        },
        {
          "$ref": "#/$defs/ImportBlock"
        },
        {
          "$ref": "#/$defs/ErrorBlock"
        },
        {
          "$ref": "#/$defs/EmptyBlock"
        },
        {
          "type": "null"
        }
      ],
      "description": "Prompt Declaration Language program (PDL)",
      "title": "Program"
    },
    "ReadBlock": {
      "additionalProperties": false,
      "description": "Read from a file or standard input.\n\nExample. Read from the standard input with a prompt starting with `> `.\n```PDL\nread:\nmessage: \"> \"\n```\n\nExample. Read the file `./data.yaml` in the same directory of the PDL file containing the block and parse it into YAML.\n```PDL\nread: ./data.yaml\nparser: yaml\n```",
      "properties": {
        "description": {
          "anyOf": [
            {
              "type": "string"
            },
            {
              "type": "null"
            }
          ],
          "default": null,
          "description": "Documentation associated to the block.\n    ",
          "title": "Description"
        },
        "spec": {
          "anyOf": [
            {
              "$ref": "#/$defs/PdlTypeType"
            },
            {
              "type": "null"
            }
          ],
          "default": null,
          "description": "Type specification of the result of the block.\n    "
        },
        "defs": {
          "additionalProperties": {
            "anyOf": [
              {
                "type": "boolean"
              },
              {
                "type": "integer"
              },
              {
                "type": "number"
              },
              {
                "type": "string"
              },
              {
                "$ref": "#/$defs/FunctionBlock"
              },
              {
                "$ref": "#/$defs/CallBlock"
              },
              {
                "$ref": "#/$defs/LitellmModelBlock"
              },
              {
                "$ref": "#/$defs/GraniteioModelBlock"
              },
              {
                "$ref": "#/$defs/CodeBlock"
              },
              {
                "$ref": "#/$defs/ArgsBlock"
              },
              {
                "$ref": "#/$defs/GetBlock"
              },
              {
                "$ref": "#/$defs/DataBlock"
              },
              {
                "$ref": "#/$defs/IfBlock"
              },
              {
                "$ref": "#/$defs/MatchBlock"
              },
              {
                "$ref": "#/$defs/RepeatBlock"
              },
              {
                "$ref": "#/$defs/TextBlock"
              },
              {
                "$ref": "#/$defs/LastOfBlock"
              },
              {
                "$ref": "#/$defs/ArrayBlock"
              },
              {
                "$ref": "#/$defs/ObjectBlock"
              },
              {
                "$ref": "#/$defs/MessageBlock"
              },
              {
                "$ref": "#/$defs/ReadBlock"
              },
              {
                "$ref": "#/$defs/IncludeBlock"
              },
              {
                "$ref": "#/$defs/ImportBlock"
              },
              {
                "$ref": "#/$defs/ErrorBlock"
              },
              {
                "$ref": "#/$defs/EmptyBlock"
              },
              {
                "type": "null"
              }
            ]
          },
          "default": {},
          "description": "Set of definitions executed before the execution of the block.\n    ",
          "title": "Defs",
          "type": "object"
        },
        "def": {
          "anyOf": [
            {
              "type": "string"
            },
            {
              "type": "null"
            }
          ],
          "default": null,
          "description": "Name of the variable used to store the result of the execution of the block.\n    ",
          "title": "Def"
        },
        "contribute": {
          "default": [
            "result",
            "context"
          ],
          "description": "Indicate if the block contributes to the result and background context.\n    ",
          "items": {
            "anyOf": [
              {
                "$ref": "#/$defs/ContributeTarget"
              },
              {
                "additionalProperties": {
                  "$ref": "#/$defs/ContributeValue"
                },
                "type": "object"
              }
            ]
          },
          "title": "Contribute",
          "type": "array"
        },
        "parser": {
          "anyOf": [
            {
              "enum": [
                "json",
                "jsonl",
                "yaml"
              ],
              "type": "string"
            },
            {
              "$ref": "#/$defs/PdlParser"
            },
            {
              "$ref": "#/$defs/RegexParser"
            },
            {
              "type": "null"
            }
          ],
          "default": null,
          "description": "Parser to use to construct a value out of a string result.",
          "title": "Parser"
        },
        "fallback": {
          "anyOf": [
            {
              "type": "boolean"
            },
            {
              "type": "integer"
            },
            {
              "type": "number"
            },
            {
              "type": "string"
            },
            {
              "$ref": "#/$defs/FunctionBlock"
            },
            {
              "$ref": "#/$defs/CallBlock"
            },
            {
              "$ref": "#/$defs/LitellmModelBlock"
            },
            {
              "$ref": "#/$defs/GraniteioModelBlock"
            },
            {
              "$ref": "#/$defs/CodeBlock"
            },
            {
              "$ref": "#/$defs/ArgsBlock"
            },
            {
              "$ref": "#/$defs/GetBlock"
            },
            {
              "$ref": "#/$defs/DataBlock"
            },
            {
              "$ref": "#/$defs/IfBlock"
            },
            {
              "$ref": "#/$defs/MatchBlock"
            },
            {
              "$ref": "#/$defs/RepeatBlock"
            },
            {
              "$ref": "#/$defs/TextBlock"
            },
            {
              "$ref": "#/$defs/LastOfBlock"
            },
            {
              "$ref": "#/$defs/ArrayBlock"
            },
            {
              "$ref": "#/$defs/ObjectBlock"
            },
            {
              "$ref": "#/$defs/MessageBlock"
            },
            {
              "$ref": "#/$defs/ReadBlock"
            },
            {
              "$ref": "#/$defs/IncludeBlock"
            },
            {
              "$ref": "#/$defs/ImportBlock"
            },
            {
              "$ref": "#/$defs/ErrorBlock"
            },
            {
              "$ref": "#/$defs/EmptyBlock"
            },
            {
              "type": "null"
            }
          ],
          "default": null,
          "description": "Block to execute in case of error.\n    ",
          "title": "Fallback"
        },
        "role": {
          "anyOf": [
            {
              "type": "string"
            },
            {
              "type": "null"
            }
          ],
          "default": null,
          "description": "Role associated to the block and sub-blocks.\nTypical roles are `system`, `user`, and `assistant`,\nbut there may be other roles such as `available_tools`.",
          "title": "Role"
        },
        "pdl__context": {
          "anyOf": [
            {
              "items": {
                "additionalProperties": true,
                "type": "object"
              },
              "type": "array"
            },
            {
              "type": "null"
            }
          ],
          "default": [],
          "description": "Current context\n    ",
          "title": "Pdl  Context"
        },
        "pdl__id": {
          "anyOf": [
            {
              "type": "string"
            },
            {
              "type": "null"
            }
          ],
          "default": "",
          "description": "Unique identifier for this block\n    ",
          "title": "Pdl  Id"
        },
        "pdl__result": {
          "anyOf": [
            {},
            {
              "type": "null"
            }
          ],
          "default": null,
          "description": "Result of the execution of the block",
          "title": "Pdl  Result"
        },
        "pdl__location": {
          "anyOf": [
            {
              "$ref": "#/$defs/PdlLocationType"
            },
            {
              "type": "null"
            }
          ],
          "default": null
        },
        "pdl__timing": {
          "anyOf": [
            {
              "$ref": "#/$defs/PdlTiming"
            },
            {
              "type": "null"
            }
          ],
          "default": null
        },
        "pdl__is_leaf": {
          "const": true,
          "default": true,
          "title": "Pdl  Is Leaf",
          "type": "boolean"
        },
        "kind": {
          "const": "read",
          "default": "read",
          "title": "Kind",
          "type": "string"
        },
        "read": {
          "anyOf": [
            {
              "$ref": "#/$defs/LocalizedExpression_TypeVar_"
            },
            {
              "type": "string"
            },
            {
              "type": "null"
            }
          ],
          "description": "Name of the file to read. If `None`, read the standard input.\n    ",
          "title": "Read"
        },
        "message": {
          "anyOf": [
            {
              "type": "string"
            },
            {
              "type": "null"
            }
          ],
          "default": null,
          "description": "Message to prompt the user to enter a value.\n    ",
          "title": "Message"
        },
        "multiline": {
          "default": false,
          "description": "Indicate if one or multiple lines should be read.\n    ",
          "title": "Multiline",
          "type": "boolean"
        }
      },
      "required": [
        "read"
      ],
      "title": "ReadBlock",
      "type": "object"
    },
    "RegexParser": {
      "additionalProperties": false,
      "description": "A regular expression parser",
      "properties": {
        "description": {
          "anyOf": [
            {
              "type": "string"
            },
            {
              "type": "null"
            }
          ],
          "default": null,
          "title": "Description"
        },
        "spec": {
          "anyOf": [
            {
              "$ref": "#/$defs/PdlTypeType"
            },
            {
              "type": "null"
            }
          ],
          "default": null
        },
        "regex": {
          "title": "Regex",
          "type": "string"
        },
        "mode": {
          "default": "fullmatch",
          "enum": [
            "search",
            "match",
            "fullmatch",
            "split",
            "findall"
          ],
          "title": "Mode",
          "type": "string"
        }
      },
      "required": [
        "regex"
      ],
      "title": "RegexParser",
      "type": "object"
    },
    "RepeatBlock": {
      "additionalProperties": false,
      "description": "Repeat the execution of a block.\n\nFor loop example:\n```PDL\nfor:\n    number: [1, 2, 3, 4]\n    name: [\"Bob\", \"Carol\", \"David\", \"Ernest\"]\nrepeat:\n    \"${ name }'s number is ${ number }\\n\"\n```",
      "properties": {
        "description": {
          "anyOf": [
            {
              "type": "string"
            },
            {
              "type": "null"
            }
          ],
          "default": null,
          "description": "Documentation associated to the block.\n    ",
          "title": "Description"
        },
        "spec": {
          "anyOf": [
            {
              "$ref": "#/$defs/PdlTypeType"
            },
            {
              "type": "null"
            }
          ],
          "default": null,
          "description": "Type specification of the result of the block.\n    "
        },
        "defs": {
          "additionalProperties": {
            "anyOf": [
              {
                "type": "boolean"
              },
              {
                "type": "integer"
              },
              {
                "type": "number"
              },
              {
                "type": "string"
              },
              {
                "$ref": "#/$defs/FunctionBlock"
              },
              {
                "$ref": "#/$defs/CallBlock"
              },
              {
                "$ref": "#/$defs/LitellmModelBlock"
              },
              {
                "$ref": "#/$defs/GraniteioModelBlock"
              },
              {
                "$ref": "#/$defs/CodeBlock"
              },
              {
                "$ref": "#/$defs/ArgsBlock"
              },
              {
                "$ref": "#/$defs/GetBlock"
              },
              {
                "$ref": "#/$defs/DataBlock"
              },
              {
                "$ref": "#/$defs/IfBlock"
              },
              {
                "$ref": "#/$defs/MatchBlock"
              },
              {
                "$ref": "#/$defs/RepeatBlock"
              },
              {
                "$ref": "#/$defs/TextBlock"
              },
              {
                "$ref": "#/$defs/LastOfBlock"
              },
              {
                "$ref": "#/$defs/ArrayBlock"
              },
              {
                "$ref": "#/$defs/ObjectBlock"
              },
              {
                "$ref": "#/$defs/MessageBlock"
              },
              {
                "$ref": "#/$defs/ReadBlock"
              },
              {
                "$ref": "#/$defs/IncludeBlock"
              },
              {
                "$ref": "#/$defs/ImportBlock"
              },
              {
                "$ref": "#/$defs/ErrorBlock"
              },
              {
                "$ref": "#/$defs/EmptyBlock"
              },
              {
                "type": "null"
              }
            ]
          },
          "default": {},
          "description": "Set of definitions executed before the execution of the block.\n    ",
          "title": "Defs",
          "type": "object"
        },
        "def": {
          "anyOf": [
            {
              "type": "string"
            },
            {
              "type": "null"
            }
          ],
          "default": null,
          "description": "Name of the variable used to store the result of the execution of the block.\n    ",
          "title": "Def"
        },
        "contribute": {
          "default": [
            "result",
            "context"
          ],
          "description": "Indicate if the block contributes to the result and background context.\n    ",
          "items": {
            "anyOf": [
              {
                "$ref": "#/$defs/ContributeTarget"
              },
              {
                "additionalProperties": {
                  "$ref": "#/$defs/ContributeValue"
                },
                "type": "object"
              }
            ]
          },
          "title": "Contribute",
          "type": "array"
        },
        "parser": {
          "anyOf": [
            {
              "enum": [
                "json",
                "jsonl",
                "yaml"
              ],
              "type": "string"
            },
            {
              "$ref": "#/$defs/PdlParser"
            },
            {
              "$ref": "#/$defs/RegexParser"
            },
            {
              "type": "null"
            }
          ],
          "default": null,
          "description": "Parser to use to construct a value out of a string result.",
          "title": "Parser"
        },
        "fallback": {
          "anyOf": [
            {
              "type": "boolean"
            },
            {
              "type": "integer"
            },
            {
              "type": "number"
            },
            {
              "type": "string"
            },
            {
              "$ref": "#/$defs/FunctionBlock"
            },
            {
              "$ref": "#/$defs/CallBlock"
            },
            {
              "$ref": "#/$defs/LitellmModelBlock"
            },
            {
              "$ref": "#/$defs/GraniteioModelBlock"
            },
            {
              "$ref": "#/$defs/CodeBlock"
            },
            {
              "$ref": "#/$defs/ArgsBlock"
            },
            {
              "$ref": "#/$defs/GetBlock"
            },
            {
              "$ref": "#/$defs/DataBlock"
            },
            {
              "$ref": "#/$defs/IfBlock"
            },
            {
              "$ref": "#/$defs/MatchBlock"
            },
            {
              "$ref": "#/$defs/RepeatBlock"
            },
            {
              "$ref": "#/$defs/TextBlock"
            },
            {
              "$ref": "#/$defs/LastOfBlock"
            },
            {
              "$ref": "#/$defs/ArrayBlock"
            },
            {
              "$ref": "#/$defs/ObjectBlock"
            },
            {
              "$ref": "#/$defs/MessageBlock"
            },
            {
              "$ref": "#/$defs/ReadBlock"
            },
            {
              "$ref": "#/$defs/IncludeBlock"
            },
            {
              "$ref": "#/$defs/ImportBlock"
            },
            {
              "$ref": "#/$defs/ErrorBlock"
            },
            {
              "$ref": "#/$defs/EmptyBlock"
            },
            {
              "type": "null"
            }
          ],
          "default": null,
          "description": "Block to execute in case of error.\n    ",
          "title": "Fallback"
        },
        "role": {
          "anyOf": [
            {
              "type": "string"
            },
            {
              "type": "null"
            }
          ],
          "default": null,
          "description": "Role associated to the block and sub-blocks.\nTypical roles are `system`, `user`, and `assistant`,\nbut there may be other roles such as `available_tools`.",
          "title": "Role"
        },
        "pdl__context": {
          "anyOf": [
            {
              "items": {
                "additionalProperties": true,
                "type": "object"
              },
              "type": "array"
            },
            {
              "type": "null"
            }
          ],
          "default": [],
          "description": "Current context\n    ",
          "title": "Pdl  Context"
        },
        "pdl__id": {
          "anyOf": [
            {
              "type": "string"
            },
            {
              "type": "null"
            }
          ],
          "default": "",
          "description": "Unique identifier for this block\n    ",
          "title": "Pdl  Id"
        },
        "pdl__result": {
          "anyOf": [
            {},
            {
              "type": "null"
            }
          ],
          "default": null,
          "description": "Result of the execution of the block",
          "title": "Pdl  Result"
        },
        "pdl__location": {
          "anyOf": [
            {
              "$ref": "#/$defs/PdlLocationType"
            },
            {
              "type": "null"
            }
          ],
          "default": null
        },
        "pdl__timing": {
          "anyOf": [
            {
              "$ref": "#/$defs/PdlTiming"
            },
            {
              "type": "null"
            }
          ],
          "default": null
        },
        "pdl__is_leaf": {
          "const": false,
          "default": false,
          "title": "Pdl  Is Leaf",
          "type": "boolean"
        },
        "context": {
          "$ref": "#/$defs/IndependentEnum",
          "default": "dependent"
        },
        "kind": {
          "const": "repeat",
          "default": "repeat",
          "title": "Kind",
          "type": "string"
        },
        "for": {
          "anyOf": [
            {
              "additionalProperties": {
                "anyOf": [
                  {
                    "$ref": "#/$defs/LocalizedExpression_TypeVar_"
                  },
                  {
                    "items": {},
                    "type": "array"
                  },
                  {
                    "type": "string"
                  }
                ]
              },
              "type": "object"
            },
            {
              "type": "null"
            }
          ],
          "default": null,
          "description": "Arrays to iterate over.\n    ",
          "title": "For"
        },
        "while": {
          "anyOf": [
            {
              "$ref": "#/$defs/LocalizedExpression_TypeVar_"
            },
            {
              "type": "boolean"
            },
            {
              "type": "string"
            }
          ],
          "default": true,
          "description": "Condition to stay at the beginning of the loop.\n    ",
          "title": "While"
        },
        "repeat": {
          "anyOf": [
            {
              "type": "boolean"
            },
            {
              "type": "integer"
            },
            {
              "type": "number"
            },
            {
              "type": "string"
            },
            {
              "$ref": "#/$defs/FunctionBlock"
            },
            {
              "$ref": "#/$defs/CallBlock"
            },
            {
              "$ref": "#/$defs/LitellmModelBlock"
            },
            {
              "$ref": "#/$defs/GraniteioModelBlock"
            },
            {
              "$ref": "#/$defs/CodeBlock"
            },
            {
              "$ref": "#/$defs/ArgsBlock"
            },
            {
              "$ref": "#/$defs/GetBlock"
            },
            {
              "$ref": "#/$defs/DataBlock"
            },
            {
              "$ref": "#/$defs/IfBlock"
            },
            {
              "$ref": "#/$defs/MatchBlock"
            },
            {
              "$ref": "#/$defs/RepeatBlock"
            },
            {
              "$ref": "#/$defs/TextBlock"
            },
            {
              "$ref": "#/$defs/LastOfBlock"
            },
            {
              "$ref": "#/$defs/ArrayBlock"
            },
            {
              "$ref": "#/$defs/ObjectBlock"
            },
            {
              "$ref": "#/$defs/MessageBlock"
            },
            {
              "$ref": "#/$defs/ReadBlock"
            },
            {
              "$ref": "#/$defs/IncludeBlock"
            },
            {
              "$ref": "#/$defs/ImportBlock"
            },
            {
              "$ref": "#/$defs/ErrorBlock"
            },
            {
              "$ref": "#/$defs/EmptyBlock"
            },
            {
              "type": "null"
            }
          ],
          "description": "Body of the loop.\n    ",
          "title": "Repeat"
        },
        "until": {
          "anyOf": [
            {
              "$ref": "#/$defs/LocalizedExpression_TypeVar_"
            },
            {
              "type": "boolean"
            },
            {
              "type": "string"
            }
          ],
          "default": false,
          "description": "Condition to exit at the end of the loop.\n    ",
          "title": "Until"
        },
        "max_iterations": {
          "anyOf": [
            {
              "$ref": "#/$defs/LocalizedExpression_TypeVar_"
            },
            {
              "type": "integer"
            },
            {
              "type": "string"
            },
            {
              "type": "null"
            }
          ],
          "default": null,
          "description": "Maximal number of iterations to perform.\n    ",
          "title": "Max Iterations"
        },
        "join": {
          "anyOf": [
            {
              "$ref": "#/$defs/JoinText"
            },
            {
              "$ref": "#/$defs/JoinArray"
            },
            {
              "$ref": "#/$defs/JoinObject"
            },
            {
              "$ref": "#/$defs/JoinLastOf"
            }
          ],
          "default": {
            "as": "text",
            "with": ""
          },
          "description": "Define how to combine the result of each iteration.\n    ",
          "title": "Join"
        },
        "pdl__trace": {
          "anyOf": [
            {
              "items": {
                "anyOf": [
                  {
                    "type": "boolean"
                  },
                  {
                    "type": "integer"
                  },
                  {
                    "type": "number"
                  },
                  {
                    "type": "string"
                  },
                  {
                    "$ref": "#/$defs/FunctionBlock"
                  },
                  {
                    "$ref": "#/$defs/CallBlock"
                  },
                  {
                    "$ref": "#/$defs/LitellmModelBlock"
                  },
                  {
                    "$ref": "#/$defs/GraniteioModelBlock"
                  },
                  {
                    "$ref": "#/$defs/CodeBlock"
                  },
                  {
                    "$ref": "#/$defs/ArgsBlock"
                  },
                  {
                    "$ref": "#/$defs/GetBlock"
                  },
                  {
                    "$ref": "#/$defs/DataBlock"
                  },
                  {
                    "$ref": "#/$defs/IfBlock"
                  },
                  {
                    "$ref": "#/$defs/MatchBlock"
                  },
                  {
                    "$ref": "#/$defs/RepeatBlock"
                  },
                  {
                    "$ref": "#/$defs/TextBlock"
                  },
                  {
                    "$ref": "#/$defs/LastOfBlock"
                  },
                  {
                    "$ref": "#/$defs/ArrayBlock"
                  },
                  {
                    "$ref": "#/$defs/ObjectBlock"
                  },
                  {
                    "$ref": "#/$defs/MessageBlock"
                  },
                  {
                    "$ref": "#/$defs/ReadBlock"
                  },
                  {
                    "$ref": "#/$defs/IncludeBlock"
                  },
                  {
                    "$ref": "#/$defs/ImportBlock"
                  },
                  {
                    "$ref": "#/$defs/ErrorBlock"
                  },
                  {
                    "$ref": "#/$defs/EmptyBlock"
                  },
                  {
                    "type": "null"
                  }
                ]
              },
              "type": "array"
            },
            {
              "type": "null"
            }
          ],
          "default": null,
          "title": "Pdl  Trace"
        }
      },
      "required": [
        "repeat"
      ],
      "title": "RepeatBlock",
      "type": "object"
    },
    "StrPdlType": {
      "additionalProperties": false,
      "description": "String type.",
      "properties": {
        "str": {
          "anyOf": [
            {
              "$ref": "#/$defs/StrPdlTypeConstraints"
            },
            {
              "type": "null"
            }
          ]
        }
      },
      "required": [
        "str"
      ],
      "title": "StrPdlType",
      "type": "object"
    },
    "StrPdlTypeConstraints": {
      "additionalProperties": false,
      "description": "Constraints on string type.",
      "properties": {
        "minLength": {
          "anyOf": [
            {
              "type": "integer"
            },
            {
              "type": "null"
            }
          ],
          "default": null,
          "title": "Minlength"
        },
        "maxLength": {
          "anyOf": [
            {
              "type": "integer"
            },
            {
              "type": "null"
            }
          ],
          "default": null,
          "title": "Maxlength"
        },
        "pattern": {
          "anyOf": [
            {
              "type": "string"
            },
            {
              "type": "null"
            }
          ],
          "default": null,
          "title": "Pattern"
        }
      },
      "title": "StrPdlTypeConstraints",
      "type": "object"
    },
    "TextBlock": {
      "additionalProperties": false,
      "description": "Create the concatenation of the stringify version of the result of each block of the list of blocks.",
      "properties": {
        "description": {
          "anyOf": [
            {
              "type": "string"
            },
            {
              "type": "null"
            }
          ],
          "default": null,
          "description": "Documentation associated to the block.\n    ",
          "title": "Description"
        },
        "spec": {
          "anyOf": [
            {
              "$ref": "#/$defs/PdlTypeType"
            },
            {
              "type": "null"
            }
          ],
          "default": null,
          "description": "Type specification of the result of the block.\n    "
        },
        "defs": {
          "additionalProperties": {
            "anyOf": [
              {
                "type": "boolean"
              },
              {
                "type": "integer"
              },
              {
                "type": "number"
              },
              {
                "type": "string"
              },
              {
                "$ref": "#/$defs/FunctionBlock"
              },
              {
                "$ref": "#/$defs/CallBlock"
              },
              {
                "$ref": "#/$defs/LitellmModelBlock"
              },
              {
                "$ref": "#/$defs/GraniteioModelBlock"
              },
              {
                "$ref": "#/$defs/CodeBlock"
              },
              {
                "$ref": "#/$defs/ArgsBlock"
              },
              {
                "$ref": "#/$defs/GetBlock"
              },
              {
                "$ref": "#/$defs/DataBlock"
              },
              {
                "$ref": "#/$defs/IfBlock"
              },
              {
                "$ref": "#/$defs/MatchBlock"
              },
              {
                "$ref": "#/$defs/RepeatBlock"
              },
              {
                "$ref": "#/$defs/TextBlock"
              },
              {
                "$ref": "#/$defs/LastOfBlock"
              },
              {
                "$ref": "#/$defs/ArrayBlock"
              },
              {
                "$ref": "#/$defs/ObjectBlock"
              },
              {
                "$ref": "#/$defs/MessageBlock"
              },
              {
                "$ref": "#/$defs/ReadBlock"
              },
              {
                "$ref": "#/$defs/IncludeBlock"
              },
              {
                "$ref": "#/$defs/ImportBlock"
              },
              {
                "$ref": "#/$defs/ErrorBlock"
              },
              {
                "$ref": "#/$defs/EmptyBlock"
              },
              {
                "type": "null"
              }
            ]
          },
          "default": {},
          "description": "Set of definitions executed before the execution of the block.\n    ",
          "title": "Defs",
          "type": "object"
        },
        "def": {
          "anyOf": [
            {
              "type": "string"
            },
            {
              "type": "null"
            }
          ],
          "default": null,
          "description": "Name of the variable used to store the result of the execution of the block.\n    ",
          "title": "Def"
        },
        "contribute": {
          "default": [
            "result",
            "context"
          ],
          "description": "Indicate if the block contributes to the result and background context.\n    ",
          "items": {
            "anyOf": [
              {
                "$ref": "#/$defs/ContributeTarget"
              },
              {
                "additionalProperties": {
                  "$ref": "#/$defs/ContributeValue"
                },
                "type": "object"
              }
            ]
          },
          "title": "Contribute",
          "type": "array"
        },
        "parser": {
          "anyOf": [
            {
              "enum": [
                "json",
                "jsonl",
                "yaml"
              ],
              "type": "string"
            },
            {
              "$ref": "#/$defs/PdlParser"
            },
            {
              "$ref": "#/$defs/RegexParser"
            },
            {
              "type": "null"
            }
          ],
          "default": null,
          "description": "Parser to use to construct a value out of a string result.",
          "title": "Parser"
        },
        "fallback": {
          "anyOf": [
            {
              "type": "boolean"
            },
            {
              "type": "integer"
            },
            {
              "type": "number"
            },
            {
              "type": "string"
            },
            {
              "$ref": "#/$defs/FunctionBlock"
            },
            {
              "$ref": "#/$defs/CallBlock"
            },
            {
              "$ref": "#/$defs/LitellmModelBlock"
            },
            {
              "$ref": "#/$defs/GraniteioModelBlock"
            },
            {
              "$ref": "#/$defs/CodeBlock"
            },
            {
              "$ref": "#/$defs/ArgsBlock"
            },
            {
              "$ref": "#/$defs/GetBlock"
            },
            {
              "$ref": "#/$defs/DataBlock"
            },
            {
              "$ref": "#/$defs/IfBlock"
            },
            {
              "$ref": "#/$defs/MatchBlock"
            },
            {
              "$ref": "#/$defs/RepeatBlock"
            },
            {
              "$ref": "#/$defs/TextBlock"
            },
            {
              "$ref": "#/$defs/LastOfBlock"
            },
            {
              "$ref": "#/$defs/ArrayBlock"
            },
            {
              "$ref": "#/$defs/ObjectBlock"
            },
            {
              "$ref": "#/$defs/MessageBlock"
            },
            {
              "$ref": "#/$defs/ReadBlock"
            },
            {
              "$ref": "#/$defs/IncludeBlock"
            },
            {
              "$ref": "#/$defs/ImportBlock"
            },
            {
              "$ref": "#/$defs/ErrorBlock"
            },
            {
              "$ref": "#/$defs/EmptyBlock"
            },
            {
              "type": "null"
            }
          ],
          "default": null,
          "description": "Block to execute in case of error.\n    ",
          "title": "Fallback"
        },
        "role": {
          "anyOf": [
            {
              "type": "string"
            },
            {
              "type": "null"
            }
          ],
          "default": null,
          "description": "Role associated to the block and sub-blocks.\nTypical roles are `system`, `user`, and `assistant`,\nbut there may be other roles such as `available_tools`.",
          "title": "Role"
        },
        "pdl__context": {
          "anyOf": [
            {
              "items": {
                "additionalProperties": true,
                "type": "object"
              },
              "type": "array"
            },
            {
              "type": "null"
            }
          ],
          "default": [],
          "description": "Current context\n    ",
          "title": "Pdl  Context"
        },
        "pdl__id": {
          "anyOf": [
            {
              "type": "string"
            },
            {
              "type": "null"
            }
          ],
          "default": "",
          "description": "Unique identifier for this block\n    ",
          "title": "Pdl  Id"
        },
        "pdl__result": {
          "anyOf": [
            {},
            {
              "type": "null"
            }
          ],
          "default": null,
          "description": "Result of the execution of the block",
          "title": "Pdl  Result"
        },
        "pdl__location": {
          "anyOf": [
            {
              "$ref": "#/$defs/PdlLocationType"
            },
            {
              "type": "null"
            }
          ],
          "default": null
        },
        "pdl__timing": {
          "anyOf": [
            {
              "$ref": "#/$defs/PdlTiming"
            },
            {
              "type": "null"
            }
          ],
          "default": null
        },
        "pdl__is_leaf": {
          "const": false,
          "default": false,
          "title": "Pdl  Is Leaf",
          "type": "boolean"
        },
        "context": {
          "$ref": "#/$defs/IndependentEnum",
          "default": "dependent"
        },
        "kind": {
          "const": "text",
          "default": "text",
          "title": "Kind",
          "type": "string"
        },
        "text": {
          "anyOf": [
            {
              "type": "boolean"
            },
            {
              "type": "integer"
            },
            {
              "type": "number"
            },
            {
              "type": "string"
            },
            {
              "$ref": "#/$defs/FunctionBlock"
            },
            {
              "$ref": "#/$defs/CallBlock"
            },
            {
              "$ref": "#/$defs/LitellmModelBlock"
            },
            {
              "$ref": "#/$defs/GraniteioModelBlock"
            },
            {
              "$ref": "#/$defs/CodeBlock"
            },
            {
              "$ref": "#/$defs/ArgsBlock"
            },
            {
              "$ref": "#/$defs/GetBlock"
            },
            {
              "$ref": "#/$defs/DataBlock"
            },
            {
              "$ref": "#/$defs/IfBlock"
            },
            {
              "$ref": "#/$defs/MatchBlock"
            },
            {
              "$ref": "#/$defs/RepeatBlock"
            },
            {
              "$ref": "#/$defs/TextBlock"
            },
            {
              "$ref": "#/$defs/LastOfBlock"
            },
            {
              "$ref": "#/$defs/ArrayBlock"
            },
            {
              "$ref": "#/$defs/ObjectBlock"
            },
            {
              "$ref": "#/$defs/MessageBlock"
            },
            {
              "$ref": "#/$defs/ReadBlock"
            },
            {
              "$ref": "#/$defs/IncludeBlock"
            },
            {
              "$ref": "#/$defs/ImportBlock"
            },
            {
              "$ref": "#/$defs/ErrorBlock"
            },
            {
              "$ref": "#/$defs/EmptyBlock"
            },
            {
              "items": {
                "anyOf": [
                  {
                    "type": "boolean"
                  },
                  {
                    "type": "integer"
                  },
                  {
                    "type": "number"
                  },
                  {
                    "type": "string"
                  },
                  {
                    "$ref": "#/$defs/FunctionBlock"
                  },
                  {
                    "$ref": "#/$defs/CallBlock"
                  },
                  {
                    "$ref": "#/$defs/LitellmModelBlock"
                  },
                  {
                    "$ref": "#/$defs/GraniteioModelBlock"
                  },
                  {
                    "$ref": "#/$defs/CodeBlock"
                  },
                  {
                    "$ref": "#/$defs/ArgsBlock"
                  },
                  {
                    "$ref": "#/$defs/GetBlock"
                  },
                  {
                    "$ref": "#/$defs/DataBlock"
                  },
                  {
                    "$ref": "#/$defs/IfBlock"
                  },
                  {
                    "$ref": "#/$defs/MatchBlock"
                  },
                  {
                    "$ref": "#/$defs/RepeatBlock"
                  },
                  {
                    "$ref": "#/$defs/TextBlock"
                  },
                  {
                    "$ref": "#/$defs/LastOfBlock"
                  },
                  {
                    "$ref": "#/$defs/ArrayBlock"
                  },
                  {
                    "$ref": "#/$defs/ObjectBlock"
                  },
                  {
                    "$ref": "#/$defs/MessageBlock"
                  },
                  {
                    "$ref": "#/$defs/ReadBlock"
                  },
                  {
                    "$ref": "#/$defs/IncludeBlock"
                  },
                  {
                    "$ref": "#/$defs/ImportBlock"
                  },
                  {
                    "$ref": "#/$defs/ErrorBlock"
                  },
                  {
                    "$ref": "#/$defs/EmptyBlock"
                  },
                  {
                    "type": "null"
                  }
                ]
              },
              "type": "array"
            },
            {
              "type": "null"
            }
          ],
          "description": "Body of the text.\n    ",
          "title": "Text"
        }
      },
      "required": [
        "text"
      ],
      "title": "TextBlock",
      "type": "object"
    }
  },
  "title": "PDL Schemas",
  "anyOf": [
    {
      "$ref": "#/$defs/Program"
    },
    {
      "$ref": "#/$defs/PdlBlock"
    }
  ]
}<|MERGE_RESOLUTION|>--- conflicted
+++ resolved
@@ -5961,7 +5961,14 @@
       "title": "IncludeBlock",
       "type": "object"
     },
-<<<<<<< HEAD
+    "IndependentEnum": {
+      "enum": [
+        "independent",
+        "dependent"
+      ],
+      "title": "IndependentEnum",
+      "type": "string"
+    },
     "IntPdlType": {
       "additionalProperties": false,
       "properties": {
@@ -5987,15 +5994,6 @@
       "properties": {},
       "title": "IntPdlTypeConstraints",
       "type": "object"
-=======
-    "IndependentEnum": {
-      "enum": [
-        "independent",
-        "dependent"
-      ],
-      "title": "IndependentEnum",
-      "type": "string"
->>>>>>> 2d72b3b1
     },
     "JoinArray": {
       "additionalProperties": false,
