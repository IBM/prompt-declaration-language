import argparse
import json
import sys
from asyncio import AbstractEventLoop
from pathlib import Path
from typing import Any, Literal, Optional, TypedDict

import yaml
from pydantic.json_schema import models_json_schema

from . import pdl_interpreter
from ._version import version
from .pdl_ast import (
    PdlBlock,
    PdlLocationType,
    Program,
    RoleType,
    ScopeType,
    empty_block_location,
    get_default_model_parameters,
)
from .pdl_interpreter import InterpreterState, process_prog
from .pdl_lazy import PdlDict
from .pdl_parser import parse_dict, parse_file, parse_str
from .pdl_runner import exec_docker
from .pdl_utils import (  # pylint: disable=unused-import # noqa: F401
    validate_scope,
    write_trace,
)


class InterpreterConfig(TypedDict, total=False):
    """Configuration parameters of the PDL interpreter."""

    yield_result: bool
    """Print incrementally result of the execution.
    """
    yield_background: bool
    """Print the program background messages during the execution.
    """
    batch: int
    """Model inference mode:
         - 0: streaming
         - 1: non-streaming
    """
    role: RoleType
    """Default role.
    """
    cwd: Path
    """Path considered as the current working directory for file reading.
    """
    replay: dict[str, Any]
    """Execute the program reusing some already computed values.
    """
<<<<<<< HEAD
    with_resample: bool
    """Allow the interpreter to raise the `Resample` exception."""
=======
    event_loop: AbstractEventLoop
    """Event loop to schedule LLM calls."""
>>>>>>> 016b4b1c


def exec_program(
    prog: Program,
    config: Optional[InterpreterConfig] = None,
    scope: Optional[ScopeType | dict[str, Any]] = None,
    loc: Optional[PdlLocationType] = None,
    output: Literal["result", "all"] = "result",
) -> Any:
    """Execute a PDL program given as a value of type `pdl.pdl_ast.Program`.

    Args:
        prog: Program to execute.
        config: Interpreter configuration. Defaults to None.
        scope: Environment defining the initial variables in scope to execute the program. Defaults to None.
        loc: Source code location mapping. Defaults to None.
        output: Configure the output of the returned value of this function. Defaults to `"result"`

    Returns:
        Return the final result if `output` is set to `"result"`. If set of `all`, it returns a dictionary containing, `result`, `scope`, `trace`, `replay`, and `score`.
    """
    config = config or InterpreterConfig()
    config["replay"] = dict(config.get("replay", {}))
    state = InterpreterState(**config)
    if not isinstance(scope, PdlDict):
        scope = PdlDict(scope or {})
    loc = loc or empty_block_location
    initial_scope = {"pdl_model_default_parameters": get_default_model_parameters()}
    future_result, _, future_scope, trace = process_prog(
        state, scope | initial_scope, prog, loc
    )
    result = future_result.result()
    match output:
        case "result":
            return result
        case "all":
            scope = future_scope.result()
            return {
                "result": result,
                "scope": scope,
                "trace": trace,
                "replay": state.replay,
                "score": state.score,
            }
        case _:
            assert False, 'The `output` variable should be "result" or "all"'


def exec_dict(
    prog: dict[str, Any],
    config: Optional[InterpreterConfig] = None,
    scope: Optional[ScopeType | dict[str, Any]] = None,
    loc: Optional[PdlLocationType] = None,
    output: Literal["result", "all"] = "result",
) -> Any:
    """Execute a PDL program given as a dictionary.

    Args:
        prog: Program to execute.
        config: Interpreter configuration. Defaults to None.
        scope: Environment defining the initial variables in scope to execute the program. Defaults to None.
        loc: Source code location mapping. Defaults to None.
        output: Configure the output of the returned value of this function. Defaults to `"result"`

    Returns:
        Return the final result.
    """
    program = parse_dict(prog)
    result = exec_program(program, config, scope, loc, output)
    return result


def exec_str(
    prog: str,
    config: Optional[InterpreterConfig] = None,
    scope: Optional[ScopeType | dict[str, Any]] = None,
    output: Literal["result", "all"] = "result",
) -> Any:
    """Execute a PDL program given as YAML string.

    Args:
        prog: Program to execute.
        config: Interpreter configuration. Defaults to None.
        scope: Environment defining the initial variables in scope to execute the program. Defaults to None.
        output: Configure the output of the returned value of this function. Defaults to `"result"`

    Returns:
        Return the final result.
    """
    program, loc = parse_str(prog)
    result = exec_program(program, config, scope, loc, output)
    return result


def exec_file(
    prog: str | Path,
    config: Optional[InterpreterConfig] = None,
    scope: Optional[ScopeType | dict[str, Any]] = None,
    output: Literal["result", "all"] = "result",
) -> Any:
    """Execute a PDL program given as YAML file.

    Args:
        prog: Program to execute.
        config: Interpreter configuration. Defaults to None.
        scope: Environment defining the initial variables in scope to execute the program. Defaults to None.
        output: Configure the output of the returned value of this function. Defaults to `"result"`

    Returns:
        Return the final result.
    """
    program, loc = parse_file(prog)
    if config is None:
        config = InterpreterConfig()
    if config.get("cwd") is None:
        config["cwd"] = Path(prog).parent
    result = exec_program(program, config, scope, loc, output)
    return result


def pdl(func):
    def pdl_wrapper(scope):
        result = exec_str(prog=func.__doc__, scope=scope)
        return result

    return pdl_wrapper


def main():
    parser = argparse.ArgumentParser("")
    parser.add_argument(
        "--sandbox",
        action=argparse.BooleanOptionalAction,
        help="run the interpreter in a container, a Docker-compatible daemon must be running",
    )
    parser.add_argument(
        "-f",
        "--data-file",
        dest="data_file",
        help="YAML file containing initial values to add to the scope",
    )
    parser.add_argument(
        "-d",
        "--data",
        help="initial values to add to the scope",
    )
    parser.add_argument(
        "--stream",
        choices=["result", "context", "none"],
        default="result",
        help="stream the background context, or nothing on the standard output",
    )
    parser.add_argument(
        "-t",
        "--trace",
        nargs="?",
        const="*_trace.json",
        help="output trace for live document and optionally specify the file name",
    )
    parser.add_argument(
        "--schema",
        action="store_true",
        help="generate PDL JSON Schema and exit",
        default=False,
    )
    parser.add_argument(
        "--version",
        action="store_true",
        help="print the version number and exit",
        default=False,
    )

    parser.add_argument("pdl", nargs="?", help="pdl file", type=str)

    args = parser.parse_args()

    # This case must be before `if args.pdl is None:`
    if args.version:
        print(f"PDL {version}")
        return 0

    # This case must be before `if args.pdl is None:`
    if args.schema:
        schema, top_level_schema = models_json_schema(
            [
                (Program, "validation"),
                (PdlBlock, "validation"),
            ],
            title="PDL Schemas",
        )
        top_level_schema["anyOf"] = list(schema.values())
        print(json.dumps(top_level_schema, indent=2))
        return 0

    if args.pdl is None:
        parser.print_help()
        return 0

    if args.sandbox:
        args = sys.argv[1:]
        args.remove("--sandbox")
        exec_docker(*args)
        assert False  # unreachable: exec_docker terminate the execution

    initial_scope = {"pdl_model_default_parameters": get_default_model_parameters()}
    if args.data_file is not None:
        with open(args.data_file, "r", encoding="utf-8") as scope_fp:
            initial_scope = initial_scope | yaml.safe_load(scope_fp)
    if args.data is not None:
        initial_scope = initial_scope | yaml.safe_load(args.data)
    validate_scope(initial_scope)

    match args.stream:
        case "result":
            stream_result = True
            stream_background = False
        case "context":
            stream_result = False
            stream_background = True
        case "none":
            stream_result = False
            stream_background = False
        case _:
            assert False

    if stream_result or stream_background:
        batch = 0
    else:
        batch = 1

    pdl_file = Path(args.pdl)
    if args.trace == "*_trace.json":
        trace_file = str(pdl_file.with_suffix("")) + "_trace.json"
    else:
        trace_file = args.trace
    config = InterpreterConfig(
        yield_result=stream_result,
        yield_background=stream_background,
        batch=batch,
        cwd=pdl_file.parent,
    )
    exit_code = pdl_interpreter.generate(
        pdl_file,
        InterpreterState(**config),
        PdlDict(initial_scope),
        trace_file,
    )
    return exit_code


if __name__ == "__main__":
    main()<|MERGE_RESOLUTION|>--- conflicted
+++ resolved
@@ -52,13 +52,10 @@
     replay: dict[str, Any]
     """Execute the program reusing some already computed values.
     """
-<<<<<<< HEAD
     with_resample: bool
     """Allow the interpreter to raise the `Resample` exception."""
-=======
     event_loop: AbstractEventLoop
     """Event loop to schedule LLM calls."""
->>>>>>> 016b4b1c
 
 
 def exec_program(
