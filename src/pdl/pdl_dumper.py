--- conflicted
+++ resolved
@@ -20,11 +20,8 @@
     DataBlock,
     EmptyBlock,
     ErrorBlock,
-<<<<<<< HEAD
     FileAggregatorConfig,
-=======
     ExpressionType,
->>>>>>> 4d1e9dd8
     FunctionBlock,
     GetBlock,
     GraniteioModelBlock,
