--- conflicted
+++ resolved
@@ -18,11 +18,8 @@
     DataBlock,
     EmptyBlock,
     ErrorBlock,
-<<<<<<< HEAD
     FactorBlock,
-=======
     ExpressionType,
->>>>>>> 104ddce3
     FunctionBlock,
     GetBlock,
     GraniteioModelBlock,
