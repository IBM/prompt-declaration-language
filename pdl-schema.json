{
  "$defs": {
    "ApiBlock": {
      "additionalProperties": false,
      "properties": {
        "description": {
          "anyOf": [
            {
              "type": "string"
            },
            {
              "type": "null"
            }
          ],
          "default": null,
          "title": "Description"
        },
        "spec": {
          "default": null,
          "title": "Spec"
        },
        "defs": {
          "additionalProperties": {
            "anyOf": [
              {
                "type": "integer"
              },
              {
                "type": "number"
              },
              {
                "type": "string"
              },
              {
                "$ref": "#/$defs/FunctionBlock"
              },
              {
                "$ref": "#/$defs/CallBlock"
              },
              {
                "$ref": "#/$defs/WatsonxModelBlock"
              },
              {
                "$ref": "#/$defs/BamModelBlock"
              },
              {
                "$ref": "#/$defs/OpenAIModelBlock"
              },
              {
                "$ref": "#/$defs/CodeBlock"
              },
              {
                "$ref": "#/$defs/ApiBlock"
              },
              {
                "$ref": "#/$defs/GetBlock"
              },
              {
                "$ref": "#/$defs/DataBlock"
              },
              {
                "$ref": "#/$defs/IfBlock"
              },
              {
                "$ref": "#/$defs/RepeatBlock"
              },
              {
                "$ref": "#/$defs/RepeatUntilBlock"
              },
              {
                "$ref": "#/$defs/ForBlock"
              },
              {
                "$ref": "#/$defs/DocumentBlock"
              },
              {
                "$ref": "#/$defs/SequenceBlock"
              },
              {
                "$ref": "#/$defs/ArrayBlock"
              },
              {
                "$ref": "#/$defs/ReadBlock"
              },
              {
                "$ref": "#/$defs/IncludeBlock"
              },
              {
                "$ref": "#/$defs/ErrorBlock"
              },
              {
                "$ref": "#/$defs/EmptyBlock"
              },
              {
                "items": {
                  "anyOf": [
                    {
                      "type": "integer"
                    },
                    {
                      "type": "number"
                    },
                    {
                      "type": "string"
                    },
                    {
                      "$ref": "#/$defs/FunctionBlock"
                    },
                    {
                      "$ref": "#/$defs/CallBlock"
                    },
                    {
                      "$ref": "#/$defs/WatsonxModelBlock"
                    },
                    {
                      "$ref": "#/$defs/BamModelBlock"
                    },
                    {
                      "$ref": "#/$defs/OpenAIModelBlock"
                    },
                    {
                      "$ref": "#/$defs/CodeBlock"
                    },
                    {
                      "$ref": "#/$defs/ApiBlock"
                    },
                    {
                      "$ref": "#/$defs/GetBlock"
                    },
                    {
                      "$ref": "#/$defs/DataBlock"
                    },
                    {
                      "$ref": "#/$defs/IfBlock"
                    },
                    {
                      "$ref": "#/$defs/RepeatBlock"
                    },
                    {
                      "$ref": "#/$defs/RepeatUntilBlock"
                    },
                    {
                      "$ref": "#/$defs/ForBlock"
                    },
                    {
                      "$ref": "#/$defs/DocumentBlock"
                    },
                    {
                      "$ref": "#/$defs/SequenceBlock"
                    },
                    {
                      "$ref": "#/$defs/ArrayBlock"
                    },
                    {
                      "$ref": "#/$defs/ReadBlock"
                    },
                    {
                      "$ref": "#/$defs/IncludeBlock"
                    },
                    {
                      "$ref": "#/$defs/ErrorBlock"
                    },
                    {
                      "$ref": "#/$defs/EmptyBlock"
                    }
                  ]
                },
                "type": "array"
              }
            ]
          },
          "default": {},
          "title": "Defs",
          "type": "object"
        },
        "def": {
          "anyOf": [
            {
              "type": "string"
            },
            {
              "type": "null"
            }
          ],
          "default": null,
          "title": "Def"
        },
        "show_result": {
          "default": true,
          "title": "Show Result",
          "type": "boolean"
        },
        "result": {
          "anyOf": [
            {},
            {
              "type": "null"
            }
          ],
          "default": null,
          "title": "Result"
        },
        "parser": {
          "anyOf": [
            {
              "enum": [
                "json",
                "yaml"
              ],
              "type": "string"
            },
            {
              "$ref": "#/$defs/PdlParser"
            },
            {
              "$ref": "#/$defs/RegexParser"
            },
            {
              "type": "null"
            }
          ],
          "default": null,
          "title": "Parser"
        },
        "location": {
          "anyOf": [
            {
              "$ref": "#/$defs/LocationType"
            },
            {
              "type": "null"
            }
          ],
          "default": null
        },
        "has_error": {
          "default": false,
          "title": "Has Error",
          "type": "boolean"
        },
        "fallback": {
          "anyOf": [
            {
              "type": "integer"
            },
            {
              "type": "number"
            },
            {
              "type": "string"
            },
            {
              "$ref": "#/$defs/FunctionBlock"
            },
            {
              "$ref": "#/$defs/CallBlock"
            },
            {
              "$ref": "#/$defs/WatsonxModelBlock"
            },
            {
              "$ref": "#/$defs/BamModelBlock"
            },
            {
              "$ref": "#/$defs/OpenAIModelBlock"
            },
            {
              "$ref": "#/$defs/CodeBlock"
            },
            {
              "$ref": "#/$defs/ApiBlock"
            },
            {
              "$ref": "#/$defs/GetBlock"
            },
            {
              "$ref": "#/$defs/DataBlock"
            },
            {
              "$ref": "#/$defs/IfBlock"
            },
            {
              "$ref": "#/$defs/RepeatBlock"
            },
            {
              "$ref": "#/$defs/RepeatUntilBlock"
            },
            {
              "$ref": "#/$defs/ForBlock"
            },
            {
              "$ref": "#/$defs/DocumentBlock"
            },
            {
              "$ref": "#/$defs/SequenceBlock"
            },
            {
              "$ref": "#/$defs/ArrayBlock"
            },
            {
              "$ref": "#/$defs/ReadBlock"
            },
            {
              "$ref": "#/$defs/IncludeBlock"
            },
            {
              "$ref": "#/$defs/ErrorBlock"
            },
            {
              "$ref": "#/$defs/EmptyBlock"
            },
            {
              "items": {
                "anyOf": [
                  {
                    "type": "integer"
                  },
                  {
                    "type": "number"
                  },
                  {
                    "type": "string"
                  },
                  {
                    "$ref": "#/$defs/FunctionBlock"
                  },
                  {
                    "$ref": "#/$defs/CallBlock"
                  },
                  {
                    "$ref": "#/$defs/WatsonxModelBlock"
                  },
                  {
                    "$ref": "#/$defs/BamModelBlock"
                  },
                  {
                    "$ref": "#/$defs/OpenAIModelBlock"
                  },
                  {
                    "$ref": "#/$defs/CodeBlock"
                  },
                  {
                    "$ref": "#/$defs/ApiBlock"
                  },
                  {
                    "$ref": "#/$defs/GetBlock"
                  },
                  {
                    "$ref": "#/$defs/DataBlock"
                  },
                  {
                    "$ref": "#/$defs/IfBlock"
                  },
                  {
                    "$ref": "#/$defs/RepeatBlock"
                  },
                  {
                    "$ref": "#/$defs/RepeatUntilBlock"
                  },
                  {
                    "$ref": "#/$defs/ForBlock"
                  },
                  {
                    "$ref": "#/$defs/DocumentBlock"
                  },
                  {
                    "$ref": "#/$defs/SequenceBlock"
                  },
                  {
                    "$ref": "#/$defs/ArrayBlock"
                  },
                  {
                    "$ref": "#/$defs/ReadBlock"
                  },
                  {
                    "$ref": "#/$defs/IncludeBlock"
                  },
                  {
                    "$ref": "#/$defs/ErrorBlock"
                  },
                  {
                    "$ref": "#/$defs/EmptyBlock"
                  }
                ]
              },
              "type": "array"
            },
            {
              "type": "null"
            }
          ],
          "default": null,
          "title": "Fallback"
        },
        "kind": {
          "const": "api",
          "default": "api",
          "enum": [
            "api"
          ],
          "title": "Kind",
          "type": "string"
        },
        "api": {
          "title": "Api",
          "type": "string"
        },
        "url": {
          "title": "Url",
          "type": "string"
        },
        "input": {
          "anyOf": [
            {
              "type": "integer"
            },
            {
              "type": "number"
            },
            {
              "type": "string"
            },
            {
              "$ref": "#/$defs/FunctionBlock"
            },
            {
              "$ref": "#/$defs/CallBlock"
            },
            {
              "$ref": "#/$defs/WatsonxModelBlock"
            },
            {
              "$ref": "#/$defs/BamModelBlock"
            },
            {
              "$ref": "#/$defs/OpenAIModelBlock"
            },
            {
              "$ref": "#/$defs/CodeBlock"
            },
            {
              "$ref": "#/$defs/ApiBlock"
            },
            {
              "$ref": "#/$defs/GetBlock"
            },
            {
              "$ref": "#/$defs/DataBlock"
            },
            {
              "$ref": "#/$defs/IfBlock"
            },
            {
              "$ref": "#/$defs/RepeatBlock"
            },
            {
              "$ref": "#/$defs/RepeatUntilBlock"
            },
            {
              "$ref": "#/$defs/ForBlock"
            },
            {
              "$ref": "#/$defs/DocumentBlock"
            },
            {
              "$ref": "#/$defs/SequenceBlock"
            },
            {
              "$ref": "#/$defs/ArrayBlock"
            },
            {
              "$ref": "#/$defs/ReadBlock"
            },
            {
              "$ref": "#/$defs/IncludeBlock"
            },
            {
              "$ref": "#/$defs/ErrorBlock"
            },
            {
              "$ref": "#/$defs/EmptyBlock"
            },
            {
              "items": {
                "anyOf": [
                  {
                    "type": "integer"
                  },
                  {
                    "type": "number"
                  },
                  {
                    "type": "string"
                  },
                  {
                    "$ref": "#/$defs/FunctionBlock"
                  },
                  {
                    "$ref": "#/$defs/CallBlock"
                  },
                  {
                    "$ref": "#/$defs/WatsonxModelBlock"
                  },
                  {
                    "$ref": "#/$defs/BamModelBlock"
                  },
                  {
                    "$ref": "#/$defs/OpenAIModelBlock"
                  },
                  {
                    "$ref": "#/$defs/CodeBlock"
                  },
                  {
                    "$ref": "#/$defs/ApiBlock"
                  },
                  {
                    "$ref": "#/$defs/GetBlock"
                  },
                  {
                    "$ref": "#/$defs/DataBlock"
                  },
                  {
                    "$ref": "#/$defs/IfBlock"
                  },
                  {
                    "$ref": "#/$defs/RepeatBlock"
                  },
                  {
                    "$ref": "#/$defs/RepeatUntilBlock"
                  },
                  {
                    "$ref": "#/$defs/ForBlock"
                  },
                  {
                    "$ref": "#/$defs/DocumentBlock"
                  },
                  {
                    "$ref": "#/$defs/SequenceBlock"
                  },
                  {
                    "$ref": "#/$defs/ArrayBlock"
                  },
                  {
                    "$ref": "#/$defs/ReadBlock"
                  },
                  {
                    "$ref": "#/$defs/IncludeBlock"
                  },
                  {
                    "$ref": "#/$defs/ErrorBlock"
                  },
                  {
                    "$ref": "#/$defs/EmptyBlock"
                  }
                ]
              },
              "type": "array"
            }
          ],
          "title": "Input"
        }
      },
      "required": [
        "api",
        "url",
        "input"
      ],
      "title": "ApiBlock",
      "type": "object"
    },
    "ArrayBlock": {
      "additionalProperties": false,
      "properties": {
        "description": {
          "anyOf": [
            {
              "type": "string"
            },
            {
              "type": "null"
            }
          ],
          "default": null,
          "title": "Description"
        },
        "spec": {
          "default": null,
          "title": "Spec"
        },
        "defs": {
          "additionalProperties": {
            "anyOf": [
              {
                "type": "integer"
              },
              {
                "type": "number"
              },
              {
                "type": "string"
              },
              {
                "$ref": "#/$defs/FunctionBlock"
              },
              {
                "$ref": "#/$defs/CallBlock"
              },
              {
                "$ref": "#/$defs/WatsonxModelBlock"
              },
              {
                "$ref": "#/$defs/BamModelBlock"
              },
              {
                "$ref": "#/$defs/OpenAIModelBlock"
              },
              {
                "$ref": "#/$defs/CodeBlock"
              },
              {
                "$ref": "#/$defs/ApiBlock"
              },
              {
                "$ref": "#/$defs/GetBlock"
              },
              {
                "$ref": "#/$defs/DataBlock"
              },
              {
                "$ref": "#/$defs/IfBlock"
              },
              {
                "$ref": "#/$defs/RepeatBlock"
              },
              {
                "$ref": "#/$defs/RepeatUntilBlock"
              },
              {
                "$ref": "#/$defs/ForBlock"
              },
              {
                "$ref": "#/$defs/DocumentBlock"
              },
              {
                "$ref": "#/$defs/SequenceBlock"
              },
              {
                "$ref": "#/$defs/ArrayBlock"
              },
              {
                "$ref": "#/$defs/ReadBlock"
              },
              {
                "$ref": "#/$defs/IncludeBlock"
              },
              {
                "$ref": "#/$defs/ErrorBlock"
              },
              {
                "$ref": "#/$defs/EmptyBlock"
              },
              {
                "items": {
                  "anyOf": [
                    {
                      "type": "integer"
                    },
                    {
                      "type": "number"
                    },
                    {
                      "type": "string"
                    },
                    {
                      "$ref": "#/$defs/FunctionBlock"
                    },
                    {
                      "$ref": "#/$defs/CallBlock"
                    },
                    {
                      "$ref": "#/$defs/WatsonxModelBlock"
                    },
                    {
                      "$ref": "#/$defs/BamModelBlock"
                    },
                    {
                      "$ref": "#/$defs/OpenAIModelBlock"
                    },
                    {
                      "$ref": "#/$defs/CodeBlock"
                    },
                    {
                      "$ref": "#/$defs/ApiBlock"
                    },
                    {
                      "$ref": "#/$defs/GetBlock"
                    },
                    {
                      "$ref": "#/$defs/DataBlock"
                    },
                    {
                      "$ref": "#/$defs/IfBlock"
                    },
                    {
                      "$ref": "#/$defs/RepeatBlock"
                    },
                    {
                      "$ref": "#/$defs/RepeatUntilBlock"
                    },
                    {
                      "$ref": "#/$defs/ForBlock"
                    },
                    {
                      "$ref": "#/$defs/DocumentBlock"
                    },
                    {
                      "$ref": "#/$defs/SequenceBlock"
                    },
                    {
                      "$ref": "#/$defs/ArrayBlock"
                    },
                    {
                      "$ref": "#/$defs/ReadBlock"
                    },
                    {
                      "$ref": "#/$defs/IncludeBlock"
                    },
                    {
                      "$ref": "#/$defs/ErrorBlock"
                    },
                    {
                      "$ref": "#/$defs/EmptyBlock"
                    }
                  ]
                },
                "type": "array"
              }
            ]
          },
          "default": {},
          "title": "Defs",
          "type": "object"
        },
        "def": {
          "anyOf": [
            {
              "type": "string"
            },
            {
              "type": "null"
            }
          ],
          "default": null,
          "title": "Def"
        },
        "show_result": {
          "default": true,
          "title": "Show Result",
          "type": "boolean"
        },
        "result": {
          "anyOf": [
            {},
            {
              "type": "null"
            }
          ],
          "default": null,
          "title": "Result"
        },
        "parser": {
          "anyOf": [
            {
              "enum": [
                "json",
                "yaml"
              ],
              "type": "string"
            },
            {
              "$ref": "#/$defs/PdlParser"
            },
            {
              "$ref": "#/$defs/RegexParser"
            },
            {
              "type": "null"
            }
          ],
          "default": null,
          "title": "Parser"
        },
        "location": {
          "anyOf": [
            {
              "$ref": "#/$defs/LocationType"
            },
            {
              "type": "null"
            }
          ],
          "default": null
        },
        "has_error": {
          "default": false,
          "title": "Has Error",
          "type": "boolean"
        },
        "fallback": {
          "anyOf": [
            {
              "type": "integer"
            },
            {
              "type": "number"
            },
            {
              "type": "string"
            },
            {
              "$ref": "#/$defs/FunctionBlock"
            },
            {
              "$ref": "#/$defs/CallBlock"
            },
            {
              "$ref": "#/$defs/WatsonxModelBlock"
            },
            {
              "$ref": "#/$defs/BamModelBlock"
            },
            {
              "$ref": "#/$defs/OpenAIModelBlock"
            },
            {
              "$ref": "#/$defs/CodeBlock"
            },
            {
              "$ref": "#/$defs/ApiBlock"
            },
            {
              "$ref": "#/$defs/GetBlock"
            },
            {
              "$ref": "#/$defs/DataBlock"
            },
            {
              "$ref": "#/$defs/IfBlock"
            },
            {
              "$ref": "#/$defs/RepeatBlock"
            },
            {
              "$ref": "#/$defs/RepeatUntilBlock"
            },
            {
              "$ref": "#/$defs/ForBlock"
            },
            {
              "$ref": "#/$defs/DocumentBlock"
            },
            {
              "$ref": "#/$defs/SequenceBlock"
            },
            {
              "$ref": "#/$defs/ArrayBlock"
            },
            {
              "$ref": "#/$defs/ReadBlock"
            },
            {
              "$ref": "#/$defs/IncludeBlock"
            },
            {
              "$ref": "#/$defs/ErrorBlock"
            },
            {
              "$ref": "#/$defs/EmptyBlock"
            },
            {
              "items": {
                "anyOf": [
                  {
                    "type": "integer"
                  },
                  {
                    "type": "number"
                  },
                  {
                    "type": "string"
                  },
                  {
                    "$ref": "#/$defs/FunctionBlock"
                  },
                  {
                    "$ref": "#/$defs/CallBlock"
                  },
                  {
                    "$ref": "#/$defs/WatsonxModelBlock"
                  },
                  {
                    "$ref": "#/$defs/BamModelBlock"
                  },
                  {
                    "$ref": "#/$defs/OpenAIModelBlock"
                  },
                  {
                    "$ref": "#/$defs/CodeBlock"
                  },
                  {
                    "$ref": "#/$defs/ApiBlock"
                  },
                  {
                    "$ref": "#/$defs/GetBlock"
                  },
                  {
                    "$ref": "#/$defs/DataBlock"
                  },
                  {
                    "$ref": "#/$defs/IfBlock"
                  },
                  {
                    "$ref": "#/$defs/RepeatBlock"
                  },
                  {
                    "$ref": "#/$defs/RepeatUntilBlock"
                  },
                  {
                    "$ref": "#/$defs/ForBlock"
                  },
                  {
                    "$ref": "#/$defs/DocumentBlock"
                  },
                  {
                    "$ref": "#/$defs/SequenceBlock"
                  },
                  {
                    "$ref": "#/$defs/ArrayBlock"
                  },
                  {
                    "$ref": "#/$defs/ReadBlock"
                  },
                  {
                    "$ref": "#/$defs/IncludeBlock"
                  },
                  {
                    "$ref": "#/$defs/ErrorBlock"
                  },
                  {
                    "$ref": "#/$defs/EmptyBlock"
                  }
                ]
              },
              "type": "array"
            },
            {
              "type": "null"
            }
          ],
          "default": null,
          "title": "Fallback"
        },
        "kind": {
          "const": "array",
          "default": "array",
          "enum": [
            "array"
          ],
          "title": "Kind",
          "type": "string"
        },
        "array": {
          "anyOf": [
            {
              "type": "integer"
            },
            {
              "type": "number"
            },
            {
              "type": "string"
            },
            {
              "$ref": "#/$defs/FunctionBlock"
            },
            {
              "$ref": "#/$defs/CallBlock"
            },
            {
              "$ref": "#/$defs/WatsonxModelBlock"
            },
            {
              "$ref": "#/$defs/BamModelBlock"
            },
            {
              "$ref": "#/$defs/OpenAIModelBlock"
            },
            {
              "$ref": "#/$defs/CodeBlock"
            },
            {
              "$ref": "#/$defs/ApiBlock"
            },
            {
              "$ref": "#/$defs/GetBlock"
            },
            {
              "$ref": "#/$defs/DataBlock"
            },
            {
              "$ref": "#/$defs/IfBlock"
            },
            {
              "$ref": "#/$defs/RepeatBlock"
            },
            {
              "$ref": "#/$defs/RepeatUntilBlock"
            },
            {
              "$ref": "#/$defs/ForBlock"
            },
            {
              "$ref": "#/$defs/DocumentBlock"
            },
            {
              "$ref": "#/$defs/SequenceBlock"
            },
            {
              "$ref": "#/$defs/ArrayBlock"
            },
            {
              "$ref": "#/$defs/ReadBlock"
            },
            {
              "$ref": "#/$defs/IncludeBlock"
            },
            {
              "$ref": "#/$defs/ErrorBlock"
            },
            {
              "$ref": "#/$defs/EmptyBlock"
            },
            {
              "items": {
                "anyOf": [
                  {
                    "type": "integer"
                  },
                  {
                    "type": "number"
                  },
                  {
                    "type": "string"
                  },
                  {
                    "$ref": "#/$defs/FunctionBlock"
                  },
                  {
                    "$ref": "#/$defs/CallBlock"
                  },
                  {
                    "$ref": "#/$defs/WatsonxModelBlock"
                  },
                  {
                    "$ref": "#/$defs/BamModelBlock"
                  },
                  {
                    "$ref": "#/$defs/OpenAIModelBlock"
                  },
                  {
                    "$ref": "#/$defs/CodeBlock"
                  },
                  {
                    "$ref": "#/$defs/ApiBlock"
                  },
                  {
                    "$ref": "#/$defs/GetBlock"
                  },
                  {
                    "$ref": "#/$defs/DataBlock"
                  },
                  {
                    "$ref": "#/$defs/IfBlock"
                  },
                  {
                    "$ref": "#/$defs/RepeatBlock"
                  },
                  {
                    "$ref": "#/$defs/RepeatUntilBlock"
                  },
                  {
                    "$ref": "#/$defs/ForBlock"
                  },
                  {
                    "$ref": "#/$defs/DocumentBlock"
                  },
                  {
                    "$ref": "#/$defs/SequenceBlock"
                  },
                  {
                    "$ref": "#/$defs/ArrayBlock"
                  },
                  {
                    "$ref": "#/$defs/ReadBlock"
                  },
                  {
                    "$ref": "#/$defs/IncludeBlock"
                  },
                  {
                    "$ref": "#/$defs/ErrorBlock"
                  },
                  {
                    "$ref": "#/$defs/EmptyBlock"
                  }
                ]
              },
              "type": "array"
            }
          ],
          "title": "Array"
        }
      },
      "required": [
        "array"
      ],
      "title": "ArrayBlock",
      "type": "object"
    },
    "BamModelBlock": {
      "additionalProperties": false,
      "properties": {
        "description": {
          "anyOf": [
            {
              "type": "string"
            },
            {
              "type": "null"
            }
          ],
          "default": null,
          "title": "Description"
        },
        "spec": {
          "default": null,
          "title": "Spec"
        },
        "defs": {
          "additionalProperties": {
            "anyOf": [
              {
                "type": "integer"
              },
              {
                "type": "number"
              },
              {
                "type": "string"
              },
              {
                "$ref": "#/$defs/FunctionBlock"
              },
              {
                "$ref": "#/$defs/CallBlock"
              },
              {
                "$ref": "#/$defs/WatsonxModelBlock"
              },
              {
                "$ref": "#/$defs/BamModelBlock"
              },
              {
                "$ref": "#/$defs/OpenAIModelBlock"
              },
              {
                "$ref": "#/$defs/CodeBlock"
              },
              {
                "$ref": "#/$defs/ApiBlock"
              },
              {
                "$ref": "#/$defs/GetBlock"
              },
              {
                "$ref": "#/$defs/DataBlock"
              },
              {
                "$ref": "#/$defs/IfBlock"
              },
              {
                "$ref": "#/$defs/RepeatBlock"
              },
              {
                "$ref": "#/$defs/RepeatUntilBlock"
              },
              {
                "$ref": "#/$defs/ForBlock"
              },
              {
                "$ref": "#/$defs/DocumentBlock"
              },
              {
                "$ref": "#/$defs/SequenceBlock"
              },
              {
                "$ref": "#/$defs/ArrayBlock"
              },
              {
                "$ref": "#/$defs/ReadBlock"
              },
              {
                "$ref": "#/$defs/IncludeBlock"
              },
              {
                "$ref": "#/$defs/ErrorBlock"
              },
              {
                "$ref": "#/$defs/EmptyBlock"
              },
              {
                "items": {
                  "anyOf": [
                    {
                      "type": "integer"
                    },
                    {
                      "type": "number"
                    },
                    {
                      "type": "string"
                    },
                    {
                      "$ref": "#/$defs/FunctionBlock"
                    },
                    {
                      "$ref": "#/$defs/CallBlock"
                    },
                    {
                      "$ref": "#/$defs/WatsonxModelBlock"
                    },
                    {
                      "$ref": "#/$defs/BamModelBlock"
                    },
                    {
                      "$ref": "#/$defs/OpenAIModelBlock"
                    },
                    {
                      "$ref": "#/$defs/CodeBlock"
                    },
                    {
                      "$ref": "#/$defs/ApiBlock"
                    },
                    {
                      "$ref": "#/$defs/GetBlock"
                    },
                    {
                      "$ref": "#/$defs/DataBlock"
                    },
                    {
                      "$ref": "#/$defs/IfBlock"
                    },
                    {
                      "$ref": "#/$defs/RepeatBlock"
                    },
                    {
                      "$ref": "#/$defs/RepeatUntilBlock"
                    },
                    {
                      "$ref": "#/$defs/ForBlock"
                    },
                    {
                      "$ref": "#/$defs/DocumentBlock"
                    },
                    {
                      "$ref": "#/$defs/SequenceBlock"
                    },
                    {
                      "$ref": "#/$defs/ArrayBlock"
                    },
                    {
                      "$ref": "#/$defs/ReadBlock"
                    },
                    {
                      "$ref": "#/$defs/IncludeBlock"
                    },
                    {
                      "$ref": "#/$defs/ErrorBlock"
                    },
                    {
                      "$ref": "#/$defs/EmptyBlock"
                    }
                  ]
                },
                "type": "array"
              }
            ]
          },
          "default": {},
          "title": "Defs",
          "type": "object"
        },
        "def": {
          "anyOf": [
            {
              "type": "string"
            },
            {
              "type": "null"
            }
          ],
          "default": null,
          "title": "Def"
        },
        "show_result": {
          "default": true,
          "title": "Show Result",
          "type": "boolean"
        },
        "result": {
          "anyOf": [
            {},
            {
              "type": "null"
            }
          ],
          "default": null,
          "title": "Result"
        },
        "parser": {
          "anyOf": [
            {
              "enum": [
                "json",
                "yaml"
              ],
              "type": "string"
            },
            {
              "$ref": "#/$defs/PdlParser"
            },
            {
              "$ref": "#/$defs/RegexParser"
            },
            {
              "type": "null"
            }
          ],
          "default": null,
          "title": "Parser"
        },
        "location": {
          "anyOf": [
            {
              "$ref": "#/$defs/LocationType"
            },
            {
              "type": "null"
            }
          ],
          "default": null
        },
        "has_error": {
          "default": false,
          "title": "Has Error",
          "type": "boolean"
        },
        "fallback": {
          "anyOf": [
            {
              "type": "integer"
            },
            {
              "type": "number"
            },
            {
              "type": "string"
            },
            {
              "$ref": "#/$defs/FunctionBlock"
            },
            {
              "$ref": "#/$defs/CallBlock"
            },
            {
              "$ref": "#/$defs/WatsonxModelBlock"
            },
            {
              "$ref": "#/$defs/BamModelBlock"
            },
            {
              "$ref": "#/$defs/OpenAIModelBlock"
            },
            {
              "$ref": "#/$defs/CodeBlock"
            },
            {
              "$ref": "#/$defs/ApiBlock"
            },
            {
              "$ref": "#/$defs/GetBlock"
            },
            {
              "$ref": "#/$defs/DataBlock"
            },
            {
              "$ref": "#/$defs/IfBlock"
            },
            {
              "$ref": "#/$defs/RepeatBlock"
            },
            {
              "$ref": "#/$defs/RepeatUntilBlock"
            },
            {
              "$ref": "#/$defs/ForBlock"
            },
            {
              "$ref": "#/$defs/DocumentBlock"
            },
            {
              "$ref": "#/$defs/SequenceBlock"
            },
            {
              "$ref": "#/$defs/ArrayBlock"
            },
            {
              "$ref": "#/$defs/ReadBlock"
            },
            {
              "$ref": "#/$defs/IncludeBlock"
            },
            {
              "$ref": "#/$defs/ErrorBlock"
            },
            {
              "$ref": "#/$defs/EmptyBlock"
            },
            {
              "items": {
                "anyOf": [
                  {
                    "type": "integer"
                  },
                  {
                    "type": "number"
                  },
                  {
                    "type": "string"
                  },
                  {
                    "$ref": "#/$defs/FunctionBlock"
                  },
                  {
                    "$ref": "#/$defs/CallBlock"
                  },
                  {
                    "$ref": "#/$defs/WatsonxModelBlock"
                  },
                  {
                    "$ref": "#/$defs/BamModelBlock"
                  },
                  {
                    "$ref": "#/$defs/OpenAIModelBlock"
                  },
                  {
                    "$ref": "#/$defs/CodeBlock"
                  },
                  {
                    "$ref": "#/$defs/ApiBlock"
                  },
                  {
                    "$ref": "#/$defs/GetBlock"
                  },
                  {
                    "$ref": "#/$defs/DataBlock"
                  },
                  {
                    "$ref": "#/$defs/IfBlock"
                  },
                  {
                    "$ref": "#/$defs/RepeatBlock"
                  },
                  {
                    "$ref": "#/$defs/RepeatUntilBlock"
                  },
                  {
                    "$ref": "#/$defs/ForBlock"
                  },
                  {
                    "$ref": "#/$defs/DocumentBlock"
                  },
                  {
                    "$ref": "#/$defs/SequenceBlock"
                  },
                  {
                    "$ref": "#/$defs/ArrayBlock"
                  },
                  {
                    "$ref": "#/$defs/ReadBlock"
                  },
                  {
                    "$ref": "#/$defs/IncludeBlock"
                  },
                  {
                    "$ref": "#/$defs/ErrorBlock"
                  },
                  {
                    "$ref": "#/$defs/EmptyBlock"
                  }
                ]
              },
              "type": "array"
            },
            {
              "type": "null"
            }
          ],
          "default": null,
          "title": "Fallback"
        },
        "kind": {
          "const": "model",
          "default": "model",
          "enum": [
            "model"
          ],
          "title": "Kind",
          "type": "string"
        },
        "model": {
          "title": "Model",
          "type": "string"
        },
        "input": {
          "anyOf": [
            {
              "type": "integer"
            },
            {
              "type": "number"
            },
            {
              "type": "string"
            },
            {
              "$ref": "#/$defs/FunctionBlock"
            },
            {
              "$ref": "#/$defs/CallBlock"
            },
            {
              "$ref": "#/$defs/WatsonxModelBlock"
            },
            {
              "$ref": "#/$defs/BamModelBlock"
            },
            {
              "$ref": "#/$defs/OpenAIModelBlock"
            },
            {
              "$ref": "#/$defs/CodeBlock"
            },
            {
              "$ref": "#/$defs/ApiBlock"
            },
            {
              "$ref": "#/$defs/GetBlock"
            },
            {
              "$ref": "#/$defs/DataBlock"
            },
            {
              "$ref": "#/$defs/IfBlock"
            },
            {
              "$ref": "#/$defs/RepeatBlock"
            },
            {
              "$ref": "#/$defs/RepeatUntilBlock"
            },
            {
              "$ref": "#/$defs/ForBlock"
            },
            {
              "$ref": "#/$defs/DocumentBlock"
            },
            {
              "$ref": "#/$defs/SequenceBlock"
            },
            {
              "$ref": "#/$defs/ArrayBlock"
            },
            {
              "$ref": "#/$defs/ReadBlock"
            },
            {
              "$ref": "#/$defs/IncludeBlock"
            },
            {
              "$ref": "#/$defs/ErrorBlock"
            },
            {
              "$ref": "#/$defs/EmptyBlock"
            },
            {
              "items": {
                "anyOf": [
                  {
                    "type": "integer"
                  },
                  {
                    "type": "number"
                  },
                  {
                    "type": "string"
                  },
                  {
                    "$ref": "#/$defs/FunctionBlock"
                  },
                  {
                    "$ref": "#/$defs/CallBlock"
                  },
                  {
                    "$ref": "#/$defs/WatsonxModelBlock"
                  },
                  {
                    "$ref": "#/$defs/BamModelBlock"
                  },
                  {
                    "$ref": "#/$defs/OpenAIModelBlock"
                  },
                  {
                    "$ref": "#/$defs/CodeBlock"
                  },
                  {
                    "$ref": "#/$defs/ApiBlock"
                  },
                  {
                    "$ref": "#/$defs/GetBlock"
                  },
                  {
                    "$ref": "#/$defs/DataBlock"
                  },
                  {
                    "$ref": "#/$defs/IfBlock"
                  },
                  {
                    "$ref": "#/$defs/RepeatBlock"
                  },
                  {
                    "$ref": "#/$defs/RepeatUntilBlock"
                  },
                  {
                    "$ref": "#/$defs/ForBlock"
                  },
                  {
                    "$ref": "#/$defs/DocumentBlock"
                  },
                  {
                    "$ref": "#/$defs/SequenceBlock"
                  },
                  {
                    "$ref": "#/$defs/ArrayBlock"
                  },
                  {
                    "$ref": "#/$defs/ReadBlock"
                  },
                  {
                    "$ref": "#/$defs/IncludeBlock"
                  },
                  {
                    "$ref": "#/$defs/ErrorBlock"
                  },
                  {
                    "$ref": "#/$defs/EmptyBlock"
                  }
                ]
              },
              "type": "array"
            },
            {
              "type": "null"
            }
          ],
          "default": null,
<<<<<<< HEAD
          "title": "Trace"
        }
      },
      "required": [
        "call"
      ],
      "title": "CallBlock",
      "type": "object"
    },
    "CodeBlock": {
      "additionalProperties": false,
      "properties": {
        "description": {
          "anyOf": [
            {
              "type": "string"
            },
            {
              "type": "null"
            }
          ],
          "default": null,
          "title": "Description"
        },
        "spec": {
          "default": null,
          "title": "Spec"
        },
        "defs": {
          "additionalProperties": {
            "anyOf": [
              {
                "type": "string"
              },
              {
                "$ref": "#/$defs/FunctionBlock"
              },
              {
                "$ref": "#/$defs/CallBlock"
              },
              {
                "$ref": "#/$defs/WatsonxModelBlock"
              },
              {
                "$ref": "#/$defs/BamModelBlock"
              },
              {
                "$ref": "#/$defs/OpenAIModelBlock"
              },
              {
                "$ref": "#/$defs/CodeBlock"
              },
              {
                "$ref": "#/$defs/ApiBlock"
              },
              {
                "$ref": "#/$defs/GetBlock"
              },
              {
                "$ref": "#/$defs/DataBlock"
              },
              {
                "$ref": "#/$defs/IfBlock"
              },
              {
                "$ref": "#/$defs/RepeatBlock"
              },
              {
                "$ref": "#/$defs/RepeatUntilBlock"
              },
              {
                "$ref": "#/$defs/ForBlock"
              },
              {
                "$ref": "#/$defs/DocumentBlock"
              },
              {
                "$ref": "#/$defs/ReadBlock"
              },
              {
                "$ref": "#/$defs/IncludeBlock"
              },
              {
                "$ref": "#/$defs/ErrorBlock"
              },
              {
                "$ref": "#/$defs/EmptyBlock"
              },
              {
                "items": {
                  "anyOf": [
                    {
                      "type": "string"
                    },
                    {
                      "$ref": "#/$defs/FunctionBlock"
                    },
                    {
                      "$ref": "#/$defs/CallBlock"
                    },
                    {
                      "$ref": "#/$defs/WatsonxModelBlock"
                    },
                    {
                      "$ref": "#/$defs/BamModelBlock"
                    },
                    {
                      "$ref": "#/$defs/OpenAIModelBlock"
                    },
                    {
                      "$ref": "#/$defs/CodeBlock"
                    },
                    {
                      "$ref": "#/$defs/ApiBlock"
                    },
                    {
                      "$ref": "#/$defs/GetBlock"
                    },
                    {
                      "$ref": "#/$defs/DataBlock"
                    },
                    {
                      "$ref": "#/$defs/IfBlock"
                    },
                    {
                      "$ref": "#/$defs/RepeatBlock"
                    },
                    {
                      "$ref": "#/$defs/RepeatUntilBlock"
                    },
                    {
                      "$ref": "#/$defs/ForBlock"
                    },
                    {
                      "$ref": "#/$defs/DocumentBlock"
                    },
                    {
                      "$ref": "#/$defs/ReadBlock"
                    },
                    {
                      "$ref": "#/$defs/IncludeBlock"
                    },
                    {
                      "$ref": "#/$defs/ErrorBlock"
                    },
                    {
                      "$ref": "#/$defs/EmptyBlock"
                    }
                  ]
                },
                "type": "array"
              }
            ]
          },
          "default": {},
          "title": "Defs",
          "type": "object"
        },
        "def": {
          "anyOf": [
            {
              "type": "string"
            },
            {
              "type": "null"
            }
          ],
          "default": null,
          "title": "Def"
        },
        "show_result": {
          "default": true,
          "title": "Show Result",
          "type": "boolean"
        },
        "result": {
          "anyOf": [
            {},
            {
              "type": "null"
            }
          ],
          "default": null,
          "title": "Result"
=======
          "title": "Input"
>>>>>>> f4bf8a0f
        },
        "trace": {
          "anyOf": [
            {
              "type": "integer"
            },
            {
              "type": "number"
            },
            {
              "type": "string"
            },
            {
              "$ref": "#/$defs/FunctionBlock"
            },
            {
              "$ref": "#/$defs/CallBlock"
            },
            {
              "$ref": "#/$defs/WatsonxModelBlock"
            },
            {
              "$ref": "#/$defs/BamModelBlock"
            },
            {
              "$ref": "#/$defs/OpenAIModelBlock"
            },
            {
              "$ref": "#/$defs/CodeBlock"
            },
            {
              "$ref": "#/$defs/ApiBlock"
            },
            {
              "$ref": "#/$defs/GetBlock"
            },
            {
              "$ref": "#/$defs/DataBlock"
            },
            {
              "$ref": "#/$defs/IfBlock"
            },
            {
              "$ref": "#/$defs/RepeatBlock"
            },
            {
              "$ref": "#/$defs/RepeatUntilBlock"
            },
            {
              "$ref": "#/$defs/ForBlock"
            },
            {
              "$ref": "#/$defs/DocumentBlock"
            },
            {
              "$ref": "#/$defs/SequenceBlock"
            },
            {
              "$ref": "#/$defs/ArrayBlock"
            },
            {
              "$ref": "#/$defs/ReadBlock"
            },
            {
              "$ref": "#/$defs/IncludeBlock"
            },
            {
              "$ref": "#/$defs/ErrorBlock"
            },
            {
              "$ref": "#/$defs/EmptyBlock"
            },
            {
<<<<<<< HEAD
              "items": {
                "anyOf": [
                  {
                    "type": "string"
                  },
                  {
                    "$ref": "#/$defs/FunctionBlock"
                  },
                  {
                    "$ref": "#/$defs/CallBlock"
                  },
                  {
                    "$ref": "#/$defs/WatsonxModelBlock"
                  },
                  {
                    "$ref": "#/$defs/BamModelBlock"
                  },
                  {
                    "$ref": "#/$defs/OpenAIModelBlock"
                  },
                  {
                    "$ref": "#/$defs/CodeBlock"
                  },
                  {
                    "$ref": "#/$defs/ApiBlock"
                  },
                  {
                    "$ref": "#/$defs/GetBlock"
                  },
                  {
                    "$ref": "#/$defs/DataBlock"
                  },
                  {
                    "$ref": "#/$defs/IfBlock"
                  },
                  {
                    "$ref": "#/$defs/RepeatBlock"
                  },
                  {
                    "$ref": "#/$defs/RepeatUntilBlock"
                  },
                  {
                    "$ref": "#/$defs/ForBlock"
                  },
                  {
                    "$ref": "#/$defs/DocumentBlock"
                  },
                  {
                    "$ref": "#/$defs/ReadBlock"
                  },
                  {
                    "$ref": "#/$defs/IncludeBlock"
                  },
                  {
                    "$ref": "#/$defs/ErrorBlock"
                  },
                  {
                    "$ref": "#/$defs/EmptyBlock"
                  }
                ]
              },
              "type": "array"
            },
            {
=======
>>>>>>> f4bf8a0f
              "type": "null"
            }
          ],
          "default": null,
          "title": "Trace"
        },
        "platform": {
          "const": "bam",
          "default": "bam",
          "enum": [
            "bam"
          ],
          "title": "Platform",
          "type": "string"
        },
        "prompt_id": {
          "anyOf": [
            {
              "type": "string"
            },
            {
              "type": "null"
            }
          ],
          "default": null,
          "title": "Prompt Id"
        },
        "parameters": {
          "anyOf": [
            {
              "$ref": "#/$defs/BamTextGenerationParameters"
            },
            {
              "type": "object"
            },
            {
              "type": "null"
            }
          ],
          "default": null,
          "title": "Parameters"
        },
        "moderations": {
          "anyOf": [
            {
<<<<<<< HEAD
              "$ref": "#/$defs/OpenAIModelBlock"
            },
            {
              "$ref": "#/$defs/CodeBlock"
=======
              "$ref": "#/$defs/ModerationParameters"
>>>>>>> f4bf8a0f
            },
            {
              "type": "null"
            }
          ],
          "default": null
        },
        "data": {
          "anyOf": [
            {
              "$ref": "#/$defs/PromptTemplateData"
            },
            {
              "type": "null"
            }
          ],
          "default": null
        },
        "constraints": {
          "default": null,
          "title": "Constraints"
        }
      },
      "required": [
        "model"
      ],
      "title": "BamModelBlock",
      "type": "object"
    },
    "BamTextGenerationParameters": {
      "additionalProperties": false,
      "properties": {
        "beam_width": {
          "anyOf": [
            {
              "maximum": 3,
              "minimum": 0,
              "type": "integer"
            },
            {
              "type": "null"
            }
          ],
          "default": null,
          "title": "Beam width"
        },
        "decoding_method": {
          "anyOf": [
            {
              "$ref": "#/$defs/DecodingMethod"
            },
            {
              "type": "null"
            }
          ],
          "default": null
        },
        "include_stop_sequence": {
          "anyOf": [
            {
              "type": "boolean"
            },
            {
              "type": "null"
            }
          ],
          "default": null,
          "title": "Include Stop Sequence"
        },
        "length_penalty": {
          "anyOf": [
            {
              "$ref": "#/$defs/LengthPenalty"
            },
            {
              "type": "null"
            }
          ],
          "default": null
        },
        "max_new_tokens": {
          "anyOf": [
            {
              "minimum": 0,
              "type": "integer"
            },
            {
              "type": "null"
            }
          ],
          "default": null,
          "title": "Max new tokens"
        },
        "min_new_tokens": {
          "anyOf": [
            {
              "minimum": 0,
              "type": "integer"
            },
            {
<<<<<<< HEAD
              "items": {
                "anyOf": [
                  {
                    "type": "string"
                  },
                  {
                    "$ref": "#/$defs/FunctionBlock"
                  },
                  {
                    "$ref": "#/$defs/CallBlock"
                  },
                  {
                    "$ref": "#/$defs/WatsonxModelBlock"
                  },
                  {
                    "$ref": "#/$defs/BamModelBlock"
                  },
                  {
                    "$ref": "#/$defs/OpenAIModelBlock"
                  },
                  {
                    "$ref": "#/$defs/CodeBlock"
                  },
                  {
                    "$ref": "#/$defs/ApiBlock"
                  },
                  {
                    "$ref": "#/$defs/GetBlock"
                  },
                  {
                    "$ref": "#/$defs/DataBlock"
                  },
                  {
                    "$ref": "#/$defs/IfBlock"
                  },
                  {
                    "$ref": "#/$defs/RepeatBlock"
                  },
                  {
                    "$ref": "#/$defs/RepeatUntilBlock"
                  },
                  {
                    "$ref": "#/$defs/ForBlock"
                  },
                  {
                    "$ref": "#/$defs/DocumentBlock"
                  },
                  {
                    "$ref": "#/$defs/ReadBlock"
                  },
                  {
                    "$ref": "#/$defs/IncludeBlock"
                  },
                  {
                    "$ref": "#/$defs/ErrorBlock"
                  },
                  {
                    "$ref": "#/$defs/EmptyBlock"
                  }
                ]
              },
              "type": "array"
=======
              "type": "null"
>>>>>>> f4bf8a0f
            }
          ],
          "default": null,
          "title": "Min new tokens"
        },
        "random_seed": {
          "anyOf": [
            {
              "maximum": 4294967295,
              "minimum": 1,
              "type": "integer"
            },
            {
              "type": "null"
            }
          ],
          "default": null,
          "title": "Random seed"
        },
        "repetition_penalty": {
          "anyOf": [
            {
              "maximum": 2.0,
              "minimum": 1.0,
              "multipleOf": 0.01,
              "type": "number"
            },
            {
              "type": "null"
            }
          ],
          "default": null,
          "title": "Repetition penalty"
        },
        "return_options": {
          "anyOf": [
            {
              "$ref": "#/$defs/TextGenerationReturnOptions"
            },
            {
              "type": "null"
            }
          ],
          "default": null
        },
        "stop_sequences": {
          "anyOf": [
            {
              "items": {
                "type": "string"
              },
              "maxItems": 6,
              "minItems": 1,
              "type": "array"
            },
            {
              "type": "null"
            }
          ],
          "default": null,
          "examples": [
            "[\" and \"]"
          ],
          "title": "Stop sequences"
        },
        "temperature": {
          "anyOf": [
            {
              "maximum": 2.0,
              "minimum": 0.0,
              "multipleOf": 0.01,
              "type": "number"
            },
            {
              "type": "null"
            }
          ],
          "default": null,
          "title": "Temperature"
        },
        "time_limit": {
          "anyOf": [
            {
              "type": "integer"
            },
            {
              "type": "null"
            }
          ],
          "default": null,
          "title": "Time limit"
        },
        "top_k": {
          "anyOf": [
            {
              "maximum": 100,
              "minimum": 1,
              "type": "integer"
            },
            {
              "type": "null"
            }
          ],
          "default": null,
          "title": "Top K"
        },
        "top_p": {
          "anyOf": [
            {
              "maximum": 1.0,
              "minimum": 0.0,
              "multipleOf": 0.01,
              "type": "number"
            },
            {
              "type": "null"
            }
          ],
          "default": null,
          "title": "Top P (nucleus sampling)"
        },
        "truncate_input_tokens": {
          "anyOf": [
            {
              "minimum": 0,
              "type": "integer"
            },
            {
              "type": "null"
            }
          ],
          "default": null,
          "title": "Truncate input tokens"
        },
        "typical_p": {
          "anyOf": [
            {
              "maximum": 1.0,
              "minimum": 0.01,
              "multipleOf": 0.01,
              "type": "number"
            },
            {
              "type": "null"
            }
          ],
          "default": null,
          "title": "Typical P"
        }
      },
      "title": "BamTextGenerationParameters",
      "type": "object"
    },
    "CallBlock": {
      "additionalProperties": false,
      "properties": {
        "description": {
          "anyOf": [
            {
              "type": "string"
            },
            {
              "type": "null"
            }
          ],
          "default": null,
          "title": "Description"
        },
        "spec": {
          "default": null,
          "title": "Spec"
        },
        "defs": {
          "additionalProperties": {
            "anyOf": [
              {
                "type": "integer"
              },
              {
                "type": "number"
              },
              {
                "type": "string"
              },
              {
                "$ref": "#/$defs/FunctionBlock"
              },
              {
                "$ref": "#/$defs/CallBlock"
              },
              {
                "$ref": "#/$defs/WatsonxModelBlock"
              },
              {
                "$ref": "#/$defs/BamModelBlock"
              },
              {
                "$ref": "#/$defs/OpenAIModelBlock"
              },
              {
                "$ref": "#/$defs/CodeBlock"
              },
              {
                "$ref": "#/$defs/ApiBlock"
              },
              {
                "$ref": "#/$defs/GetBlock"
              },
              {
                "$ref": "#/$defs/DataBlock"
              },
              {
                "$ref": "#/$defs/IfBlock"
              },
              {
                "$ref": "#/$defs/RepeatBlock"
              },
              {
                "$ref": "#/$defs/RepeatUntilBlock"
              },
              {
                "$ref": "#/$defs/ForBlock"
              },
              {
                "$ref": "#/$defs/DocumentBlock"
              },
              {
                "$ref": "#/$defs/SequenceBlock"
              },
              {
                "$ref": "#/$defs/ArrayBlock"
              },
              {
                "$ref": "#/$defs/ReadBlock"
              },
              {
                "$ref": "#/$defs/IncludeBlock"
              },
              {
                "$ref": "#/$defs/ErrorBlock"
              },
              {
                "$ref": "#/$defs/EmptyBlock"
              },
              {
                "items": {
                  "anyOf": [
                    {
                      "type": "integer"
                    },
                    {
                      "type": "number"
                    },
                    {
                      "type": "string"
                    },
                    {
                      "$ref": "#/$defs/FunctionBlock"
                    },
                    {
                      "$ref": "#/$defs/CallBlock"
                    },
                    {
                      "$ref": "#/$defs/WatsonxModelBlock"
                    },
                    {
                      "$ref": "#/$defs/BamModelBlock"
                    },
                    {
                      "$ref": "#/$defs/OpenAIModelBlock"
                    },
                    {
                      "$ref": "#/$defs/CodeBlock"
                    },
                    {
                      "$ref": "#/$defs/ApiBlock"
                    },
                    {
                      "$ref": "#/$defs/GetBlock"
                    },
                    {
                      "$ref": "#/$defs/DataBlock"
                    },
                    {
                      "$ref": "#/$defs/IfBlock"
                    },
                    {
                      "$ref": "#/$defs/RepeatBlock"
                    },
                    {
                      "$ref": "#/$defs/RepeatUntilBlock"
                    },
                    {
                      "$ref": "#/$defs/ForBlock"
                    },
                    {
                      "$ref": "#/$defs/DocumentBlock"
                    },
                    {
                      "$ref": "#/$defs/SequenceBlock"
                    },
                    {
                      "$ref": "#/$defs/ArrayBlock"
                    },
                    {
                      "$ref": "#/$defs/ReadBlock"
                    },
                    {
                      "$ref": "#/$defs/IncludeBlock"
                    },
                    {
                      "$ref": "#/$defs/ErrorBlock"
                    },
                    {
                      "$ref": "#/$defs/EmptyBlock"
                    }
                  ]
                },
                "type": "array"
              }
            ]
          },
          "default": {},
          "title": "Defs",
          "type": "object"
        },
        "def": {
          "anyOf": [
            {
              "type": "string"
            },
            {
              "type": "null"
            }
          ],
          "default": null,
          "title": "Def"
        },
        "show_result": {
          "default": true,
          "title": "Show Result",
          "type": "boolean"
        },
        "result": {
          "anyOf": [
            {},
            {
              "type": "null"
            }
          ],
          "default": null,
          "title": "Result"
        },
        "parser": {
          "anyOf": [
            {
              "enum": [
                "json",
                "yaml"
              ],
              "type": "string"
            },
            {
              "$ref": "#/$defs/PdlParser"
            },
            {
              "$ref": "#/$defs/RegexParser"
            },
            {
              "type": "null"
            }
          ],
          "default": null,
          "title": "Parser"
        },
        "location": {
          "anyOf": [
            {
              "$ref": "#/$defs/LocationType"
            },
            {
              "type": "null"
            }
          ],
          "default": null
        },
        "has_error": {
          "default": false,
          "title": "Has Error",
          "type": "boolean"
        },
        "fallback": {
          "anyOf": [
            {
              "type": "integer"
            },
            {
              "type": "number"
            },
            {
              "type": "string"
            },
            {
              "$ref": "#/$defs/FunctionBlock"
            },
            {
              "$ref": "#/$defs/CallBlock"
            },
            {
              "$ref": "#/$defs/WatsonxModelBlock"
            },
            {
              "$ref": "#/$defs/BamModelBlock"
            },
            {
              "$ref": "#/$defs/OpenAIModelBlock"
            },
            {
              "$ref": "#/$defs/CodeBlock"
            },
            {
              "$ref": "#/$defs/ApiBlock"
            },
            {
              "$ref": "#/$defs/GetBlock"
            },
            {
              "$ref": "#/$defs/DataBlock"
            },
            {
              "$ref": "#/$defs/IfBlock"
            },
            {
              "$ref": "#/$defs/RepeatBlock"
            },
            {
              "$ref": "#/$defs/RepeatUntilBlock"
            },
            {
              "$ref": "#/$defs/ForBlock"
            },
            {
              "$ref": "#/$defs/DocumentBlock"
            },
            {
              "$ref": "#/$defs/SequenceBlock"
            },
            {
              "$ref": "#/$defs/ArrayBlock"
            },
            {
              "$ref": "#/$defs/ReadBlock"
            },
            {
              "$ref": "#/$defs/IncludeBlock"
            },
            {
              "$ref": "#/$defs/ErrorBlock"
            },
            {
              "$ref": "#/$defs/EmptyBlock"
            },
            {
              "items": {
                "anyOf": [
                  {
                    "type": "integer"
                  },
                  {
                    "type": "number"
                  },
                  {
                    "type": "string"
                  },
                  {
                    "$ref": "#/$defs/FunctionBlock"
                  },
                  {
                    "$ref": "#/$defs/CallBlock"
                  },
                  {
                    "$ref": "#/$defs/WatsonxModelBlock"
                  },
                  {
                    "$ref": "#/$defs/BamModelBlock"
                  },
                  {
                    "$ref": "#/$defs/OpenAIModelBlock"
                  },
                  {
                    "$ref": "#/$defs/CodeBlock"
                  },
                  {
                    "$ref": "#/$defs/ApiBlock"
                  },
                  {
                    "$ref": "#/$defs/GetBlock"
                  },
                  {
                    "$ref": "#/$defs/DataBlock"
                  },
                  {
                    "$ref": "#/$defs/IfBlock"
                  },
                  {
                    "$ref": "#/$defs/RepeatBlock"
                  },
                  {
                    "$ref": "#/$defs/RepeatUntilBlock"
                  },
                  {
                    "$ref": "#/$defs/ForBlock"
                  },
                  {
                    "$ref": "#/$defs/DocumentBlock"
                  },
                  {
                    "$ref": "#/$defs/SequenceBlock"
                  },
                  {
                    "$ref": "#/$defs/ArrayBlock"
                  },
                  {
                    "$ref": "#/$defs/ReadBlock"
                  },
                  {
                    "$ref": "#/$defs/IncludeBlock"
                  },
                  {
                    "$ref": "#/$defs/ErrorBlock"
                  },
                  {
                    "$ref": "#/$defs/EmptyBlock"
                  }
                ]
              },
              "type": "array"
            },
            {
              "type": "null"
            }
          ],
          "default": null,
          "title": "Fallback"
        },
        "kind": {
          "const": "call",
          "default": "call",
          "enum": [
            "call"
          ],
          "title": "Kind",
          "type": "string"
        },
        "call": {
          "title": "Call",
          "type": "string"
        },
        "args": {
          "default": {},
          "title": "Args",
          "type": "object"
        },
        "trace": {
          "anyOf": [
            {
              "type": "integer"
            },
            {
              "type": "number"
            },
            {
              "type": "string"
            },
            {
<<<<<<< HEAD
=======
              "$ref": "#/$defs/FunctionBlock"
            },
            {
              "$ref": "#/$defs/CallBlock"
            },
            {
              "$ref": "#/$defs/WatsonxModelBlock"
            },
            {
              "$ref": "#/$defs/BamModelBlock"
            },
            {
              "$ref": "#/$defs/CodeBlock"
            },
            {
              "$ref": "#/$defs/ApiBlock"
            },
            {
              "$ref": "#/$defs/GetBlock"
            },
            {
              "$ref": "#/$defs/DataBlock"
            },
            {
              "$ref": "#/$defs/IfBlock"
            },
            {
              "$ref": "#/$defs/RepeatBlock"
            },
            {
              "$ref": "#/$defs/RepeatUntilBlock"
            },
            {
              "$ref": "#/$defs/ForBlock"
            },
            {
              "$ref": "#/$defs/DocumentBlock"
            },
            {
              "$ref": "#/$defs/SequenceBlock"
            },
            {
              "$ref": "#/$defs/ArrayBlock"
            },
            {
              "$ref": "#/$defs/ReadBlock"
            },
            {
              "$ref": "#/$defs/IncludeBlock"
            },
            {
              "$ref": "#/$defs/ErrorBlock"
            },
            {
              "$ref": "#/$defs/EmptyBlock"
            },
            {
              "items": {
                "anyOf": [
                  {
                    "type": "integer"
                  },
                  {
                    "type": "number"
                  },
                  {
                    "type": "string"
                  },
                  {
                    "$ref": "#/$defs/FunctionBlock"
                  },
                  {
                    "$ref": "#/$defs/CallBlock"
                  },
                  {
                    "$ref": "#/$defs/WatsonxModelBlock"
                  },
                  {
                    "$ref": "#/$defs/BamModelBlock"
                  },
                  {
                    "$ref": "#/$defs/CodeBlock"
                  },
                  {
                    "$ref": "#/$defs/ApiBlock"
                  },
                  {
                    "$ref": "#/$defs/GetBlock"
                  },
                  {
                    "$ref": "#/$defs/DataBlock"
                  },
                  {
                    "$ref": "#/$defs/IfBlock"
                  },
                  {
                    "$ref": "#/$defs/RepeatBlock"
                  },
                  {
                    "$ref": "#/$defs/RepeatUntilBlock"
                  },
                  {
                    "$ref": "#/$defs/ForBlock"
                  },
                  {
                    "$ref": "#/$defs/DocumentBlock"
                  },
                  {
                    "$ref": "#/$defs/SequenceBlock"
                  },
                  {
                    "$ref": "#/$defs/ArrayBlock"
                  },
                  {
                    "$ref": "#/$defs/ReadBlock"
                  },
                  {
                    "$ref": "#/$defs/IncludeBlock"
                  },
                  {
                    "$ref": "#/$defs/ErrorBlock"
                  },
                  {
                    "$ref": "#/$defs/EmptyBlock"
                  }
                ]
              },
              "type": "array"
            },
            {
              "type": "null"
            }
          ],
          "default": null,
          "title": "Trace"
        }
      },
      "required": [
        "call"
      ],
      "title": "CallBlock",
      "type": "object"
    },
    "CodeBlock": {
      "additionalProperties": false,
      "properties": {
        "description": {
          "anyOf": [
            {
              "type": "string"
            },
            {
>>>>>>> f4bf8a0f
              "type": "null"
            }
          ],
          "default": null,
          "title": "Description"
        },
        "spec": {
          "default": null,
          "title": "Spec"
        },
        "defs": {
          "additionalProperties": {
            "anyOf": [
              {
<<<<<<< HEAD
=======
                "type": "integer"
              },
              {
                "type": "number"
              },
              {
>>>>>>> f4bf8a0f
                "type": "string"
              },
              {
                "$ref": "#/$defs/FunctionBlock"
              },
              {
                "$ref": "#/$defs/CallBlock"
              },
              {
                "$ref": "#/$defs/WatsonxModelBlock"
              },
              {
                "$ref": "#/$defs/BamModelBlock"
              },
              {
<<<<<<< HEAD
                "$ref": "#/$defs/OpenAIModelBlock"
              },
              {
=======
>>>>>>> f4bf8a0f
                "$ref": "#/$defs/CodeBlock"
              },
              {
                "$ref": "#/$defs/ApiBlock"
              },
              {
                "$ref": "#/$defs/GetBlock"
              },
              {
                "$ref": "#/$defs/DataBlock"
              },
              {
                "$ref": "#/$defs/IfBlock"
              },
              {
                "$ref": "#/$defs/RepeatBlock"
              },
              {
                "$ref": "#/$defs/RepeatUntilBlock"
              },
              {
                "$ref": "#/$defs/ForBlock"
              },
              {
                "$ref": "#/$defs/DocumentBlock"
              },
              {
                "$ref": "#/$defs/SequenceBlock"
              },
              {
                "$ref": "#/$defs/ArrayBlock"
              },
              {
                "$ref": "#/$defs/ReadBlock"
              },
              {
                "$ref": "#/$defs/IncludeBlock"
              },
              {
                "$ref": "#/$defs/ErrorBlock"
              },
              {
                "$ref": "#/$defs/EmptyBlock"
              },
              {
                "items": {
                  "anyOf": [
                    {
                      "type": "integer"
                    },
                    {
                      "type": "number"
                    },
                    {
                      "type": "string"
                    },
                    {
                      "$ref": "#/$defs/FunctionBlock"
                    },
                    {
                      "$ref": "#/$defs/CallBlock"
                    },
                    {
                      "$ref": "#/$defs/WatsonxModelBlock"
                    },
                    {
                      "$ref": "#/$defs/BamModelBlock"
                    },
                    {
                      "$ref": "#/$defs/OpenAIModelBlock"
                    },
                    {
                      "$ref": "#/$defs/CodeBlock"
                    },
                    {
                      "$ref": "#/$defs/ApiBlock"
                    },
                    {
                      "$ref": "#/$defs/GetBlock"
                    },
                    {
                      "$ref": "#/$defs/DataBlock"
                    },
                    {
                      "$ref": "#/$defs/IfBlock"
                    },
                    {
                      "$ref": "#/$defs/RepeatBlock"
                    },
                    {
                      "$ref": "#/$defs/RepeatUntilBlock"
                    },
                    {
                      "$ref": "#/$defs/ForBlock"
                    },
                    {
                      "$ref": "#/$defs/DocumentBlock"
                    },
                    {
                      "$ref": "#/$defs/SequenceBlock"
                    },
                    {
                      "$ref": "#/$defs/ArrayBlock"
                    },
                    {
                      "$ref": "#/$defs/ReadBlock"
                    },
                    {
                      "$ref": "#/$defs/IncludeBlock"
                    },
                    {
                      "$ref": "#/$defs/ErrorBlock"
                    },
                    {
                      "$ref": "#/$defs/EmptyBlock"
                    }
                  ]
                },
                "type": "array"
              }
            ]
          },
          "default": {},
          "title": "Defs",
          "type": "object"
        },
        "def": {
          "anyOf": [
            {
              "type": "string"
            },
            {
              "type": "null"
            }
          ],
          "default": null,
          "title": "Def"
        },
        "show_result": {
          "default": true,
          "title": "Show Result",
          "type": "boolean"
        },
        "result": {
          "anyOf": [
            {},
            {
              "type": "null"
            }
          ],
          "default": null,
          "title": "Result"
        },
        "parser": {
          "anyOf": [
            {
              "enum": [
                "json",
                "yaml"
              ],
              "type": "string"
            },
            {
              "$ref": "#/$defs/PdlParser"
            },
            {
              "$ref": "#/$defs/RegexParser"
            },
            {
              "type": "null"
            }
          ],
          "default": null,
          "title": "Parser"
        },
        "location": {
          "anyOf": [
            {
              "$ref": "#/$defs/LocationType"
            },
            {
              "type": "null"
            }
          ],
          "default": null
        },
        "has_error": {
          "default": false,
          "title": "Has Error",
          "type": "boolean"
        },
        "fallback": {
          "anyOf": [
            {
              "type": "integer"
            },
            {
              "type": "number"
            },
            {
              "type": "string"
            },
            {
              "$ref": "#/$defs/FunctionBlock"
            },
            {
              "$ref": "#/$defs/CallBlock"
            },
            {
              "$ref": "#/$defs/WatsonxModelBlock"
            },
            {
              "$ref": "#/$defs/BamModelBlock"
            },
            {
              "$ref": "#/$defs/OpenAIModelBlock"
            },
            {
              "$ref": "#/$defs/CodeBlock"
            },
            {
              "$ref": "#/$defs/ApiBlock"
            },
            {
              "$ref": "#/$defs/GetBlock"
            },
            {
              "$ref": "#/$defs/DataBlock"
            },
            {
              "$ref": "#/$defs/IfBlock"
            },
            {
              "$ref": "#/$defs/RepeatBlock"
            },
            {
              "$ref": "#/$defs/RepeatUntilBlock"
            },
            {
              "$ref": "#/$defs/ForBlock"
            },
            {
              "$ref": "#/$defs/DocumentBlock"
            },
            {
              "$ref": "#/$defs/SequenceBlock"
            },
            {
              "$ref": "#/$defs/ArrayBlock"
            },
            {
              "$ref": "#/$defs/ReadBlock"
            },
            {
              "$ref": "#/$defs/IncludeBlock"
            },
            {
              "$ref": "#/$defs/ErrorBlock"
            },
            {
              "$ref": "#/$defs/EmptyBlock"
            },
            {
              "items": {
                "anyOf": [
                  {
                    "type": "integer"
                  },
                  {
                    "type": "number"
                  },
                  {
                    "type": "string"
                  },
                  {
                    "$ref": "#/$defs/FunctionBlock"
                  },
                  {
                    "$ref": "#/$defs/CallBlock"
                  },
                  {
                    "$ref": "#/$defs/WatsonxModelBlock"
                  },
                  {
                    "$ref": "#/$defs/BamModelBlock"
                  },
                  {
                    "$ref": "#/$defs/OpenAIModelBlock"
                  },
                  {
                    "$ref": "#/$defs/CodeBlock"
                  },
                  {
                    "$ref": "#/$defs/ApiBlock"
                  },
                  {
                    "$ref": "#/$defs/GetBlock"
                  },
                  {
                    "$ref": "#/$defs/DataBlock"
                  },
                  {
                    "$ref": "#/$defs/IfBlock"
                  },
                  {
                    "$ref": "#/$defs/RepeatBlock"
                  },
                  {
                    "$ref": "#/$defs/RepeatUntilBlock"
                  },
                  {
                    "$ref": "#/$defs/ForBlock"
                  },
                  {
                    "$ref": "#/$defs/DocumentBlock"
                  },
                  {
                    "$ref": "#/$defs/SequenceBlock"
                  },
                  {
                    "$ref": "#/$defs/ArrayBlock"
                  },
                  {
                    "$ref": "#/$defs/ReadBlock"
                  },
                  {
                    "$ref": "#/$defs/IncludeBlock"
                  },
                  {
                    "$ref": "#/$defs/ErrorBlock"
                  },
                  {
                    "$ref": "#/$defs/EmptyBlock"
                  }
                ]
              },
              "type": "array"
            },
            {
              "type": "null"
            }
          ],
          "default": null,
          "title": "Fallback"
        },
        "kind": {
          "const": "code",
          "default": "code",
          "enum": [
            "code"
          ],
          "title": "Kind",
          "type": "string"
        },
        "lan": {
          "const": "python",
          "enum": [
            "python"
          ],
          "title": "Lan",
          "type": "string"
        },
        "code": {
          "anyOf": [
            {
              "type": "integer"
            },
            {
              "type": "number"
            },
            {
              "type": "string"
            },
            {
              "$ref": "#/$defs/FunctionBlock"
            },
            {
              "$ref": "#/$defs/CallBlock"
            },
            {
              "$ref": "#/$defs/WatsonxModelBlock"
            },
            {
              "$ref": "#/$defs/BamModelBlock"
            },
            {
              "$ref": "#/$defs/OpenAIModelBlock"
            },
            {
              "$ref": "#/$defs/CodeBlock"
            },
            {
              "$ref": "#/$defs/ApiBlock"
            },
            {
              "$ref": "#/$defs/GetBlock"
            },
            {
              "$ref": "#/$defs/DataBlock"
            },
            {
              "$ref": "#/$defs/IfBlock"
            },
            {
              "$ref": "#/$defs/RepeatBlock"
            },
            {
              "$ref": "#/$defs/RepeatUntilBlock"
            },
            {
              "$ref": "#/$defs/ForBlock"
            },
            {
              "$ref": "#/$defs/DocumentBlock"
            },
            {
              "$ref": "#/$defs/SequenceBlock"
            },
            {
              "$ref": "#/$defs/ArrayBlock"
            },
            {
              "$ref": "#/$defs/ReadBlock"
            },
            {
              "$ref": "#/$defs/IncludeBlock"
            },
            {
              "$ref": "#/$defs/ErrorBlock"
            },
            {
              "$ref": "#/$defs/EmptyBlock"
            },
            {
              "items": {
                "anyOf": [
                  {
                    "type": "integer"
                  },
                  {
                    "type": "number"
                  },
                  {
                    "type": "string"
                  },
                  {
                    "$ref": "#/$defs/FunctionBlock"
                  },
                  {
                    "$ref": "#/$defs/CallBlock"
                  },
                  {
                    "$ref": "#/$defs/WatsonxModelBlock"
                  },
                  {
                    "$ref": "#/$defs/BamModelBlock"
                  },
                  {
                    "$ref": "#/$defs/OpenAIModelBlock"
                  },
                  {
                    "$ref": "#/$defs/CodeBlock"
                  },
                  {
                    "$ref": "#/$defs/ApiBlock"
                  },
                  {
                    "$ref": "#/$defs/GetBlock"
                  },
                  {
                    "$ref": "#/$defs/DataBlock"
                  },
                  {
                    "$ref": "#/$defs/IfBlock"
                  },
                  {
                    "$ref": "#/$defs/RepeatBlock"
                  },
                  {
                    "$ref": "#/$defs/RepeatUntilBlock"
                  },
                  {
                    "$ref": "#/$defs/ForBlock"
                  },
                  {
                    "$ref": "#/$defs/DocumentBlock"
                  },
                  {
                    "$ref": "#/$defs/SequenceBlock"
                  },
                  {
                    "$ref": "#/$defs/ArrayBlock"
                  },
                  {
                    "$ref": "#/$defs/ReadBlock"
                  },
                  {
                    "$ref": "#/$defs/IncludeBlock"
                  },
                  {
                    "$ref": "#/$defs/ErrorBlock"
                  },
                  {
                    "$ref": "#/$defs/EmptyBlock"
                  }
                ]
              },
              "type": "array"
            }
          ],
          "title": "Code"
        }
      },
      "required": [
        "lan",
        "code"
      ],
      "title": "CodeBlock",
      "type": "object"
    },
    "DataBlock": {
      "additionalProperties": false,
      "properties": {
        "description": {
          "anyOf": [
            {
              "type": "string"
            },
            {
              "type": "null"
            }
          ],
          "default": null,
          "title": "Description"
        },
        "spec": {
          "default": null,
          "title": "Spec"
        },
        "defs": {
          "additionalProperties": {
            "anyOf": [
              {
                "type": "integer"
              },
              {
                "type": "number"
              },
              {
                "type": "string"
              },
              {
                "$ref": "#/$defs/FunctionBlock"
              },
              {
                "$ref": "#/$defs/CallBlock"
              },
              {
                "$ref": "#/$defs/WatsonxModelBlock"
              },
              {
                "$ref": "#/$defs/BamModelBlock"
              },
              {
                "$ref": "#/$defs/OpenAIModelBlock"
              },
              {
                "$ref": "#/$defs/CodeBlock"
              },
              {
                "$ref": "#/$defs/ApiBlock"
              },
              {
                "$ref": "#/$defs/GetBlock"
              },
              {
                "$ref": "#/$defs/DataBlock"
              },
              {
                "$ref": "#/$defs/IfBlock"
              },
              {
                "$ref": "#/$defs/RepeatBlock"
              },
              {
                "$ref": "#/$defs/RepeatUntilBlock"
              },
              {
                "$ref": "#/$defs/ForBlock"
              },
              {
                "$ref": "#/$defs/DocumentBlock"
              },
              {
                "$ref": "#/$defs/SequenceBlock"
              },
              {
                "$ref": "#/$defs/ArrayBlock"
              },
              {
                "$ref": "#/$defs/ReadBlock"
              },
              {
                "$ref": "#/$defs/IncludeBlock"
              },
              {
                "$ref": "#/$defs/ErrorBlock"
              },
              {
                "$ref": "#/$defs/EmptyBlock"
              },
              {
                "items": {
                  "anyOf": [
                    {
                      "type": "integer"
                    },
                    {
                      "type": "number"
                    },
                    {
                      "type": "string"
                    },
                    {
                      "$ref": "#/$defs/FunctionBlock"
                    },
                    {
                      "$ref": "#/$defs/CallBlock"
                    },
                    {
                      "$ref": "#/$defs/WatsonxModelBlock"
                    },
                    {
                      "$ref": "#/$defs/BamModelBlock"
                    },
                    {
                      "$ref": "#/$defs/OpenAIModelBlock"
                    },
                    {
                      "$ref": "#/$defs/CodeBlock"
                    },
                    {
                      "$ref": "#/$defs/ApiBlock"
                    },
                    {
                      "$ref": "#/$defs/GetBlock"
                    },
                    {
                      "$ref": "#/$defs/DataBlock"
                    },
                    {
                      "$ref": "#/$defs/IfBlock"
                    },
                    {
                      "$ref": "#/$defs/RepeatBlock"
                    },
                    {
                      "$ref": "#/$defs/RepeatUntilBlock"
                    },
                    {
                      "$ref": "#/$defs/ForBlock"
                    },
                    {
                      "$ref": "#/$defs/DocumentBlock"
                    },
                    {
                      "$ref": "#/$defs/SequenceBlock"
                    },
                    {
                      "$ref": "#/$defs/ArrayBlock"
                    },
                    {
                      "$ref": "#/$defs/ReadBlock"
                    },
                    {
                      "$ref": "#/$defs/IncludeBlock"
                    },
                    {
                      "$ref": "#/$defs/ErrorBlock"
                    },
                    {
                      "$ref": "#/$defs/EmptyBlock"
                    }
                  ]
                },
                "type": "array"
              }
            ]
          },
          "default": {},
          "title": "Defs",
          "type": "object"
        },
        "def": {
          "anyOf": [
            {
              "type": "string"
            },
            {
              "type": "null"
            }
          ],
          "default": null,
          "title": "Def"
        },
        "show_result": {
          "default": true,
          "title": "Show Result",
          "type": "boolean"
        },
        "result": {
          "anyOf": [
            {},
            {
              "type": "null"
            }
          ],
          "default": null,
          "title": "Result"
        },
        "parser": {
          "anyOf": [
            {
              "enum": [
                "json",
                "yaml"
              ],
              "type": "string"
            },
            {
              "$ref": "#/$defs/PdlParser"
            },
            {
              "$ref": "#/$defs/RegexParser"
            },
            {
              "type": "null"
            }
          ],
          "default": null,
          "title": "Parser"
        },
        "location": {
          "anyOf": [
            {
              "$ref": "#/$defs/LocationType"
            },
            {
              "type": "null"
            }
          ],
          "default": null
        },
        "has_error": {
          "default": false,
          "title": "Has Error",
          "type": "boolean"
        },
        "fallback": {
          "anyOf": [
            {
              "type": "integer"
            },
            {
              "type": "number"
            },
            {
              "type": "string"
            },
            {
              "$ref": "#/$defs/FunctionBlock"
            },
            {
              "$ref": "#/$defs/CallBlock"
            },
            {
              "$ref": "#/$defs/WatsonxModelBlock"
            },
            {
              "$ref": "#/$defs/BamModelBlock"
            },
            {
              "$ref": "#/$defs/OpenAIModelBlock"
            },
            {
              "$ref": "#/$defs/CodeBlock"
            },
            {
              "$ref": "#/$defs/ApiBlock"
            },
            {
              "$ref": "#/$defs/GetBlock"
            },
            {
              "$ref": "#/$defs/DataBlock"
            },
            {
              "$ref": "#/$defs/IfBlock"
            },
            {
              "$ref": "#/$defs/RepeatBlock"
            },
            {
              "$ref": "#/$defs/RepeatUntilBlock"
            },
            {
              "$ref": "#/$defs/ForBlock"
            },
            {
              "$ref": "#/$defs/DocumentBlock"
            },
            {
              "$ref": "#/$defs/SequenceBlock"
            },
            {
              "$ref": "#/$defs/ArrayBlock"
            },
            {
              "$ref": "#/$defs/ReadBlock"
            },
            {
              "$ref": "#/$defs/IncludeBlock"
            },
            {
              "$ref": "#/$defs/ErrorBlock"
            },
            {
              "$ref": "#/$defs/EmptyBlock"
            },
            {
              "items": {
                "anyOf": [
                  {
                    "type": "integer"
                  },
                  {
                    "type": "number"
                  },
                  {
                    "type": "string"
                  },
                  {
                    "$ref": "#/$defs/FunctionBlock"
                  },
                  {
                    "$ref": "#/$defs/CallBlock"
                  },
                  {
                    "$ref": "#/$defs/WatsonxModelBlock"
                  },
                  {
                    "$ref": "#/$defs/BamModelBlock"
                  },
                  {
                    "$ref": "#/$defs/OpenAIModelBlock"
                  },
                  {
                    "$ref": "#/$defs/CodeBlock"
                  },
                  {
                    "$ref": "#/$defs/ApiBlock"
                  },
                  {
                    "$ref": "#/$defs/GetBlock"
                  },
                  {
                    "$ref": "#/$defs/DataBlock"
                  },
                  {
                    "$ref": "#/$defs/IfBlock"
                  },
                  {
                    "$ref": "#/$defs/RepeatBlock"
                  },
                  {
                    "$ref": "#/$defs/RepeatUntilBlock"
                  },
                  {
                    "$ref": "#/$defs/ForBlock"
                  },
                  {
                    "$ref": "#/$defs/DocumentBlock"
                  },
                  {
                    "$ref": "#/$defs/SequenceBlock"
                  },
                  {
                    "$ref": "#/$defs/ArrayBlock"
                  },
                  {
                    "$ref": "#/$defs/ReadBlock"
                  },
                  {
                    "$ref": "#/$defs/IncludeBlock"
                  },
                  {
                    "$ref": "#/$defs/ErrorBlock"
                  },
                  {
                    "$ref": "#/$defs/EmptyBlock"
                  }
                ]
              },
              "type": "array"
            },
            {
              "type": "null"
            }
          ],
          "default": null,
          "title": "Fallback"
        },
        "kind": {
          "const": "data",
          "default": "data",
          "enum": [
            "data"
          ],
          "title": "Kind",
          "type": "string"
        },
        "data": {
          "title": "Data"
        }
      },
      "required": [
        "data"
      ],
      "title": "DataBlock",
      "type": "object"
    },
    "DecodingMethod": {
      "enum": [
        "greedy",
        "sample"
      ],
      "title": "DecodingMethod",
      "type": "string"
    },
    "DocumentBlock": {
      "additionalProperties": false,
      "properties": {
        "description": {
          "anyOf": [
            {
              "type": "string"
            },
            {
              "type": "null"
            }
          ],
          "default": null,
          "title": "Description"
        },
        "spec": {
          "default": null,
          "title": "Spec"
        },
        "defs": {
          "additionalProperties": {
            "anyOf": [
              {
                "type": "integer"
              },
              {
                "type": "number"
              },
              {
                "type": "string"
              },
              {
                "$ref": "#/$defs/FunctionBlock"
              },
              {
                "$ref": "#/$defs/CallBlock"
              },
              {
                "$ref": "#/$defs/WatsonxModelBlock"
              },
              {
                "$ref": "#/$defs/BamModelBlock"
              },
              {
                "$ref": "#/$defs/OpenAIModelBlock"
              },
              {
                "$ref": "#/$defs/CodeBlock"
              },
              {
                "$ref": "#/$defs/ApiBlock"
              },
              {
                "$ref": "#/$defs/GetBlock"
              },
              {
                "$ref": "#/$defs/DataBlock"
              },
              {
                "$ref": "#/$defs/IfBlock"
              },
              {
                "$ref": "#/$defs/RepeatBlock"
              },
              {
                "$ref": "#/$defs/RepeatUntilBlock"
              },
              {
                "$ref": "#/$defs/ForBlock"
              },
              {
                "$ref": "#/$defs/DocumentBlock"
              },
              {
                "$ref": "#/$defs/SequenceBlock"
              },
              {
                "$ref": "#/$defs/ArrayBlock"
              },
              {
                "$ref": "#/$defs/ReadBlock"
              },
              {
                "$ref": "#/$defs/IncludeBlock"
              },
              {
                "$ref": "#/$defs/ErrorBlock"
              },
              {
                "$ref": "#/$defs/EmptyBlock"
              },
              {
                "items": {
                  "anyOf": [
                    {
                      "type": "integer"
                    },
                    {
                      "type": "number"
                    },
                    {
                      "type": "string"
                    },
                    {
                      "$ref": "#/$defs/FunctionBlock"
                    },
                    {
                      "$ref": "#/$defs/CallBlock"
                    },
                    {
                      "$ref": "#/$defs/WatsonxModelBlock"
                    },
                    {
                      "$ref": "#/$defs/BamModelBlock"
                    },
                    {
                      "$ref": "#/$defs/OpenAIModelBlock"
                    },
                    {
                      "$ref": "#/$defs/CodeBlock"
                    },
                    {
                      "$ref": "#/$defs/ApiBlock"
                    },
                    {
                      "$ref": "#/$defs/GetBlock"
                    },
                    {
                      "$ref": "#/$defs/DataBlock"
                    },
                    {
                      "$ref": "#/$defs/IfBlock"
                    },
                    {
                      "$ref": "#/$defs/RepeatBlock"
                    },
                    {
                      "$ref": "#/$defs/RepeatUntilBlock"
                    },
                    {
                      "$ref": "#/$defs/ForBlock"
                    },
                    {
                      "$ref": "#/$defs/DocumentBlock"
                    },
                    {
                      "$ref": "#/$defs/SequenceBlock"
                    },
                    {
                      "$ref": "#/$defs/ArrayBlock"
                    },
                    {
                      "$ref": "#/$defs/ReadBlock"
                    },
                    {
                      "$ref": "#/$defs/IncludeBlock"
                    },
                    {
                      "$ref": "#/$defs/ErrorBlock"
                    },
                    {
                      "$ref": "#/$defs/EmptyBlock"
                    }
                  ]
                },
                "type": "array"
              }
            ]
          },
          "default": {},
          "title": "Defs",
          "type": "object"
        },
        "def": {
          "anyOf": [
            {
              "type": "string"
            },
            {
              "type": "null"
            }
          ],
          "default": null,
          "title": "Def"
        },
        "show_result": {
          "default": true,
          "title": "Show Result",
          "type": "boolean"
        },
        "result": {
          "anyOf": [
            {},
            {
              "type": "null"
            }
          ],
          "default": null,
          "title": "Result"
        },
        "parser": {
          "anyOf": [
            {
              "enum": [
                "json",
                "yaml"
              ],
              "type": "string"
            },
            {
              "$ref": "#/$defs/PdlParser"
            },
            {
              "$ref": "#/$defs/RegexParser"
            },
            {
              "type": "null"
            }
          ],
          "default": null,
          "title": "Parser"
        },
        "location": {
          "anyOf": [
            {
              "$ref": "#/$defs/LocationType"
            },
            {
              "type": "null"
            }
          ],
          "default": null
        },
        "has_error": {
          "default": false,
          "title": "Has Error",
          "type": "boolean"
        },
        "fallback": {
          "anyOf": [
            {
              "type": "integer"
            },
            {
              "type": "number"
            },
            {
              "type": "string"
            },
            {
              "$ref": "#/$defs/FunctionBlock"
            },
            {
              "$ref": "#/$defs/CallBlock"
            },
            {
              "$ref": "#/$defs/WatsonxModelBlock"
            },
            {
              "$ref": "#/$defs/BamModelBlock"
            },
            {
              "$ref": "#/$defs/OpenAIModelBlock"
            },
            {
              "$ref": "#/$defs/CodeBlock"
            },
            {
              "$ref": "#/$defs/ApiBlock"
            },
            {
              "$ref": "#/$defs/GetBlock"
            },
            {
              "$ref": "#/$defs/DataBlock"
            },
            {
              "$ref": "#/$defs/IfBlock"
            },
            {
              "$ref": "#/$defs/RepeatBlock"
            },
            {
              "$ref": "#/$defs/RepeatUntilBlock"
            },
            {
              "$ref": "#/$defs/ForBlock"
            },
            {
              "$ref": "#/$defs/DocumentBlock"
            },
            {
              "$ref": "#/$defs/SequenceBlock"
            },
            {
              "$ref": "#/$defs/ArrayBlock"
            },
            {
              "$ref": "#/$defs/ReadBlock"
            },
            {
              "$ref": "#/$defs/IncludeBlock"
            },
            {
              "$ref": "#/$defs/ErrorBlock"
            },
            {
              "$ref": "#/$defs/EmptyBlock"
            },
            {
              "items": {
                "anyOf": [
                  {
                    "type": "integer"
                  },
                  {
                    "type": "number"
                  },
                  {
                    "type": "string"
                  },
                  {
                    "$ref": "#/$defs/FunctionBlock"
                  },
                  {
                    "$ref": "#/$defs/CallBlock"
                  },
                  {
                    "$ref": "#/$defs/WatsonxModelBlock"
                  },
                  {
                    "$ref": "#/$defs/BamModelBlock"
                  },
                  {
                    "$ref": "#/$defs/OpenAIModelBlock"
                  },
                  {
                    "$ref": "#/$defs/CodeBlock"
                  },
                  {
                    "$ref": "#/$defs/ApiBlock"
                  },
                  {
                    "$ref": "#/$defs/GetBlock"
                  },
                  {
                    "$ref": "#/$defs/DataBlock"
                  },
                  {
                    "$ref": "#/$defs/IfBlock"
                  },
                  {
                    "$ref": "#/$defs/RepeatBlock"
                  },
                  {
                    "$ref": "#/$defs/RepeatUntilBlock"
                  },
                  {
                    "$ref": "#/$defs/ForBlock"
                  },
                  {
                    "$ref": "#/$defs/DocumentBlock"
                  },
                  {
                    "$ref": "#/$defs/SequenceBlock"
                  },
                  {
                    "$ref": "#/$defs/ArrayBlock"
                  },
                  {
                    "$ref": "#/$defs/ReadBlock"
                  },
                  {
                    "$ref": "#/$defs/IncludeBlock"
                  },
                  {
                    "$ref": "#/$defs/ErrorBlock"
                  },
                  {
                    "$ref": "#/$defs/EmptyBlock"
                  }
                ]
              },
              "type": "array"
            },
            {
              "type": "null"
            }
          ],
          "default": null,
          "title": "Fallback"
        },
        "kind": {
          "const": "document",
          "default": "document",
          "enum": [
            "document"
          ],
          "title": "Kind",
          "type": "string"
        },
        "document": {
          "anyOf": [
            {
              "type": "integer"
            },
            {
              "type": "number"
            },
            {
              "type": "string"
            },
            {
              "$ref": "#/$defs/FunctionBlock"
            },
            {
              "$ref": "#/$defs/CallBlock"
            },
            {
              "$ref": "#/$defs/WatsonxModelBlock"
            },
            {
              "$ref": "#/$defs/BamModelBlock"
            },
            {
              "$ref": "#/$defs/OpenAIModelBlock"
            },
            {
              "$ref": "#/$defs/CodeBlock"
            },
            {
              "$ref": "#/$defs/ApiBlock"
            },
            {
              "$ref": "#/$defs/GetBlock"
            },
            {
              "$ref": "#/$defs/DataBlock"
            },
            {
              "$ref": "#/$defs/IfBlock"
            },
            {
              "$ref": "#/$defs/RepeatBlock"
            },
            {
              "$ref": "#/$defs/RepeatUntilBlock"
            },
            {
              "$ref": "#/$defs/ForBlock"
            },
            {
              "$ref": "#/$defs/DocumentBlock"
            },
            {
              "$ref": "#/$defs/SequenceBlock"
            },
            {
              "$ref": "#/$defs/ArrayBlock"
            },
            {
              "$ref": "#/$defs/ReadBlock"
            },
            {
              "$ref": "#/$defs/IncludeBlock"
            },
            {
              "$ref": "#/$defs/ErrorBlock"
            },
            {
              "$ref": "#/$defs/EmptyBlock"
            },
            {
              "items": {
                "anyOf": [
                  {
                    "type": "integer"
                  },
                  {
                    "type": "number"
                  },
                  {
                    "type": "string"
                  },
                  {
                    "$ref": "#/$defs/FunctionBlock"
                  },
                  {
                    "$ref": "#/$defs/CallBlock"
                  },
                  {
                    "$ref": "#/$defs/WatsonxModelBlock"
                  },
                  {
                    "$ref": "#/$defs/BamModelBlock"
                  },
                  {
                    "$ref": "#/$defs/OpenAIModelBlock"
                  },
                  {
                    "$ref": "#/$defs/CodeBlock"
                  },
                  {
                    "$ref": "#/$defs/ApiBlock"
                  },
                  {
                    "$ref": "#/$defs/GetBlock"
                  },
                  {
                    "$ref": "#/$defs/DataBlock"
                  },
                  {
                    "$ref": "#/$defs/IfBlock"
                  },
                  {
                    "$ref": "#/$defs/RepeatBlock"
                  },
                  {
                    "$ref": "#/$defs/RepeatUntilBlock"
                  },
                  {
                    "$ref": "#/$defs/ForBlock"
                  },
                  {
                    "$ref": "#/$defs/DocumentBlock"
                  },
                  {
                    "$ref": "#/$defs/SequenceBlock"
                  },
                  {
                    "$ref": "#/$defs/ArrayBlock"
                  },
                  {
                    "$ref": "#/$defs/ReadBlock"
                  },
                  {
                    "$ref": "#/$defs/IncludeBlock"
                  },
                  {
                    "$ref": "#/$defs/ErrorBlock"
                  },
                  {
                    "$ref": "#/$defs/EmptyBlock"
                  }
                ]
              },
              "type": "array"
            }
          ],
          "title": "Document"
        }
      },
      "required": [
        "document"
      ],
      "title": "DocumentBlock",
      "type": "object"
    },
    "EmptyBlock": {
      "additionalProperties": false,
      "properties": {
        "description": {
          "anyOf": [
            {
              "type": "string"
            },
            {
              "type": "null"
            }
          ],
          "default": null,
          "title": "Description"
        },
        "spec": {
          "default": null,
          "title": "Spec"
        },
        "defs": {
          "additionalProperties": {
            "anyOf": [
              {
                "type": "integer"
              },
              {
                "type": "number"
              },
              {
                "type": "string"
              },
              {
                "$ref": "#/$defs/FunctionBlock"
              },
              {
                "$ref": "#/$defs/CallBlock"
              },
              {
                "$ref": "#/$defs/WatsonxModelBlock"
              },
              {
                "$ref": "#/$defs/BamModelBlock"
              },
              {
                "$ref": "#/$defs/OpenAIModelBlock"
              },
              {
                "$ref": "#/$defs/CodeBlock"
              },
              {
                "$ref": "#/$defs/ApiBlock"
              },
              {
                "$ref": "#/$defs/GetBlock"
              },
              {
                "$ref": "#/$defs/DataBlock"
              },
              {
                "$ref": "#/$defs/IfBlock"
              },
              {
                "$ref": "#/$defs/RepeatBlock"
              },
              {
                "$ref": "#/$defs/RepeatUntilBlock"
              },
              {
                "$ref": "#/$defs/ForBlock"
              },
              {
                "$ref": "#/$defs/DocumentBlock"
              },
              {
                "$ref": "#/$defs/SequenceBlock"
              },
              {
                "$ref": "#/$defs/ArrayBlock"
              },
              {
                "$ref": "#/$defs/ReadBlock"
              },
              {
                "$ref": "#/$defs/IncludeBlock"
              },
              {
                "$ref": "#/$defs/ErrorBlock"
              },
              {
                "$ref": "#/$defs/EmptyBlock"
              },
              {
                "items": {
                  "anyOf": [
                    {
                      "type": "integer"
                    },
                    {
                      "type": "number"
                    },
                    {
                      "type": "string"
                    },
                    {
                      "$ref": "#/$defs/FunctionBlock"
                    },
                    {
                      "$ref": "#/$defs/CallBlock"
                    },
                    {
                      "$ref": "#/$defs/WatsonxModelBlock"
                    },
                    {
                      "$ref": "#/$defs/BamModelBlock"
                    },
                    {
                      "$ref": "#/$defs/OpenAIModelBlock"
                    },
                    {
                      "$ref": "#/$defs/CodeBlock"
                    },
                    {
                      "$ref": "#/$defs/ApiBlock"
                    },
                    {
                      "$ref": "#/$defs/GetBlock"
                    },
                    {
                      "$ref": "#/$defs/DataBlock"
                    },
                    {
                      "$ref": "#/$defs/IfBlock"
                    },
                    {
                      "$ref": "#/$defs/RepeatBlock"
                    },
                    {
                      "$ref": "#/$defs/RepeatUntilBlock"
                    },
                    {
                      "$ref": "#/$defs/ForBlock"
                    },
                    {
                      "$ref": "#/$defs/DocumentBlock"
                    },
                    {
                      "$ref": "#/$defs/SequenceBlock"
                    },
                    {
                      "$ref": "#/$defs/ArrayBlock"
                    },
                    {
                      "$ref": "#/$defs/ReadBlock"
                    },
                    {
                      "$ref": "#/$defs/IncludeBlock"
                    },
                    {
                      "$ref": "#/$defs/ErrorBlock"
                    },
                    {
                      "$ref": "#/$defs/EmptyBlock"
                    }
                  ]
                },
                "type": "array"
              }
            ]
          },
          "default": {},
          "title": "Defs",
          "type": "object"
        },
        "def": {
          "anyOf": [
            {
              "type": "string"
            },
            {
              "type": "null"
            }
          ],
          "default": null,
          "title": "Def"
        },
        "show_result": {
          "default": true,
          "title": "Show Result",
          "type": "boolean"
        },
        "result": {
          "anyOf": [
            {},
            {
              "type": "null"
            }
          ],
          "default": null,
          "title": "Result"
        },
        "parser": {
          "anyOf": [
            {
              "enum": [
                "json",
                "yaml"
              ],
              "type": "string"
            },
            {
              "$ref": "#/$defs/PdlParser"
            },
            {
              "$ref": "#/$defs/RegexParser"
            },
            {
              "type": "null"
            }
          ],
          "default": null,
          "title": "Parser"
        },
        "location": {
          "anyOf": [
            {
              "$ref": "#/$defs/LocationType"
            },
            {
              "type": "null"
            }
          ],
          "default": null
        },
        "has_error": {
          "default": false,
          "title": "Has Error",
          "type": "boolean"
        },
        "fallback": {
          "anyOf": [
            {
              "type": "integer"
            },
            {
              "type": "number"
            },
            {
              "type": "string"
            },
            {
              "$ref": "#/$defs/FunctionBlock"
            },
            {
              "$ref": "#/$defs/CallBlock"
            },
            {
              "$ref": "#/$defs/WatsonxModelBlock"
            },
            {
              "$ref": "#/$defs/BamModelBlock"
            },
            {
              "$ref": "#/$defs/OpenAIModelBlock"
            },
            {
              "$ref": "#/$defs/CodeBlock"
            },
            {
              "$ref": "#/$defs/ApiBlock"
            },
            {
              "$ref": "#/$defs/GetBlock"
            },
            {
              "$ref": "#/$defs/DataBlock"
            },
            {
              "$ref": "#/$defs/IfBlock"
            },
            {
              "$ref": "#/$defs/RepeatBlock"
            },
            {
              "$ref": "#/$defs/RepeatUntilBlock"
            },
            {
              "$ref": "#/$defs/ForBlock"
            },
            {
              "$ref": "#/$defs/DocumentBlock"
            },
            {
              "$ref": "#/$defs/SequenceBlock"
            },
            {
              "$ref": "#/$defs/ArrayBlock"
            },
            {
              "$ref": "#/$defs/ReadBlock"
            },
            {
              "$ref": "#/$defs/IncludeBlock"
            },
            {
              "$ref": "#/$defs/ErrorBlock"
            },
            {
              "$ref": "#/$defs/EmptyBlock"
            },
            {
              "items": {
                "anyOf": [
                  {
                    "type": "integer"
                  },
                  {
                    "type": "number"
                  },
                  {
                    "type": "string"
                  },
                  {
                    "$ref": "#/$defs/FunctionBlock"
                  },
                  {
                    "$ref": "#/$defs/CallBlock"
                  },
                  {
                    "$ref": "#/$defs/WatsonxModelBlock"
                  },
                  {
                    "$ref": "#/$defs/BamModelBlock"
                  },
                  {
                    "$ref": "#/$defs/OpenAIModelBlock"
                  },
                  {
                    "$ref": "#/$defs/CodeBlock"
                  },
                  {
                    "$ref": "#/$defs/ApiBlock"
                  },
                  {
                    "$ref": "#/$defs/GetBlock"
                  },
                  {
                    "$ref": "#/$defs/DataBlock"
                  },
                  {
                    "$ref": "#/$defs/IfBlock"
                  },
                  {
                    "$ref": "#/$defs/RepeatBlock"
                  },
                  {
                    "$ref": "#/$defs/RepeatUntilBlock"
                  },
                  {
                    "$ref": "#/$defs/ForBlock"
                  },
                  {
                    "$ref": "#/$defs/DocumentBlock"
                  },
                  {
                    "$ref": "#/$defs/SequenceBlock"
                  },
                  {
                    "$ref": "#/$defs/ArrayBlock"
                  },
                  {
                    "$ref": "#/$defs/ReadBlock"
                  },
                  {
                    "$ref": "#/$defs/IncludeBlock"
                  },
                  {
                    "$ref": "#/$defs/ErrorBlock"
                  },
                  {
                    "$ref": "#/$defs/EmptyBlock"
                  }
                ]
              },
              "type": "array"
            },
            {
              "type": "null"
            }
          ],
          "default": null,
          "title": "Fallback"
        },
        "kind": {
          "const": "empty",
          "default": "empty",
          "enum": [
            "empty"
          ],
          "title": "Kind",
          "type": "string"
<<<<<<< HEAD
        },
        "for": {
          "title": "For",
          "type": "object"
        },
        "repeat": {
          "anyOf": [
            {
              "type": "string"
            },
            {
              "$ref": "#/$defs/FunctionBlock"
            },
            {
              "$ref": "#/$defs/CallBlock"
            },
            {
              "$ref": "#/$defs/WatsonxModelBlock"
            },
            {
              "$ref": "#/$defs/BamModelBlock"
            },
            {
              "$ref": "#/$defs/OpenAIModelBlock"
            },
            {
              "$ref": "#/$defs/CodeBlock"
            },
            {
              "$ref": "#/$defs/ApiBlock"
            },
            {
              "$ref": "#/$defs/GetBlock"
            },
            {
              "$ref": "#/$defs/DataBlock"
            },
            {
              "$ref": "#/$defs/IfBlock"
            },
            {
              "$ref": "#/$defs/RepeatBlock"
            },
            {
              "$ref": "#/$defs/RepeatUntilBlock"
            },
            {
              "$ref": "#/$defs/ForBlock"
            },
            {
              "$ref": "#/$defs/DocumentBlock"
            },
            {
              "$ref": "#/$defs/ReadBlock"
            },
            {
              "$ref": "#/$defs/IncludeBlock"
            },
            {
              "$ref": "#/$defs/ErrorBlock"
            },
            {
              "$ref": "#/$defs/EmptyBlock"
            },
            {
              "items": {
                "anyOf": [
                  {
                    "type": "string"
                  },
                  {
                    "$ref": "#/$defs/FunctionBlock"
                  },
                  {
                    "$ref": "#/$defs/CallBlock"
                  },
                  {
                    "$ref": "#/$defs/WatsonxModelBlock"
                  },
                  {
                    "$ref": "#/$defs/BamModelBlock"
                  },
                  {
                    "$ref": "#/$defs/OpenAIModelBlock"
                  },
                  {
                    "$ref": "#/$defs/CodeBlock"
                  },
                  {
                    "$ref": "#/$defs/ApiBlock"
                  },
                  {
                    "$ref": "#/$defs/GetBlock"
                  },
                  {
                    "$ref": "#/$defs/DataBlock"
                  },
                  {
                    "$ref": "#/$defs/IfBlock"
                  },
                  {
                    "$ref": "#/$defs/RepeatBlock"
                  },
                  {
                    "$ref": "#/$defs/RepeatUntilBlock"
                  },
                  {
                    "$ref": "#/$defs/ForBlock"
                  },
                  {
                    "$ref": "#/$defs/DocumentBlock"
                  },
                  {
                    "$ref": "#/$defs/ReadBlock"
                  },
                  {
                    "$ref": "#/$defs/IncludeBlock"
                  },
                  {
                    "$ref": "#/$defs/ErrorBlock"
                  },
                  {
                    "$ref": "#/$defs/EmptyBlock"
                  }
                ]
              },
              "type": "array"
            }
          ],
          "title": "Repeat"
        },
        "trace": {
          "anyOf": [
            {
              "items": {
                "anyOf": [
                  {
                    "type": "string"
                  },
                  {
                    "$ref": "#/$defs/FunctionBlock"
                  },
                  {
                    "$ref": "#/$defs/CallBlock"
                  },
                  {
                    "$ref": "#/$defs/WatsonxModelBlock"
                  },
                  {
                    "$ref": "#/$defs/BamModelBlock"
                  },
                  {
                    "$ref": "#/$defs/OpenAIModelBlock"
                  },
                  {
                    "$ref": "#/$defs/CodeBlock"
                  },
                  {
                    "$ref": "#/$defs/ApiBlock"
                  },
                  {
                    "$ref": "#/$defs/GetBlock"
                  },
                  {
                    "$ref": "#/$defs/DataBlock"
                  },
                  {
                    "$ref": "#/$defs/IfBlock"
                  },
                  {
                    "$ref": "#/$defs/RepeatBlock"
                  },
                  {
                    "$ref": "#/$defs/RepeatUntilBlock"
                  },
                  {
                    "$ref": "#/$defs/ForBlock"
                  },
                  {
                    "$ref": "#/$defs/DocumentBlock"
                  },
                  {
                    "$ref": "#/$defs/ReadBlock"
                  },
                  {
                    "$ref": "#/$defs/IncludeBlock"
                  },
                  {
                    "$ref": "#/$defs/ErrorBlock"
                  },
                  {
                    "$ref": "#/$defs/EmptyBlock"
                  },
                  {
                    "items": {
                      "anyOf": [
                        {
                          "type": "string"
                        },
                        {
                          "$ref": "#/$defs/FunctionBlock"
                        },
                        {
                          "$ref": "#/$defs/CallBlock"
                        },
                        {
                          "$ref": "#/$defs/WatsonxModelBlock"
                        },
                        {
                          "$ref": "#/$defs/BamModelBlock"
                        },
                        {
                          "$ref": "#/$defs/OpenAIModelBlock"
                        },
                        {
                          "$ref": "#/$defs/CodeBlock"
                        },
                        {
                          "$ref": "#/$defs/ApiBlock"
                        },
                        {
                          "$ref": "#/$defs/GetBlock"
                        },
                        {
                          "$ref": "#/$defs/DataBlock"
                        },
                        {
                          "$ref": "#/$defs/IfBlock"
                        },
                        {
                          "$ref": "#/$defs/RepeatBlock"
                        },
                        {
                          "$ref": "#/$defs/RepeatUntilBlock"
                        },
                        {
                          "$ref": "#/$defs/ForBlock"
                        },
                        {
                          "$ref": "#/$defs/DocumentBlock"
                        },
                        {
                          "$ref": "#/$defs/ReadBlock"
                        },
                        {
                          "$ref": "#/$defs/IncludeBlock"
                        },
                        {
                          "$ref": "#/$defs/ErrorBlock"
                        },
                        {
                          "$ref": "#/$defs/EmptyBlock"
                        }
                      ]
                    },
                    "type": "array"
                  }
                ]
              },
              "type": "array"
            },
            {
              "type": "null"
            }
          ],
          "default": null,
          "title": "Trace"
        }
      },
      "required": [
        "for",
        "repeat"
      ],
      "title": "ForBlock",
      "type": "object"
    },
    "FunctionBlock": {
=======
        }
      },
      "title": "EmptyBlock",
      "type": "object"
    },
    "ErrorBlock": {
>>>>>>> f4bf8a0f
      "additionalProperties": false,
      "properties": {
        "description": {
          "anyOf": [
            {
              "type": "string"
            },
            {
              "type": "null"
            }
          ],
          "default": null,
          "title": "Description"
        },
        "spec": {
          "default": null,
          "title": "Spec"
        },
        "defs": {
          "additionalProperties": {
            "anyOf": [
              {
                "type": "integer"
              },
              {
                "type": "number"
              },
              {
                "type": "string"
              },
              {
                "$ref": "#/$defs/FunctionBlock"
              },
              {
                "$ref": "#/$defs/CallBlock"
              },
              {
                "$ref": "#/$defs/WatsonxModelBlock"
              },
              {
                "$ref": "#/$defs/BamModelBlock"
              },
              {
                "$ref": "#/$defs/OpenAIModelBlock"
              },
              {
                "$ref": "#/$defs/CodeBlock"
              },
              {
                "$ref": "#/$defs/ApiBlock"
              },
              {
                "$ref": "#/$defs/GetBlock"
              },
              {
                "$ref": "#/$defs/DataBlock"
              },
              {
                "$ref": "#/$defs/IfBlock"
              },
              {
                "$ref": "#/$defs/RepeatBlock"
              },
              {
                "$ref": "#/$defs/RepeatUntilBlock"
              },
              {
                "$ref": "#/$defs/ForBlock"
              },
              {
                "$ref": "#/$defs/DocumentBlock"
              },
              {
                "$ref": "#/$defs/SequenceBlock"
              },
              {
                "$ref": "#/$defs/ArrayBlock"
              },
              {
                "$ref": "#/$defs/ReadBlock"
              },
              {
                "$ref": "#/$defs/IncludeBlock"
              },
              {
                "$ref": "#/$defs/ErrorBlock"
              },
              {
                "$ref": "#/$defs/EmptyBlock"
              },
              {
                "items": {
                  "anyOf": [
                    {
                      "type": "integer"
                    },
                    {
                      "type": "number"
                    },
                    {
                      "type": "string"
                    },
                    {
                      "$ref": "#/$defs/FunctionBlock"
                    },
                    {
                      "$ref": "#/$defs/CallBlock"
                    },
                    {
                      "$ref": "#/$defs/WatsonxModelBlock"
                    },
                    {
                      "$ref": "#/$defs/BamModelBlock"
                    },
                    {
                      "$ref": "#/$defs/OpenAIModelBlock"
                    },
                    {
                      "$ref": "#/$defs/CodeBlock"
                    },
                    {
                      "$ref": "#/$defs/ApiBlock"
                    },
                    {
                      "$ref": "#/$defs/GetBlock"
                    },
                    {
                      "$ref": "#/$defs/DataBlock"
                    },
                    {
                      "$ref": "#/$defs/IfBlock"
                    },
                    {
                      "$ref": "#/$defs/RepeatBlock"
                    },
                    {
                      "$ref": "#/$defs/RepeatUntilBlock"
                    },
                    {
                      "$ref": "#/$defs/ForBlock"
                    },
                    {
                      "$ref": "#/$defs/DocumentBlock"
                    },
                    {
                      "$ref": "#/$defs/SequenceBlock"
                    },
                    {
                      "$ref": "#/$defs/ArrayBlock"
                    },
                    {
                      "$ref": "#/$defs/ReadBlock"
                    },
                    {
                      "$ref": "#/$defs/IncludeBlock"
                    },
                    {
                      "$ref": "#/$defs/ErrorBlock"
                    },
                    {
                      "$ref": "#/$defs/EmptyBlock"
                    }
                  ]
                },
                "type": "array"
              }
            ]
          },
          "default": {},
          "title": "Defs",
          "type": "object"
        },
        "def": {
          "anyOf": [
            {
              "type": "string"
            },
            {
              "type": "null"
            }
          ],
          "default": null,
          "title": "Def"
        },
        "show_result": {
          "default": true,
          "title": "Show Result",
          "type": "boolean"
        },
        "result": {
          "anyOf": [
            {},
            {
              "type": "null"
            }
          ],
          "default": null,
          "title": "Result"
        },
        "parser": {
          "anyOf": [
            {
              "enum": [
                "json",
                "yaml"
              ],
              "type": "string"
            },
            {
              "$ref": "#/$defs/PdlParser"
            },
            {
              "$ref": "#/$defs/RegexParser"
            },
            {
              "type": "null"
            }
          ],
          "default": null,
          "title": "Parser"
        },
        "location": {
          "anyOf": [
            {
              "$ref": "#/$defs/LocationType"
            },
            {
              "type": "null"
            }
          ],
          "default": null
        },
        "has_error": {
          "default": false,
          "title": "Has Error",
          "type": "boolean"
        },
        "fallback": {
          "anyOf": [
            {
              "type": "integer"
            },
            {
              "type": "number"
            },
            {
              "type": "string"
            },
            {
              "$ref": "#/$defs/FunctionBlock"
            },
            {
              "$ref": "#/$defs/CallBlock"
            },
            {
              "$ref": "#/$defs/WatsonxModelBlock"
            },
            {
              "$ref": "#/$defs/BamModelBlock"
            },
            {
              "$ref": "#/$defs/OpenAIModelBlock"
            },
            {
              "$ref": "#/$defs/CodeBlock"
            },
            {
              "$ref": "#/$defs/ApiBlock"
            },
            {
              "$ref": "#/$defs/GetBlock"
            },
            {
              "$ref": "#/$defs/DataBlock"
            },
            {
              "$ref": "#/$defs/IfBlock"
            },
            {
              "$ref": "#/$defs/RepeatBlock"
            },
            {
              "$ref": "#/$defs/RepeatUntilBlock"
            },
            {
              "$ref": "#/$defs/ForBlock"
            },
            {
              "$ref": "#/$defs/DocumentBlock"
            },
            {
              "$ref": "#/$defs/SequenceBlock"
            },
            {
              "$ref": "#/$defs/ArrayBlock"
            },
            {
              "$ref": "#/$defs/ReadBlock"
            },
            {
              "$ref": "#/$defs/IncludeBlock"
            },
            {
              "$ref": "#/$defs/ErrorBlock"
            },
            {
              "$ref": "#/$defs/EmptyBlock"
            },
            {
              "items": {
                "anyOf": [
                  {
                    "type": "integer"
                  },
                  {
                    "type": "number"
                  },
                  {
                    "type": "string"
                  },
                  {
                    "$ref": "#/$defs/FunctionBlock"
                  },
                  {
                    "$ref": "#/$defs/CallBlock"
                  },
                  {
                    "$ref": "#/$defs/WatsonxModelBlock"
                  },
                  {
                    "$ref": "#/$defs/BamModelBlock"
                  },
                  {
                    "$ref": "#/$defs/OpenAIModelBlock"
                  },
                  {
                    "$ref": "#/$defs/CodeBlock"
                  },
                  {
                    "$ref": "#/$defs/ApiBlock"
                  },
                  {
                    "$ref": "#/$defs/GetBlock"
                  },
                  {
                    "$ref": "#/$defs/DataBlock"
                  },
                  {
                    "$ref": "#/$defs/IfBlock"
                  },
                  {
                    "$ref": "#/$defs/RepeatBlock"
                  },
                  {
                    "$ref": "#/$defs/RepeatUntilBlock"
                  },
                  {
                    "$ref": "#/$defs/ForBlock"
                  },
                  {
                    "$ref": "#/$defs/DocumentBlock"
                  },
                  {
                    "$ref": "#/$defs/SequenceBlock"
                  },
                  {
                    "$ref": "#/$defs/ArrayBlock"
                  },
                  {
                    "$ref": "#/$defs/ReadBlock"
                  },
                  {
                    "$ref": "#/$defs/IncludeBlock"
                  },
                  {
                    "$ref": "#/$defs/ErrorBlock"
                  },
                  {
                    "$ref": "#/$defs/EmptyBlock"
                  }
                ]
              },
              "type": "array"
            },
            {
              "type": "null"
            }
          ],
          "default": null,
          "title": "Fallback"
        },
        "kind": {
          "const": "error",
          "default": "error",
          "enum": [
            "error"
          ],
          "title": "Kind",
          "type": "string"
        },
        "msg": {
          "title": "Msg",
          "type": "string"
        },
        "program": {
          "anyOf": [
            {
              "type": "integer"
            },
            {
              "type": "number"
            },
            {
              "type": "string"
            },
            {
              "$ref": "#/$defs/FunctionBlock"
            },
            {
              "$ref": "#/$defs/CallBlock"
            },
            {
              "$ref": "#/$defs/WatsonxModelBlock"
            },
            {
              "$ref": "#/$defs/BamModelBlock"
            },
            {
              "$ref": "#/$defs/OpenAIModelBlock"
            },
            {
              "$ref": "#/$defs/CodeBlock"
            },
            {
              "$ref": "#/$defs/ApiBlock"
            },
            {
              "$ref": "#/$defs/GetBlock"
            },
            {
              "$ref": "#/$defs/DataBlock"
            },
            {
              "$ref": "#/$defs/IfBlock"
            },
            {
              "$ref": "#/$defs/RepeatBlock"
            },
            {
              "$ref": "#/$defs/RepeatUntilBlock"
            },
            {
              "$ref": "#/$defs/ForBlock"
            },
            {
              "$ref": "#/$defs/DocumentBlock"
            },
            {
              "$ref": "#/$defs/SequenceBlock"
            },
            {
              "$ref": "#/$defs/ArrayBlock"
            },
            {
              "$ref": "#/$defs/ReadBlock"
            },
            {
              "$ref": "#/$defs/IncludeBlock"
            },
            {
              "$ref": "#/$defs/ErrorBlock"
            },
            {
              "$ref": "#/$defs/EmptyBlock"
            },
            {
              "items": {
                "anyOf": [
                  {
                    "type": "integer"
                  },
                  {
                    "type": "number"
                  },
                  {
                    "type": "string"
                  },
                  {
                    "$ref": "#/$defs/FunctionBlock"
                  },
                  {
                    "$ref": "#/$defs/CallBlock"
                  },
                  {
                    "$ref": "#/$defs/WatsonxModelBlock"
                  },
                  {
                    "$ref": "#/$defs/BamModelBlock"
                  },
                  {
                    "$ref": "#/$defs/OpenAIModelBlock"
                  },
                  {
                    "$ref": "#/$defs/CodeBlock"
                  },
                  {
                    "$ref": "#/$defs/ApiBlock"
                  },
                  {
                    "$ref": "#/$defs/GetBlock"
                  },
                  {
                    "$ref": "#/$defs/DataBlock"
                  },
                  {
                    "$ref": "#/$defs/IfBlock"
                  },
                  {
                    "$ref": "#/$defs/RepeatBlock"
                  },
                  {
                    "$ref": "#/$defs/RepeatUntilBlock"
                  },
                  {
                    "$ref": "#/$defs/ForBlock"
                  },
                  {
                    "$ref": "#/$defs/DocumentBlock"
                  },
                  {
                    "$ref": "#/$defs/SequenceBlock"
                  },
                  {
                    "$ref": "#/$defs/ArrayBlock"
                  },
                  {
                    "$ref": "#/$defs/ReadBlock"
                  },
                  {
                    "$ref": "#/$defs/IncludeBlock"
                  },
                  {
                    "$ref": "#/$defs/ErrorBlock"
                  },
                  {
                    "$ref": "#/$defs/EmptyBlock"
                  }
                ]
              },
              "type": "array"
            }
          ],
          "title": "Program"
        }
      },
      "required": [
        "msg",
        "program"
      ],
      "title": "ErrorBlock",
      "type": "object"
    },
    "ForBlock": {
      "additionalProperties": false,
      "properties": {
        "description": {
          "anyOf": [
            {
              "type": "string"
            },
            {
              "type": "null"
            }
          ],
          "default": null,
          "title": "Description"
        },
        "spec": {
          "default": null,
          "title": "Spec"
        },
        "defs": {
          "additionalProperties": {
            "anyOf": [
              {
                "type": "integer"
              },
              {
                "type": "number"
              },
              {
                "type": "string"
              },
              {
                "$ref": "#/$defs/FunctionBlock"
              },
              {
                "$ref": "#/$defs/CallBlock"
              },
              {
                "$ref": "#/$defs/WatsonxModelBlock"
              },
              {
                "$ref": "#/$defs/BamModelBlock"
              },
              {
                "$ref": "#/$defs/OpenAIModelBlock"
              },
              {
                "$ref": "#/$defs/CodeBlock"
              },
              {
                "$ref": "#/$defs/ApiBlock"
              },
              {
                "$ref": "#/$defs/GetBlock"
              },
              {
                "$ref": "#/$defs/DataBlock"
              },
              {
                "$ref": "#/$defs/IfBlock"
              },
              {
                "$ref": "#/$defs/RepeatBlock"
              },
              {
                "$ref": "#/$defs/RepeatUntilBlock"
              },
              {
                "$ref": "#/$defs/ForBlock"
              },
              {
                "$ref": "#/$defs/DocumentBlock"
              },
              {
                "$ref": "#/$defs/SequenceBlock"
              },
              {
                "$ref": "#/$defs/ArrayBlock"
              },
              {
                "$ref": "#/$defs/ReadBlock"
              },
              {
                "$ref": "#/$defs/IncludeBlock"
              },
              {
                "$ref": "#/$defs/ErrorBlock"
              },
              {
                "$ref": "#/$defs/EmptyBlock"
              },
              {
                "items": {
                  "anyOf": [
                    {
                      "type": "integer"
                    },
                    {
                      "type": "number"
                    },
                    {
                      "type": "string"
                    },
                    {
                      "$ref": "#/$defs/FunctionBlock"
                    },
                    {
                      "$ref": "#/$defs/CallBlock"
                    },
                    {
                      "$ref": "#/$defs/WatsonxModelBlock"
                    },
                    {
                      "$ref": "#/$defs/BamModelBlock"
                    },
                    {
                      "$ref": "#/$defs/OpenAIModelBlock"
                    },
                    {
                      "$ref": "#/$defs/CodeBlock"
                    },
                    {
                      "$ref": "#/$defs/ApiBlock"
                    },
                    {
                      "$ref": "#/$defs/GetBlock"
                    },
                    {
                      "$ref": "#/$defs/DataBlock"
                    },
                    {
                      "$ref": "#/$defs/IfBlock"
                    },
                    {
                      "$ref": "#/$defs/RepeatBlock"
                    },
                    {
                      "$ref": "#/$defs/RepeatUntilBlock"
                    },
                    {
                      "$ref": "#/$defs/ForBlock"
                    },
                    {
                      "$ref": "#/$defs/DocumentBlock"
                    },
                    {
                      "$ref": "#/$defs/SequenceBlock"
                    },
                    {
                      "$ref": "#/$defs/ArrayBlock"
                    },
                    {
                      "$ref": "#/$defs/ReadBlock"
                    },
                    {
                      "$ref": "#/$defs/IncludeBlock"
                    },
                    {
                      "$ref": "#/$defs/ErrorBlock"
                    },
                    {
                      "$ref": "#/$defs/EmptyBlock"
                    }
                  ]
                },
                "type": "array"
              }
            ]
          },
          "default": {},
          "title": "Defs",
          "type": "object"
        },
        "def": {
          "anyOf": [
            {
              "type": "string"
            },
            {
              "type": "null"
            }
          ],
          "default": null,
          "title": "Def"
        },
        "show_result": {
          "default": true,
          "title": "Show Result",
          "type": "boolean"
        },
        "result": {
          "anyOf": [
            {},
            {
              "type": "null"
            }
          ],
          "default": null,
          "title": "Result"
        },
        "parser": {
          "anyOf": [
            {
              "enum": [
                "json",
                "yaml"
              ],
              "type": "string"
            },
            {
              "$ref": "#/$defs/PdlParser"
            },
            {
              "$ref": "#/$defs/RegexParser"
            },
            {
              "type": "null"
            }
          ],
          "default": null,
          "title": "Parser"
        },
        "location": {
          "anyOf": [
            {
              "$ref": "#/$defs/LocationType"
            },
            {
              "type": "null"
            }
          ],
          "default": null
        },
        "has_error": {
          "default": false,
          "title": "Has Error",
          "type": "boolean"
        },
        "fallback": {
          "anyOf": [
            {
              "type": "integer"
            },
            {
              "type": "number"
            },
            {
              "type": "string"
            },
            {
              "$ref": "#/$defs/FunctionBlock"
            },
            {
              "$ref": "#/$defs/CallBlock"
            },
            {
              "$ref": "#/$defs/WatsonxModelBlock"
            },
            {
              "$ref": "#/$defs/BamModelBlock"
            },
            {
              "$ref": "#/$defs/OpenAIModelBlock"
            },
            {
              "$ref": "#/$defs/CodeBlock"
            },
            {
              "$ref": "#/$defs/ApiBlock"
            },
            {
              "$ref": "#/$defs/GetBlock"
            },
            {
              "$ref": "#/$defs/DataBlock"
            },
            {
              "$ref": "#/$defs/IfBlock"
            },
            {
              "$ref": "#/$defs/RepeatBlock"
            },
            {
              "$ref": "#/$defs/RepeatUntilBlock"
            },
            {
              "$ref": "#/$defs/ForBlock"
            },
            {
              "$ref": "#/$defs/DocumentBlock"
            },
            {
              "$ref": "#/$defs/SequenceBlock"
            },
            {
              "$ref": "#/$defs/ArrayBlock"
            },
            {
              "$ref": "#/$defs/ReadBlock"
            },
            {
              "$ref": "#/$defs/IncludeBlock"
            },
            {
              "$ref": "#/$defs/ErrorBlock"
            },
            {
              "$ref": "#/$defs/EmptyBlock"
            },
            {
              "items": {
                "anyOf": [
                  {
                    "type": "integer"
                  },
                  {
                    "type": "number"
                  },
                  {
                    "type": "string"
                  },
                  {
                    "$ref": "#/$defs/FunctionBlock"
                  },
                  {
                    "$ref": "#/$defs/CallBlock"
                  },
                  {
                    "$ref": "#/$defs/WatsonxModelBlock"
                  },
                  {
                    "$ref": "#/$defs/BamModelBlock"
                  },
                  {
                    "$ref": "#/$defs/OpenAIModelBlock"
                  },
                  {
                    "$ref": "#/$defs/CodeBlock"
                  },
                  {
                    "$ref": "#/$defs/ApiBlock"
                  },
                  {
                    "$ref": "#/$defs/GetBlock"
                  },
                  {
                    "$ref": "#/$defs/DataBlock"
                  },
                  {
                    "$ref": "#/$defs/IfBlock"
                  },
                  {
                    "$ref": "#/$defs/RepeatBlock"
                  },
                  {
                    "$ref": "#/$defs/RepeatUntilBlock"
                  },
                  {
                    "$ref": "#/$defs/ForBlock"
                  },
                  {
                    "$ref": "#/$defs/DocumentBlock"
                  },
                  {
                    "$ref": "#/$defs/SequenceBlock"
                  },
                  {
                    "$ref": "#/$defs/ArrayBlock"
                  },
                  {
                    "$ref": "#/$defs/ReadBlock"
                  },
                  {
                    "$ref": "#/$defs/IncludeBlock"
                  },
                  {
                    "$ref": "#/$defs/ErrorBlock"
                  },
                  {
                    "$ref": "#/$defs/EmptyBlock"
                  }
                ]
              },
              "type": "array"
            },
            {
              "type": "null"
            }
          ],
          "default": null,
          "title": "Fallback"
        },
        "kind": {
          "const": "for",
          "default": "for",
          "enum": [
            "for"
          ],
          "title": "Kind",
          "type": "string"
        },
        "for": {
          "title": "For",
          "type": "object"
        },
        "repeat": {
          "anyOf": [
            {
              "type": "integer"
            },
            {
<<<<<<< HEAD
              "type": "null"
            }
          ],
          "default": null,
          "title": "Description"
        },
        "spec": {
          "default": null,
          "title": "Spec"
        },
        "defs": {
          "additionalProperties": {
            "anyOf": [
              {
                "type": "string"
              },
              {
                "$ref": "#/$defs/FunctionBlock"
              },
              {
                "$ref": "#/$defs/CallBlock"
              },
              {
                "$ref": "#/$defs/WatsonxModelBlock"
              },
              {
                "$ref": "#/$defs/BamModelBlock"
              },
              {
                "$ref": "#/$defs/OpenAIModelBlock"
              },
              {
                "$ref": "#/$defs/CodeBlock"
              },
              {
                "$ref": "#/$defs/ApiBlock"
              },
              {
                "$ref": "#/$defs/GetBlock"
              },
              {
                "$ref": "#/$defs/DataBlock"
              },
              {
                "$ref": "#/$defs/IfBlock"
              },
              {
                "$ref": "#/$defs/RepeatBlock"
              },
              {
                "$ref": "#/$defs/RepeatUntilBlock"
              },
              {
                "$ref": "#/$defs/ForBlock"
              },
              {
                "$ref": "#/$defs/DocumentBlock"
              },
              {
                "$ref": "#/$defs/ReadBlock"
              },
              {
                "$ref": "#/$defs/IncludeBlock"
              },
              {
                "$ref": "#/$defs/ErrorBlock"
              },
              {
                "$ref": "#/$defs/EmptyBlock"
              },
              {
                "items": {
                  "anyOf": [
                    {
                      "type": "string"
                    },
                    {
                      "$ref": "#/$defs/FunctionBlock"
                    },
                    {
                      "$ref": "#/$defs/CallBlock"
                    },
                    {
                      "$ref": "#/$defs/WatsonxModelBlock"
                    },
                    {
                      "$ref": "#/$defs/BamModelBlock"
                    },
                    {
                      "$ref": "#/$defs/OpenAIModelBlock"
                    },
                    {
                      "$ref": "#/$defs/CodeBlock"
                    },
                    {
                      "$ref": "#/$defs/ApiBlock"
                    },
                    {
                      "$ref": "#/$defs/GetBlock"
                    },
                    {
                      "$ref": "#/$defs/DataBlock"
                    },
                    {
                      "$ref": "#/$defs/IfBlock"
                    },
                    {
                      "$ref": "#/$defs/RepeatBlock"
                    },
                    {
                      "$ref": "#/$defs/RepeatUntilBlock"
                    },
                    {
                      "$ref": "#/$defs/ForBlock"
                    },
                    {
                      "$ref": "#/$defs/DocumentBlock"
                    },
                    {
                      "$ref": "#/$defs/ReadBlock"
                    },
                    {
                      "$ref": "#/$defs/IncludeBlock"
                    },
                    {
                      "$ref": "#/$defs/ErrorBlock"
                    },
                    {
                      "$ref": "#/$defs/EmptyBlock"
                    }
                  ]
                },
                "type": "array"
              }
            ]
          },
          "default": {},
          "title": "Defs",
          "type": "object"
        },
        "def": {
          "anyOf": [
=======
              "type": "number"
            },
>>>>>>> f4bf8a0f
            {
              "type": "string"
            },
            {
              "$ref": "#/$defs/FunctionBlock"
            },
            {
              "$ref": "#/$defs/CallBlock"
            },
            {
              "$ref": "#/$defs/WatsonxModelBlock"
            },
            {
              "$ref": "#/$defs/BamModelBlock"
            },
            {
              "$ref": "#/$defs/OpenAIModelBlock"
            },
            {
              "$ref": "#/$defs/CodeBlock"
            },
            {
              "$ref": "#/$defs/ApiBlock"
            },
            {
              "$ref": "#/$defs/GetBlock"
            },
            {
              "$ref": "#/$defs/DataBlock"
            },
            {
              "$ref": "#/$defs/IfBlock"
            },
            {
              "$ref": "#/$defs/RepeatBlock"
            },
            {
              "$ref": "#/$defs/RepeatUntilBlock"
            },
            {
              "$ref": "#/$defs/ForBlock"
            },
            {
              "$ref": "#/$defs/DocumentBlock"
            },
            {
              "$ref": "#/$defs/SequenceBlock"
            },
            {
              "$ref": "#/$defs/ArrayBlock"
            },
            {
              "$ref": "#/$defs/ReadBlock"
            },
            {
              "$ref": "#/$defs/IncludeBlock"
            },
            {
              "$ref": "#/$defs/ErrorBlock"
            },
            {
              "$ref": "#/$defs/EmptyBlock"
            },
            {
              "items": {
                "anyOf": [
                  {
                    "type": "integer"
                  },
                  {
                    "type": "number"
                  },
                  {
                    "type": "string"
                  },
                  {
                    "$ref": "#/$defs/FunctionBlock"
                  },
                  {
                    "$ref": "#/$defs/CallBlock"
                  },
                  {
                    "$ref": "#/$defs/WatsonxModelBlock"
                  },
                  {
                    "$ref": "#/$defs/BamModelBlock"
                  },
                  {
                    "$ref": "#/$defs/OpenAIModelBlock"
                  },
                  {
                    "$ref": "#/$defs/CodeBlock"
                  },
                  {
                    "$ref": "#/$defs/ApiBlock"
                  },
                  {
                    "$ref": "#/$defs/GetBlock"
                  },
                  {
                    "$ref": "#/$defs/DataBlock"
                  },
                  {
                    "$ref": "#/$defs/IfBlock"
                  },
                  {
                    "$ref": "#/$defs/RepeatBlock"
                  },
                  {
                    "$ref": "#/$defs/RepeatUntilBlock"
                  },
                  {
                    "$ref": "#/$defs/ForBlock"
                  },
                  {
                    "$ref": "#/$defs/DocumentBlock"
                  },
                  {
                    "$ref": "#/$defs/SequenceBlock"
                  },
                  {
                    "$ref": "#/$defs/ArrayBlock"
                  },
                  {
                    "$ref": "#/$defs/ReadBlock"
                  },
                  {
                    "$ref": "#/$defs/IncludeBlock"
                  },
                  {
                    "$ref": "#/$defs/ErrorBlock"
                  },
                  {
                    "$ref": "#/$defs/EmptyBlock"
                  }
                ]
              },
              "type": "array"
            }
          ],
          "title": "Repeat"
        },
        "as": {
          "allOf": [
            {
              "$ref": "#/$defs/IterationType"
            }
          ],
          "default": "array"
        },
        "trace": {
          "anyOf": [
            {
<<<<<<< HEAD
              "type": "string"
            },
            {
              "$ref": "#/$defs/FunctionBlock"
            },
            {
              "$ref": "#/$defs/CallBlock"
            },
            {
              "$ref": "#/$defs/WatsonxModelBlock"
            },
            {
              "$ref": "#/$defs/BamModelBlock"
            },
            {
              "$ref": "#/$defs/OpenAIModelBlock"
            },
            {
              "$ref": "#/$defs/CodeBlock"
            },
            {
              "$ref": "#/$defs/ApiBlock"
            },
            {
              "$ref": "#/$defs/GetBlock"
            },
            {
              "$ref": "#/$defs/DataBlock"
            },
            {
              "$ref": "#/$defs/IfBlock"
            },
            {
              "$ref": "#/$defs/RepeatBlock"
            },
            {
              "$ref": "#/$defs/RepeatUntilBlock"
            },
            {
              "$ref": "#/$defs/ForBlock"
            },
            {
              "$ref": "#/$defs/DocumentBlock"
            },
            {
              "$ref": "#/$defs/ReadBlock"
            },
            {
              "$ref": "#/$defs/IncludeBlock"
            },
            {
              "$ref": "#/$defs/ErrorBlock"
            },
            {
              "$ref": "#/$defs/EmptyBlock"
            },
            {
=======
>>>>>>> f4bf8a0f
              "items": {
                "anyOf": [
                  {
                    "type": "integer"
                  },
                  {
                    "type": "number"
                  },
                  {
                    "type": "string"
                  },
                  {
                    "$ref": "#/$defs/FunctionBlock"
                  },
                  {
                    "$ref": "#/$defs/CallBlock"
                  },
                  {
                    "$ref": "#/$defs/WatsonxModelBlock"
                  },
                  {
                    "$ref": "#/$defs/BamModelBlock"
                  },
                  {
                    "$ref": "#/$defs/OpenAIModelBlock"
                  },
                  {
                    "$ref": "#/$defs/CodeBlock"
                  },
                  {
                    "$ref": "#/$defs/ApiBlock"
                  },
                  {
                    "$ref": "#/$defs/GetBlock"
                  },
                  {
                    "$ref": "#/$defs/DataBlock"
                  },
                  {
                    "$ref": "#/$defs/IfBlock"
                  },
                  {
                    "$ref": "#/$defs/RepeatBlock"
                  },
                  {
                    "$ref": "#/$defs/RepeatUntilBlock"
                  },
                  {
                    "$ref": "#/$defs/ForBlock"
                  },
                  {
                    "$ref": "#/$defs/DocumentBlock"
                  },
                  {
                    "$ref": "#/$defs/SequenceBlock"
                  },
                  {
                    "$ref": "#/$defs/ArrayBlock"
                  },
                  {
                    "$ref": "#/$defs/ReadBlock"
                  },
                  {
                    "$ref": "#/$defs/IncludeBlock"
                  },
                  {
                    "$ref": "#/$defs/ErrorBlock"
                  },
                  {
                    "$ref": "#/$defs/EmptyBlock"
                  },
                  {
                    "items": {
                      "anyOf": [
                        {
                          "type": "integer"
                        },
                        {
                          "type": "number"
                        },
                        {
                          "type": "string"
                        },
                        {
                          "$ref": "#/$defs/FunctionBlock"
                        },
                        {
                          "$ref": "#/$defs/CallBlock"
                        },
                        {
                          "$ref": "#/$defs/WatsonxModelBlock"
                        },
                        {
                          "$ref": "#/$defs/BamModelBlock"
                        },
                        {
                          "$ref": "#/$defs/CodeBlock"
                        },
                        {
                          "$ref": "#/$defs/ApiBlock"
                        },
                        {
                          "$ref": "#/$defs/GetBlock"
                        },
                        {
                          "$ref": "#/$defs/DataBlock"
                        },
                        {
                          "$ref": "#/$defs/IfBlock"
                        },
                        {
                          "$ref": "#/$defs/RepeatBlock"
                        },
                        {
                          "$ref": "#/$defs/RepeatUntilBlock"
                        },
                        {
                          "$ref": "#/$defs/ForBlock"
                        },
                        {
                          "$ref": "#/$defs/DocumentBlock"
                        },
                        {
                          "$ref": "#/$defs/SequenceBlock"
                        },
                        {
                          "$ref": "#/$defs/ArrayBlock"
                        },
                        {
                          "$ref": "#/$defs/ReadBlock"
                        },
                        {
                          "$ref": "#/$defs/IncludeBlock"
                        },
                        {
                          "$ref": "#/$defs/ErrorBlock"
                        },
                        {
                          "$ref": "#/$defs/EmptyBlock"
                        }
                      ]
                    },
                    "type": "array"
                  }
                ]
              },
              "type": "array"
            },
            {
              "type": "null"
            }
          ],
<<<<<<< HEAD
          "title": "Then"
        },
        "else": {
          "anyOf": [
            {
              "type": "string"
            },
            {
              "$ref": "#/$defs/FunctionBlock"
            },
            {
              "$ref": "#/$defs/CallBlock"
            },
            {
              "$ref": "#/$defs/WatsonxModelBlock"
            },
            {
              "$ref": "#/$defs/BamModelBlock"
            },
            {
              "$ref": "#/$defs/OpenAIModelBlock"
            },
            {
              "$ref": "#/$defs/CodeBlock"
            },
            {
              "$ref": "#/$defs/ApiBlock"
            },
            {
              "$ref": "#/$defs/GetBlock"
            },
            {
              "$ref": "#/$defs/DataBlock"
            },
            {
              "$ref": "#/$defs/IfBlock"
            },
            {
              "$ref": "#/$defs/RepeatBlock"
            },
            {
              "$ref": "#/$defs/RepeatUntilBlock"
            },
            {
              "$ref": "#/$defs/ForBlock"
            },
            {
              "$ref": "#/$defs/DocumentBlock"
            },
            {
              "$ref": "#/$defs/ReadBlock"
            },
            {
              "$ref": "#/$defs/IncludeBlock"
            },
            {
              "$ref": "#/$defs/ErrorBlock"
            },
            {
              "$ref": "#/$defs/EmptyBlock"
            },
            {
              "items": {
                "anyOf": [
                  {
                    "type": "string"
                  },
                  {
                    "$ref": "#/$defs/FunctionBlock"
                  },
                  {
                    "$ref": "#/$defs/CallBlock"
                  },
                  {
                    "$ref": "#/$defs/WatsonxModelBlock"
                  },
                  {
                    "$ref": "#/$defs/BamModelBlock"
                  },
                  {
                    "$ref": "#/$defs/OpenAIModelBlock"
                  },
                  {
                    "$ref": "#/$defs/CodeBlock"
                  },
                  {
                    "$ref": "#/$defs/ApiBlock"
                  },
                  {
                    "$ref": "#/$defs/GetBlock"
                  },
                  {
                    "$ref": "#/$defs/DataBlock"
                  },
                  {
                    "$ref": "#/$defs/IfBlock"
                  },
                  {
                    "$ref": "#/$defs/RepeatBlock"
                  },
                  {
                    "$ref": "#/$defs/RepeatUntilBlock"
                  },
                  {
                    "$ref": "#/$defs/ForBlock"
                  },
                  {
                    "$ref": "#/$defs/DocumentBlock"
                  },
                  {
                    "$ref": "#/$defs/ReadBlock"
                  },
                  {
                    "$ref": "#/$defs/IncludeBlock"
                  },
                  {
                    "$ref": "#/$defs/ErrorBlock"
                  },
                  {
                    "$ref": "#/$defs/EmptyBlock"
                  }
                ]
              },
              "type": "array"
            },
            {
              "type": "null"
            }
          ],
          "default": null,
          "title": "Else"
        },
        "if_result": {
          "anyOf": [
            {
              "type": "boolean"
            },
            {
              "type": "null"
            }
          ],
          "default": null,
          "title": "If Result"
        }
      },
      "required": [
        "if",
        "then"
      ],
      "title": "IfBlock",
      "type": "object"
    },
    "IncludeBlock": {
=======
          "default": null,
          "title": "Trace"
        }
      },
      "required": [
        "for",
        "repeat"
      ],
      "title": "ForBlock",
      "type": "object"
    },
    "FunctionBlock": {
>>>>>>> f4bf8a0f
      "additionalProperties": false,
      "properties": {
        "description": {
          "anyOf": [
            {
              "type": "string"
            },
            {
              "type": "null"
            }
          ],
          "default": null,
          "title": "Description"
        },
        "spec": {
          "default": null,
          "title": "Spec"
        },
        "defs": {
          "additionalProperties": {
            "anyOf": [
              {
                "type": "integer"
              },
              {
                "type": "number"
              },
              {
                "type": "string"
              },
              {
                "$ref": "#/$defs/FunctionBlock"
              },
              {
                "$ref": "#/$defs/CallBlock"
              },
              {
                "$ref": "#/$defs/WatsonxModelBlock"
              },
              {
                "$ref": "#/$defs/BamModelBlock"
              },
              {
                "$ref": "#/$defs/OpenAIModelBlock"
              },
              {
                "$ref": "#/$defs/CodeBlock"
              },
              {
                "$ref": "#/$defs/ApiBlock"
              },
              {
                "$ref": "#/$defs/GetBlock"
              },
              {
                "$ref": "#/$defs/DataBlock"
              },
              {
                "$ref": "#/$defs/IfBlock"
              },
              {
                "$ref": "#/$defs/RepeatBlock"
              },
              {
                "$ref": "#/$defs/RepeatUntilBlock"
              },
              {
                "$ref": "#/$defs/ForBlock"
              },
              {
                "$ref": "#/$defs/DocumentBlock"
              },
              {
                "$ref": "#/$defs/SequenceBlock"
              },
              {
                "$ref": "#/$defs/ArrayBlock"
              },
              {
                "$ref": "#/$defs/ReadBlock"
              },
              {
                "$ref": "#/$defs/IncludeBlock"
              },
              {
                "$ref": "#/$defs/ErrorBlock"
              },
              {
                "$ref": "#/$defs/EmptyBlock"
              },
              {
                "items": {
                  "anyOf": [
                    {
                      "type": "integer"
                    },
                    {
                      "type": "number"
                    },
                    {
                      "type": "string"
                    },
                    {
                      "$ref": "#/$defs/FunctionBlock"
                    },
                    {
                      "$ref": "#/$defs/CallBlock"
                    },
                    {
                      "$ref": "#/$defs/WatsonxModelBlock"
                    },
                    {
                      "$ref": "#/$defs/BamModelBlock"
                    },
                    {
                      "$ref": "#/$defs/OpenAIModelBlock"
                    },
                    {
                      "$ref": "#/$defs/CodeBlock"
                    },
                    {
                      "$ref": "#/$defs/ApiBlock"
                    },
                    {
                      "$ref": "#/$defs/GetBlock"
                    },
                    {
                      "$ref": "#/$defs/DataBlock"
                    },
                    {
                      "$ref": "#/$defs/IfBlock"
                    },
                    {
                      "$ref": "#/$defs/RepeatBlock"
                    },
                    {
                      "$ref": "#/$defs/RepeatUntilBlock"
                    },
                    {
                      "$ref": "#/$defs/ForBlock"
                    },
                    {
                      "$ref": "#/$defs/DocumentBlock"
                    },
                    {
                      "$ref": "#/$defs/SequenceBlock"
                    },
                    {
                      "$ref": "#/$defs/ArrayBlock"
                    },
                    {
                      "$ref": "#/$defs/ReadBlock"
                    },
                    {
                      "$ref": "#/$defs/IncludeBlock"
                    },
                    {
                      "$ref": "#/$defs/ErrorBlock"
                    },
                    {
                      "$ref": "#/$defs/EmptyBlock"
                    }
                  ]
                },
                "type": "array"
              }
            ]
          },
          "default": {},
          "title": "Defs",
          "type": "object"
        },
        "def": {
          "anyOf": [
            {
              "type": "string"
            },
            {
              "type": "null"
            }
          ],
          "default": null,
          "title": "Def"
        },
        "show_result": {
          "default": true,
          "title": "Show Result",
          "type": "boolean"
        },
        "result": {
          "anyOf": [
            {},
            {
              "type": "null"
            }
          ],
          "default": null,
          "title": "Result"
        },
        "parser": {
          "anyOf": [
            {
              "enum": [
                "json",
                "yaml"
              ],
              "type": "string"
            },
            {
              "$ref": "#/$defs/PdlParser"
            },
            {
              "$ref": "#/$defs/RegexParser"
            },
            {
              "type": "null"
            }
          ],
          "default": null,
          "title": "Parser"
        },
        "location": {
          "anyOf": [
            {
              "$ref": "#/$defs/LocationType"
            },
            {
              "type": "null"
            }
          ],
          "default": null
        },
        "has_error": {
          "default": false,
          "title": "Has Error",
          "type": "boolean"
        },
        "fallback": {
          "anyOf": [
            {
              "type": "integer"
            },
            {
              "type": "number"
            },
            {
              "type": "string"
            },
            {
              "$ref": "#/$defs/FunctionBlock"
            },
            {
              "$ref": "#/$defs/CallBlock"
            },
            {
              "$ref": "#/$defs/WatsonxModelBlock"
            },
            {
              "$ref": "#/$defs/BamModelBlock"
            },
            {
              "$ref": "#/$defs/OpenAIModelBlock"
            },
            {
              "$ref": "#/$defs/CodeBlock"
            },
            {
              "$ref": "#/$defs/ApiBlock"
            },
            {
              "$ref": "#/$defs/GetBlock"
            },
            {
              "$ref": "#/$defs/DataBlock"
            },
            {
              "$ref": "#/$defs/IfBlock"
            },
            {
              "$ref": "#/$defs/RepeatBlock"
            },
            {
              "$ref": "#/$defs/RepeatUntilBlock"
            },
            {
              "$ref": "#/$defs/ForBlock"
            },
            {
              "$ref": "#/$defs/DocumentBlock"
            },
            {
              "$ref": "#/$defs/SequenceBlock"
            },
            {
              "$ref": "#/$defs/ArrayBlock"
            },
            {
              "$ref": "#/$defs/ReadBlock"
            },
            {
              "$ref": "#/$defs/IncludeBlock"
            },
            {
              "$ref": "#/$defs/ErrorBlock"
            },
            {
              "$ref": "#/$defs/EmptyBlock"
            },
            {
              "items": {
                "anyOf": [
                  {
                    "type": "integer"
                  },
                  {
                    "type": "number"
                  },
                  {
                    "type": "string"
                  },
                  {
                    "$ref": "#/$defs/FunctionBlock"
                  },
                  {
                    "$ref": "#/$defs/CallBlock"
                  },
                  {
                    "$ref": "#/$defs/WatsonxModelBlock"
                  },
                  {
                    "$ref": "#/$defs/BamModelBlock"
                  },
                  {
                    "$ref": "#/$defs/OpenAIModelBlock"
                  },
                  {
                    "$ref": "#/$defs/CodeBlock"
                  },
                  {
                    "$ref": "#/$defs/ApiBlock"
                  },
                  {
                    "$ref": "#/$defs/GetBlock"
                  },
                  {
                    "$ref": "#/$defs/DataBlock"
                  },
                  {
                    "$ref": "#/$defs/IfBlock"
                  },
                  {
                    "$ref": "#/$defs/RepeatBlock"
                  },
                  {
                    "$ref": "#/$defs/RepeatUntilBlock"
                  },
                  {
                    "$ref": "#/$defs/ForBlock"
                  },
                  {
                    "$ref": "#/$defs/DocumentBlock"
                  },
                  {
                    "$ref": "#/$defs/SequenceBlock"
                  },
                  {
                    "$ref": "#/$defs/ArrayBlock"
                  },
                  {
                    "$ref": "#/$defs/ReadBlock"
                  },
                  {
                    "$ref": "#/$defs/IncludeBlock"
                  },
                  {
                    "$ref": "#/$defs/ErrorBlock"
                  },
                  {
                    "$ref": "#/$defs/EmptyBlock"
                  }
                ]
              },
              "type": "array"
            },
            {
              "type": "null"
            }
          ],
          "default": null,
          "title": "Fallback"
        },
        "kind": {
          "const": "function",
          "default": "function",
          "enum": [
            "function"
          ],
          "title": "Kind",
          "type": "string"
        },
        "function": {
          "anyOf": [
            {
              "type": "object"
            },
            {
              "type": "null"
            }
          ],
          "title": "Function"
        },
        "return": {
          "anyOf": [
            {
              "type": "integer"
            },
            {
              "type": "number"
            },
            {
              "type": "string"
            },
            {
              "$ref": "#/$defs/FunctionBlock"
            },
            {
              "$ref": "#/$defs/CallBlock"
            },
            {
              "$ref": "#/$defs/WatsonxModelBlock"
            },
            {
              "$ref": "#/$defs/BamModelBlock"
            },
            {
              "$ref": "#/$defs/OpenAIModelBlock"
            },
            {
              "$ref": "#/$defs/CodeBlock"
            },
            {
              "$ref": "#/$defs/ApiBlock"
            },
            {
              "$ref": "#/$defs/GetBlock"
            },
            {
              "$ref": "#/$defs/DataBlock"
            },
            {
              "$ref": "#/$defs/IfBlock"
            },
            {
              "$ref": "#/$defs/RepeatBlock"
            },
            {
              "$ref": "#/$defs/RepeatUntilBlock"
            },
            {
              "$ref": "#/$defs/ForBlock"
            },
            {
              "$ref": "#/$defs/DocumentBlock"
            },
            {
              "$ref": "#/$defs/SequenceBlock"
            },
            {
              "$ref": "#/$defs/ArrayBlock"
            },
            {
              "$ref": "#/$defs/ReadBlock"
            },
            {
              "$ref": "#/$defs/IncludeBlock"
            },
            {
              "$ref": "#/$defs/ErrorBlock"
            },
            {
              "$ref": "#/$defs/EmptyBlock"
            },
            {
              "items": {
                "anyOf": [
                  {
                    "type": "integer"
                  },
                  {
                    "type": "number"
                  },
                  {
                    "type": "string"
                  },
                  {
                    "$ref": "#/$defs/FunctionBlock"
                  },
                  {
                    "$ref": "#/$defs/CallBlock"
                  },
                  {
                    "$ref": "#/$defs/WatsonxModelBlock"
                  },
                  {
                    "$ref": "#/$defs/BamModelBlock"
                  },
                  {
                    "$ref": "#/$defs/CodeBlock"
                  },
                  {
                    "$ref": "#/$defs/ApiBlock"
                  },
                  {
                    "$ref": "#/$defs/GetBlock"
                  },
                  {
                    "$ref": "#/$defs/DataBlock"
                  },
                  {
                    "$ref": "#/$defs/IfBlock"
                  },
                  {
                    "$ref": "#/$defs/RepeatBlock"
                  },
                  {
                    "$ref": "#/$defs/RepeatUntilBlock"
                  },
                  {
                    "$ref": "#/$defs/ForBlock"
                  },
                  {
                    "$ref": "#/$defs/DocumentBlock"
                  },
                  {
                    "$ref": "#/$defs/SequenceBlock"
                  },
                  {
                    "$ref": "#/$defs/ArrayBlock"
                  },
                  {
                    "$ref": "#/$defs/ReadBlock"
                  },
                  {
                    "$ref": "#/$defs/IncludeBlock"
                  },
                  {
                    "$ref": "#/$defs/ErrorBlock"
                  },
                  {
                    "$ref": "#/$defs/EmptyBlock"
                  }
                ]
              },
              "type": "array"
            }
          ],
          "title": "Return"
        },
        "scope": {
          "anyOf": [
            {
              "type": "object"
            },
            {
              "type": "null"
            }
          ],
          "default": null,
          "title": "Scope"
        }
      },
      "required": [
        "function",
        "return"
      ],
      "title": "FunctionBlock",
      "type": "object"
    },
    "GetBlock": {
      "additionalProperties": false,
      "properties": {
        "description": {
          "anyOf": [
            {
              "type": "string"
            },
            {
              "type": "null"
            }
          ],
          "default": null,
          "title": "Description"
        },
        "spec": {
          "default": null,
          "title": "Spec"
        },
        "defs": {
          "additionalProperties": {
            "anyOf": [
              {
                "type": "integer"
              },
              {
                "type": "number"
              },
              {
                "type": "string"
              },
              {
                "$ref": "#/$defs/FunctionBlock"
              },
              {
                "$ref": "#/$defs/CallBlock"
              },
              {
                "$ref": "#/$defs/WatsonxModelBlock"
              },
              {
                "$ref": "#/$defs/BamModelBlock"
              },
              {
                "$ref": "#/$defs/CodeBlock"
              },
              {
                "$ref": "#/$defs/ApiBlock"
              },
              {
                "$ref": "#/$defs/GetBlock"
              },
              {
                "$ref": "#/$defs/DataBlock"
              },
              {
                "$ref": "#/$defs/IfBlock"
              },
              {
                "$ref": "#/$defs/RepeatBlock"
              },
              {
                "$ref": "#/$defs/RepeatUntilBlock"
              },
              {
                "$ref": "#/$defs/ForBlock"
              },
              {
                "$ref": "#/$defs/DocumentBlock"
              },
              {
                "$ref": "#/$defs/SequenceBlock"
              },
              {
                "$ref": "#/$defs/ArrayBlock"
              },
              {
                "$ref": "#/$defs/ReadBlock"
              },
              {
                "$ref": "#/$defs/IncludeBlock"
              },
              {
                "$ref": "#/$defs/ErrorBlock"
              },
              {
                "$ref": "#/$defs/EmptyBlock"
              },
              {
                "items": {
                  "anyOf": [
                    {
                      "type": "integer"
                    },
                    {
                      "type": "number"
                    },
                    {
                      "type": "string"
                    },
                    {
                      "$ref": "#/$defs/FunctionBlock"
                    },
                    {
                      "$ref": "#/$defs/CallBlock"
                    },
                    {
                      "$ref": "#/$defs/WatsonxModelBlock"
                    },
                    {
                      "$ref": "#/$defs/BamModelBlock"
                    },
                    {
                      "$ref": "#/$defs/CodeBlock"
                    },
                    {
                      "$ref": "#/$defs/ApiBlock"
                    },
                    {
                      "$ref": "#/$defs/GetBlock"
                    },
                    {
                      "$ref": "#/$defs/DataBlock"
                    },
                    {
                      "$ref": "#/$defs/IfBlock"
                    },
                    {
                      "$ref": "#/$defs/RepeatBlock"
                    },
                    {
                      "$ref": "#/$defs/RepeatUntilBlock"
                    },
                    {
                      "$ref": "#/$defs/ForBlock"
                    },
                    {
                      "$ref": "#/$defs/DocumentBlock"
                    },
                    {
                      "$ref": "#/$defs/SequenceBlock"
                    },
                    {
                      "$ref": "#/$defs/ArrayBlock"
                    },
                    {
                      "$ref": "#/$defs/ReadBlock"
                    },
                    {
                      "$ref": "#/$defs/IncludeBlock"
                    },
                    {
                      "$ref": "#/$defs/ErrorBlock"
                    },
                    {
                      "$ref": "#/$defs/EmptyBlock"
                    }
                  ]
                },
                "type": "array"
              }
            ]
          },
          "default": {},
          "title": "Defs",
          "type": "object"
        },
        "def": {
          "anyOf": [
            {
              "type": "string"
            },
            {
              "type": "null"
            }
          ],
          "default": null,
          "title": "Def"
        },
        "show_result": {
          "default": true,
          "title": "Show Result",
          "type": "boolean"
        },
        "result": {
          "anyOf": [
            {},
            {
              "type": "null"
            }
          ],
          "default": null,
          "title": "Result"
        },
        "parser": {
          "anyOf": [
            {
              "enum": [
                "json",
                "yaml"
              ],
              "type": "string"
            },
            {
              "$ref": "#/$defs/PdlParser"
            },
            {
              "$ref": "#/$defs/RegexParser"
            },
            {
              "type": "null"
            }
          ],
          "default": null,
          "title": "Parser"
        },
        "location": {
          "anyOf": [
            {
              "$ref": "#/$defs/LocationType"
            },
            {
              "type": "null"
            }
          ],
          "default": null
        },
        "has_error": {
          "default": false,
          "title": "Has Error",
          "type": "boolean"
        },
        "fallback": {
          "anyOf": [
            {
              "type": "integer"
            },
            {
              "type": "number"
            },
            {
              "type": "string"
            },
            {
              "$ref": "#/$defs/FunctionBlock"
            },
            {
              "$ref": "#/$defs/CallBlock"
            },
            {
              "$ref": "#/$defs/WatsonxModelBlock"
            },
            {
              "$ref": "#/$defs/BamModelBlock"
            },
            {
              "$ref": "#/$defs/CodeBlock"
            },
            {
              "$ref": "#/$defs/ApiBlock"
            },
            {
              "$ref": "#/$defs/GetBlock"
            },
            {
              "$ref": "#/$defs/DataBlock"
            },
            {
              "$ref": "#/$defs/IfBlock"
            },
            {
              "$ref": "#/$defs/RepeatBlock"
            },
            {
              "$ref": "#/$defs/RepeatUntilBlock"
            },
            {
              "$ref": "#/$defs/ForBlock"
            },
            {
              "$ref": "#/$defs/DocumentBlock"
            },
            {
              "$ref": "#/$defs/SequenceBlock"
            },
            {
              "$ref": "#/$defs/ArrayBlock"
            },
            {
              "$ref": "#/$defs/ReadBlock"
            },
            {
              "$ref": "#/$defs/IncludeBlock"
            },
            {
              "$ref": "#/$defs/ErrorBlock"
            },
            {
              "$ref": "#/$defs/EmptyBlock"
            },
            {
              "items": {
                "anyOf": [
                  {
                    "type": "integer"
                  },
                  {
                    "type": "number"
                  },
                  {
                    "type": "string"
                  },
                  {
                    "$ref": "#/$defs/FunctionBlock"
                  },
                  {
                    "$ref": "#/$defs/CallBlock"
                  },
                  {
                    "$ref": "#/$defs/WatsonxModelBlock"
                  },
                  {
                    "$ref": "#/$defs/BamModelBlock"
                  },
                  {
                    "$ref": "#/$defs/CodeBlock"
                  },
                  {
                    "$ref": "#/$defs/ApiBlock"
                  },
                  {
                    "$ref": "#/$defs/GetBlock"
                  },
                  {
                    "$ref": "#/$defs/DataBlock"
                  },
                  {
                    "$ref": "#/$defs/IfBlock"
                  },
                  {
                    "$ref": "#/$defs/RepeatBlock"
                  },
                  {
                    "$ref": "#/$defs/RepeatUntilBlock"
                  },
                  {
                    "$ref": "#/$defs/ForBlock"
                  },
                  {
                    "$ref": "#/$defs/DocumentBlock"
                  },
                  {
                    "$ref": "#/$defs/SequenceBlock"
                  },
                  {
                    "$ref": "#/$defs/ArrayBlock"
                  },
                  {
                    "$ref": "#/$defs/ReadBlock"
                  },
                  {
                    "$ref": "#/$defs/IncludeBlock"
                  },
                  {
                    "$ref": "#/$defs/ErrorBlock"
                  },
                  {
                    "$ref": "#/$defs/EmptyBlock"
                  }
                ]
              },
              "type": "array"
            },
            {
              "type": "null"
            }
          ],
          "default": null,
          "title": "Fallback"
        },
        "kind": {
          "const": "get",
          "default": "get",
          "enum": [
            "get"
          ],
          "title": "Kind",
          "type": "string"
        },
        "get": {
          "title": "Get",
          "type": "string"
        }
      },
      "required": [
        "get"
      ],
      "title": "GetBlock",
      "type": "object"
    },
    "IfBlock": {
      "additionalProperties": false,
      "properties": {
        "description": {
          "anyOf": [
            {
              "type": "string"
            },
            {
              "type": "null"
            }
          ],
          "default": null,
          "title": "Description"
        },
        "spec": {
          "default": null,
          "title": "Spec"
        },
        "defs": {
          "additionalProperties": {
            "anyOf": [
              {
                "type": "integer"
              },
              {
                "type": "number"
              },
              {
                "type": "string"
              },
              {
                "$ref": "#/$defs/FunctionBlock"
              },
              {
                "$ref": "#/$defs/CallBlock"
              },
              {
                "$ref": "#/$defs/WatsonxModelBlock"
              },
              {
                "$ref": "#/$defs/BamModelBlock"
              },
              {
                "$ref": "#/$defs/CodeBlock"
              },
              {
                "$ref": "#/$defs/ApiBlock"
              },
              {
                "$ref": "#/$defs/GetBlock"
              },
              {
                "$ref": "#/$defs/DataBlock"
              },
              {
                "$ref": "#/$defs/IfBlock"
              },
              {
                "$ref": "#/$defs/RepeatBlock"
              },
              {
                "$ref": "#/$defs/RepeatUntilBlock"
              },
              {
                "$ref": "#/$defs/ForBlock"
              },
              {
                "$ref": "#/$defs/DocumentBlock"
              },
              {
                "$ref": "#/$defs/SequenceBlock"
              },
              {
                "$ref": "#/$defs/ArrayBlock"
              },
              {
                "$ref": "#/$defs/ReadBlock"
              },
              {
                "$ref": "#/$defs/IncludeBlock"
              },
              {
                "$ref": "#/$defs/ErrorBlock"
              },
              {
                "$ref": "#/$defs/EmptyBlock"
              },
              {
                "items": {
                  "anyOf": [
                    {
                      "type": "integer"
                    },
                    {
                      "type": "number"
                    },
                    {
                      "type": "string"
                    },
                    {
                      "$ref": "#/$defs/FunctionBlock"
                    },
                    {
                      "$ref": "#/$defs/CallBlock"
                    },
                    {
                      "$ref": "#/$defs/WatsonxModelBlock"
                    },
                    {
                      "$ref": "#/$defs/BamModelBlock"
                    },
                    {
                      "$ref": "#/$defs/CodeBlock"
                    },
                    {
                      "$ref": "#/$defs/ApiBlock"
                    },
                    {
                      "$ref": "#/$defs/GetBlock"
                    },
                    {
                      "$ref": "#/$defs/DataBlock"
                    },
                    {
                      "$ref": "#/$defs/IfBlock"
                    },
                    {
                      "$ref": "#/$defs/RepeatBlock"
                    },
                    {
                      "$ref": "#/$defs/RepeatUntilBlock"
                    },
                    {
                      "$ref": "#/$defs/ForBlock"
                    },
                    {
                      "$ref": "#/$defs/DocumentBlock"
                    },
                    {
                      "$ref": "#/$defs/SequenceBlock"
                    },
                    {
                      "$ref": "#/$defs/ArrayBlock"
                    },
                    {
                      "$ref": "#/$defs/ReadBlock"
                    },
                    {
                      "$ref": "#/$defs/IncludeBlock"
                    },
                    {
                      "$ref": "#/$defs/ErrorBlock"
                    },
                    {
                      "$ref": "#/$defs/EmptyBlock"
                    }
                  ]
                },
                "type": "array"
              }
            ]
          },
          "default": {},
          "title": "Defs",
          "type": "object"
        },
        "def": {
          "anyOf": [
            {
              "type": "string"
            },
            {
              "type": "null"
            }
          ],
          "default": null,
          "title": "Def"
        },
        "show_result": {
          "default": true,
          "title": "Show Result",
          "type": "boolean"
        },
        "result": {
          "anyOf": [
            {},
            {
              "type": "null"
            }
          ],
          "default": null,
          "title": "Result"
        },
        "parser": {
          "anyOf": [
            {
              "enum": [
                "json",
                "yaml"
              ],
              "type": "string"
            },
            {
              "$ref": "#/$defs/PdlParser"
            },
            {
              "$ref": "#/$defs/RegexParser"
            },
            {
              "type": "null"
            }
          ],
          "default": null,
          "title": "Parser"
        },
        "location": {
          "anyOf": [
            {
              "$ref": "#/$defs/LocationType"
            },
            {
              "type": "null"
            }
          ],
          "default": null
        },
        "has_error": {
          "default": false,
          "title": "Has Error",
          "type": "boolean"
        },
        "fallback": {
          "anyOf": [
            {
              "type": "integer"
            },
            {
              "type": "number"
            },
            {
              "type": "string"
            },
            {
              "$ref": "#/$defs/FunctionBlock"
            },
            {
              "$ref": "#/$defs/CallBlock"
            },
            {
              "$ref": "#/$defs/WatsonxModelBlock"
            },
            {
              "$ref": "#/$defs/BamModelBlock"
            },
            {
              "$ref": "#/$defs/CodeBlock"
            },
            {
              "$ref": "#/$defs/ApiBlock"
            },
            {
              "$ref": "#/$defs/GetBlock"
            },
            {
              "$ref": "#/$defs/DataBlock"
            },
            {
              "$ref": "#/$defs/IfBlock"
            },
            {
              "$ref": "#/$defs/RepeatBlock"
            },
            {
              "$ref": "#/$defs/RepeatUntilBlock"
            },
            {
              "$ref": "#/$defs/ForBlock"
            },
            {
              "$ref": "#/$defs/DocumentBlock"
            },
            {
              "$ref": "#/$defs/SequenceBlock"
            },
            {
              "$ref": "#/$defs/ArrayBlock"
            },
            {
              "$ref": "#/$defs/ReadBlock"
            },
            {
              "$ref": "#/$defs/IncludeBlock"
            },
            {
              "$ref": "#/$defs/ErrorBlock"
            },
            {
              "$ref": "#/$defs/EmptyBlock"
            },
            {
              "items": {
                "anyOf": [
                  {
                    "type": "integer"
                  },
                  {
                    "type": "number"
                  },
                  {
                    "type": "string"
                  },
                  {
                    "$ref": "#/$defs/FunctionBlock"
                  },
                  {
                    "$ref": "#/$defs/CallBlock"
                  },
                  {
                    "$ref": "#/$defs/WatsonxModelBlock"
                  },
                  {
                    "$ref": "#/$defs/BamModelBlock"
                  },
                  {
                    "$ref": "#/$defs/CodeBlock"
                  },
                  {
                    "$ref": "#/$defs/ApiBlock"
                  },
                  {
                    "$ref": "#/$defs/GetBlock"
                  },
                  {
                    "$ref": "#/$defs/DataBlock"
                  },
                  {
                    "$ref": "#/$defs/IfBlock"
                  },
                  {
                    "$ref": "#/$defs/RepeatBlock"
                  },
                  {
                    "$ref": "#/$defs/RepeatUntilBlock"
                  },
                  {
                    "$ref": "#/$defs/ForBlock"
                  },
                  {
                    "$ref": "#/$defs/DocumentBlock"
                  },
                  {
                    "$ref": "#/$defs/SequenceBlock"
                  },
                  {
                    "$ref": "#/$defs/ArrayBlock"
                  },
                  {
                    "$ref": "#/$defs/ReadBlock"
                  },
                  {
                    "$ref": "#/$defs/IncludeBlock"
                  },
                  {
                    "$ref": "#/$defs/ErrorBlock"
                  },
                  {
                    "$ref": "#/$defs/EmptyBlock"
                  }
                ]
              },
              "type": "array"
            },
            {
              "type": "null"
            }
          ],
          "default": null,
          "title": "Fallback"
        },
        "kind": {
          "const": "if",
          "default": "if",
          "enum": [
            "if"
          ],
          "title": "Kind",
          "type": "string"
        },
        "if": {
          "title": "If"
        },
        "then": {
          "anyOf": [
            {
              "type": "integer"
            },
            {
              "type": "number"
            },
            {
              "type": "string"
            },
            {
              "$ref": "#/$defs/FunctionBlock"
            },
            {
              "$ref": "#/$defs/CallBlock"
            },
            {
              "$ref": "#/$defs/WatsonxModelBlock"
            },
            {
              "$ref": "#/$defs/BamModelBlock"
            },
            {
              "$ref": "#/$defs/CodeBlock"
            },
            {
              "$ref": "#/$defs/ApiBlock"
            },
            {
              "$ref": "#/$defs/GetBlock"
            },
            {
              "$ref": "#/$defs/DataBlock"
            },
            {
              "$ref": "#/$defs/IfBlock"
            },
            {
              "$ref": "#/$defs/RepeatBlock"
            },
            {
              "$ref": "#/$defs/RepeatUntilBlock"
            },
            {
              "$ref": "#/$defs/ForBlock"
            },
            {
              "$ref": "#/$defs/DocumentBlock"
            },
            {
              "$ref": "#/$defs/SequenceBlock"
            },
            {
              "$ref": "#/$defs/ArrayBlock"
            },
            {
              "$ref": "#/$defs/ReadBlock"
            },
            {
              "$ref": "#/$defs/IncludeBlock"
            },
            {
              "$ref": "#/$defs/ErrorBlock"
            },
            {
              "$ref": "#/$defs/EmptyBlock"
            },
            {
              "items": {
                "anyOf": [
                  {
                    "type": "integer"
                  },
                  {
                    "type": "number"
                  },
                  {
                    "type": "string"
                  },
                  {
                    "$ref": "#/$defs/FunctionBlock"
                  },
                  {
                    "$ref": "#/$defs/CallBlock"
                  },
                  {
                    "$ref": "#/$defs/WatsonxModelBlock"
                  },
                  {
                    "$ref": "#/$defs/BamModelBlock"
                  },
                  {
                    "$ref": "#/$defs/CodeBlock"
                  },
                  {
                    "$ref": "#/$defs/ApiBlock"
                  },
                  {
                    "$ref": "#/$defs/GetBlock"
                  },
                  {
                    "$ref": "#/$defs/DataBlock"
                  },
                  {
                    "$ref": "#/$defs/IfBlock"
                  },
                  {
                    "$ref": "#/$defs/RepeatBlock"
                  },
                  {
                    "$ref": "#/$defs/RepeatUntilBlock"
                  },
                  {
                    "$ref": "#/$defs/ForBlock"
                  },
                  {
                    "$ref": "#/$defs/DocumentBlock"
                  },
                  {
                    "$ref": "#/$defs/SequenceBlock"
                  },
                  {
                    "$ref": "#/$defs/ArrayBlock"
                  },
                  {
                    "$ref": "#/$defs/ReadBlock"
                  },
                  {
                    "$ref": "#/$defs/IncludeBlock"
                  },
                  {
                    "$ref": "#/$defs/ErrorBlock"
                  },
                  {
                    "$ref": "#/$defs/EmptyBlock"
                  }
                ]
              },
              "type": "array"
            }
          ],
          "title": "Then"
        },
        "else": {
          "anyOf": [
            {
              "type": "integer"
            },
            {
              "type": "number"
            },
            {
              "type": "string"
            },
            {
              "$ref": "#/$defs/FunctionBlock"
            },
            {
              "$ref": "#/$defs/CallBlock"
            },
            {
              "$ref": "#/$defs/WatsonxModelBlock"
            },
            {
              "$ref": "#/$defs/BamModelBlock"
            },
            {
              "$ref": "#/$defs/CodeBlock"
            },
            {
              "$ref": "#/$defs/ApiBlock"
            },
            {
              "$ref": "#/$defs/GetBlock"
            },
            {
              "$ref": "#/$defs/DataBlock"
            },
            {
              "$ref": "#/$defs/IfBlock"
            },
            {
              "$ref": "#/$defs/RepeatBlock"
            },
            {
              "$ref": "#/$defs/RepeatUntilBlock"
            },
            {
              "$ref": "#/$defs/ForBlock"
            },
            {
              "$ref": "#/$defs/DocumentBlock"
            },
            {
              "$ref": "#/$defs/SequenceBlock"
            },
            {
              "$ref": "#/$defs/ArrayBlock"
            },
            {
              "$ref": "#/$defs/ReadBlock"
            },
            {
              "$ref": "#/$defs/IncludeBlock"
            },
            {
              "$ref": "#/$defs/ErrorBlock"
            },
            {
              "$ref": "#/$defs/EmptyBlock"
            },
            {
              "items": {
                "anyOf": [
                  {
                    "type": "integer"
                  },
                  {
                    "type": "number"
                  },
                  {
                    "type": "string"
                  },
                  {
                    "$ref": "#/$defs/FunctionBlock"
                  },
                  {
                    "$ref": "#/$defs/CallBlock"
                  },
                  {
                    "$ref": "#/$defs/WatsonxModelBlock"
                  },
                  {
                    "$ref": "#/$defs/BamModelBlock"
                  },
                  {
                    "$ref": "#/$defs/CodeBlock"
                  },
                  {
                    "$ref": "#/$defs/ApiBlock"
                  },
                  {
                    "$ref": "#/$defs/GetBlock"
                  },
                  {
                    "$ref": "#/$defs/DataBlock"
                  },
                  {
                    "$ref": "#/$defs/IfBlock"
                  },
                  {
                    "$ref": "#/$defs/RepeatBlock"
                  },
                  {
                    "$ref": "#/$defs/RepeatUntilBlock"
                  },
                  {
                    "$ref": "#/$defs/ForBlock"
                  },
                  {
                    "$ref": "#/$defs/DocumentBlock"
                  },
                  {
                    "$ref": "#/$defs/SequenceBlock"
                  },
                  {
                    "$ref": "#/$defs/ArrayBlock"
                  },
                  {
                    "$ref": "#/$defs/ReadBlock"
                  },
                  {
                    "$ref": "#/$defs/IncludeBlock"
                  },
                  {
                    "$ref": "#/$defs/ErrorBlock"
                  },
                  {
                    "$ref": "#/$defs/EmptyBlock"
                  }
                ]
              },
              "type": "array"
            },
            {
              "type": "null"
            }
          ],
          "default": null,
          "title": "Else"
        },
        "if_result": {
          "anyOf": [
            {
              "type": "boolean"
            },
            {
              "type": "null"
            }
          ],
          "default": null,
          "title": "If Result"
        }
      },
      "required": [
        "if",
        "then"
      ],
      "title": "IfBlock",
      "type": "object"
    },
    "IncludeBlock": {
      "additionalProperties": false,
      "properties": {
        "description": {
          "anyOf": [
            {
              "type": "string"
            },
            {
              "type": "null"
            }
          ],
          "default": null,
          "title": "Description"
        },
        "spec": {
          "default": null,
          "title": "Spec"
        },
        "defs": {
          "additionalProperties": {
            "anyOf": [
              {
                "type": "integer"
              },
              {
                "type": "number"
              },
              {
                "type": "string"
              },
              {
                "$ref": "#/$defs/FunctionBlock"
              },
              {
                "$ref": "#/$defs/CallBlock"
              },
              {
                "$ref": "#/$defs/WatsonxModelBlock"
              },
              {
                "$ref": "#/$defs/BamModelBlock"
              },
              {
                "$ref": "#/$defs/CodeBlock"
              },
              {
                "$ref": "#/$defs/ApiBlock"
              },
              {
                "$ref": "#/$defs/GetBlock"
              },
              {
                "$ref": "#/$defs/DataBlock"
              },
              {
                "$ref": "#/$defs/IfBlock"
              },
              {
                "$ref": "#/$defs/RepeatBlock"
              },
              {
                "$ref": "#/$defs/RepeatUntilBlock"
              },
              {
                "$ref": "#/$defs/ForBlock"
              },
              {
                "$ref": "#/$defs/DocumentBlock"
              },
              {
                "$ref": "#/$defs/SequenceBlock"
              },
              {
                "$ref": "#/$defs/ArrayBlock"
              },
              {
                "$ref": "#/$defs/ReadBlock"
              },
              {
                "$ref": "#/$defs/IncludeBlock"
              },
              {
                "$ref": "#/$defs/ErrorBlock"
              },
              {
                "$ref": "#/$defs/EmptyBlock"
              },
              {
                "items": {
                  "anyOf": [
                    {
                      "type": "integer"
                    },
                    {
                      "type": "number"
                    },
                    {
                      "type": "string"
                    },
                    {
                      "$ref": "#/$defs/FunctionBlock"
                    },
                    {
                      "$ref": "#/$defs/CallBlock"
                    },
                    {
                      "$ref": "#/$defs/WatsonxModelBlock"
                    },
                    {
                      "$ref": "#/$defs/BamModelBlock"
                    },
                    {
                      "$ref": "#/$defs/CodeBlock"
                    },
                    {
                      "$ref": "#/$defs/ApiBlock"
                    },
                    {
                      "$ref": "#/$defs/GetBlock"
                    },
                    {
                      "$ref": "#/$defs/DataBlock"
                    },
                    {
                      "$ref": "#/$defs/IfBlock"
                    },
                    {
                      "$ref": "#/$defs/RepeatBlock"
                    },
                    {
                      "$ref": "#/$defs/RepeatUntilBlock"
                    },
                    {
                      "$ref": "#/$defs/ForBlock"
                    },
                    {
                      "$ref": "#/$defs/DocumentBlock"
                    },
                    {
                      "$ref": "#/$defs/SequenceBlock"
                    },
                    {
                      "$ref": "#/$defs/ArrayBlock"
                    },
                    {
                      "$ref": "#/$defs/ReadBlock"
                    },
                    {
                      "$ref": "#/$defs/IncludeBlock"
                    },
                    {
                      "$ref": "#/$defs/ErrorBlock"
                    },
                    {
                      "$ref": "#/$defs/EmptyBlock"
                    }
                  ]
                },
                "type": "array"
              }
            ]
          },
          "default": {},
          "title": "Defs",
          "type": "object"
        },
        "def": {
          "anyOf": [
            {
              "type": "string"
            },
            {
              "type": "null"
            }
          ],
          "default": null,
          "title": "Def"
        },
        "show_result": {
          "default": true,
          "title": "Show Result",
          "type": "boolean"
        },
        "result": {
          "anyOf": [
            {},
            {
              "type": "null"
            }
          ],
          "default": null,
          "title": "Result"
        },
        "parser": {
          "anyOf": [
            {
              "enum": [
                "json",
                "yaml"
              ],
              "type": "string"
            },
            {
              "$ref": "#/$defs/PdlParser"
            },
            {
              "$ref": "#/$defs/RegexParser"
            },
            {
              "type": "null"
            }
          ],
          "default": null,
          "title": "Parser"
        },
        "location": {
          "anyOf": [
            {
              "$ref": "#/$defs/LocationType"
            },
            {
              "type": "null"
            }
          ],
          "default": null
        },
        "has_error": {
          "default": false,
          "title": "Has Error",
          "type": "boolean"
        },
        "fallback": {
          "anyOf": [
            {
              "type": "integer"
            },
            {
              "type": "number"
            },
            {
              "type": "string"
            },
            {
              "$ref": "#/$defs/FunctionBlock"
            },
            {
              "$ref": "#/$defs/CallBlock"
            },
            {
              "$ref": "#/$defs/WatsonxModelBlock"
            },
            {
              "$ref": "#/$defs/BamModelBlock"
            },
            {
              "$ref": "#/$defs/CodeBlock"
            },
            {
              "$ref": "#/$defs/ApiBlock"
            },
            {
              "$ref": "#/$defs/GetBlock"
            },
            {
              "$ref": "#/$defs/DataBlock"
            },
            {
              "$ref": "#/$defs/IfBlock"
            },
            {
              "$ref": "#/$defs/RepeatBlock"
            },
            {
              "$ref": "#/$defs/RepeatUntilBlock"
            },
            {
              "$ref": "#/$defs/ForBlock"
            },
            {
              "$ref": "#/$defs/DocumentBlock"
            },
            {
              "$ref": "#/$defs/SequenceBlock"
            },
            {
              "$ref": "#/$defs/ArrayBlock"
            },
            {
              "$ref": "#/$defs/ReadBlock"
            },
            {
              "$ref": "#/$defs/IncludeBlock"
            },
            {
              "$ref": "#/$defs/ErrorBlock"
            },
            {
              "$ref": "#/$defs/EmptyBlock"
            },
            {
              "items": {
                "anyOf": [
                  {
                    "type": "integer"
                  },
                  {
                    "type": "number"
                  },
                  {
                    "type": "string"
                  },
                  {
                    "$ref": "#/$defs/FunctionBlock"
                  },
                  {
                    "$ref": "#/$defs/CallBlock"
                  },
                  {
                    "$ref": "#/$defs/WatsonxModelBlock"
                  },
                  {
                    "$ref": "#/$defs/BamModelBlock"
                  },
                  {
                    "$ref": "#/$defs/CodeBlock"
                  },
                  {
                    "$ref": "#/$defs/ApiBlock"
                  },
                  {
                    "$ref": "#/$defs/GetBlock"
                  },
                  {
                    "$ref": "#/$defs/DataBlock"
                  },
                  {
                    "$ref": "#/$defs/IfBlock"
                  },
                  {
                    "$ref": "#/$defs/RepeatBlock"
                  },
                  {
                    "$ref": "#/$defs/RepeatUntilBlock"
                  },
                  {
                    "$ref": "#/$defs/ForBlock"
                  },
                  {
                    "$ref": "#/$defs/DocumentBlock"
                  },
                  {
                    "$ref": "#/$defs/SequenceBlock"
                  },
                  {
                    "$ref": "#/$defs/ArrayBlock"
                  },
                  {
                    "$ref": "#/$defs/ReadBlock"
                  },
                  {
                    "$ref": "#/$defs/IncludeBlock"
                  },
                  {
                    "$ref": "#/$defs/ErrorBlock"
                  },
                  {
                    "$ref": "#/$defs/EmptyBlock"
                  }
                ]
              },
              "type": "array"
            },
            {
              "type": "null"
            }
          ],
          "default": null,
          "title": "Fallback"
        },
        "kind": {
          "const": "include",
          "default": "include",
          "enum": [
            "include"
          ],
          "title": "Kind",
          "type": "string"
        },
        "include": {
          "title": "Include",
          "type": "string"
        },
        "trace": {
          "anyOf": [
            {
              "type": "integer"
            },
            {
              "type": "number"
            },
            {
              "type": "string"
            },
            {
              "$ref": "#/$defs/FunctionBlock"
            },
            {
              "$ref": "#/$defs/CallBlock"
            },
            {
              "$ref": "#/$defs/WatsonxModelBlock"
            },
            {
              "$ref": "#/$defs/BamModelBlock"
            },
            {
              "$ref": "#/$defs/CodeBlock"
            },
            {
              "$ref": "#/$defs/ApiBlock"
            },
            {
              "$ref": "#/$defs/GetBlock"
            },
            {
              "$ref": "#/$defs/DataBlock"
            },
            {
              "$ref": "#/$defs/IfBlock"
            },
            {
              "$ref": "#/$defs/RepeatBlock"
            },
            {
              "$ref": "#/$defs/RepeatUntilBlock"
            },
            {
              "$ref": "#/$defs/ForBlock"
            },
            {
              "$ref": "#/$defs/DocumentBlock"
            },
            {
              "$ref": "#/$defs/SequenceBlock"
            },
            {
              "$ref": "#/$defs/ArrayBlock"
            },
            {
              "$ref": "#/$defs/ReadBlock"
            },
            {
              "$ref": "#/$defs/IncludeBlock"
            },
            {
              "$ref": "#/$defs/ErrorBlock"
            },
            {
              "$ref": "#/$defs/EmptyBlock"
            },
            {
              "type": "null"
            }
          ],
          "default": null,
          "title": "Trace"
        }
      },
      "required": [
        "include"
      ],
      "title": "IncludeBlock",
      "type": "object"
    },
    "IterationType": {
      "enum": [
        "sequence",
        "array",
        "document"
      ],
      "title": "IterationType",
      "type": "string"
    },
    "LengthPenalty": {
      "additionalProperties": true,
      "properties": {
        "decay_factor": {
          "anyOf": [
            {
              "exclusiveMinimum": 1.0,
              "type": "number"
            },
            {
              "type": "null"
            }
          ],
          "default": null,
          "title": "Decay factor"
        },
        "start_index": {
          "anyOf": [
            {
              "minimum": 1,
              "type": "integer"
            },
            {
              "type": "null"
            }
          ],
          "default": null,
          "title": "Start index"
        }
      },
      "title": "LengthPenalty",
      "type": "object"
    },
    "LocationType": {
      "additionalProperties": false,
      "properties": {
        "path": {
          "items": {
            "type": "string"
          },
          "title": "Path",
          "type": "array"
        },
        "file": {
          "title": "File",
          "type": "string"
        },
        "table": {
          "additionalProperties": {
            "type": "integer"
          },
          "title": "Table",
          "type": "object"
        }
      },
      "required": [
        "path",
        "file",
        "table"
      ],
      "title": "LocationType",
      "type": "object"
    },
    "ModerationHAP": {
      "additionalProperties": true,
      "properties": {
        "input": {
          "anyOf": [
            {
              "$ref": "#/$defs/ModerationHAPInput"
            },
            {
              "type": "null"
            }
          ],
          "default": null
        },
        "output": {
          "anyOf": [
            {
              "$ref": "#/$defs/ModerationHAPOutput"
            },
            {
              "type": "null"
            }
          ],
          "default": null
        }
      },
      "title": "ModerationHAP",
      "type": "object"
    },
    "ModerationHAPInput": {
      "additionalProperties": true,
      "properties": {
        "enabled": {
          "anyOf": [
            {
              "type": "boolean"
            },
            {
              "type": "null"
            }
          ],
          "default": false,
          "title": "Enabled"
        },
        "send_tokens": {
          "anyOf": [
            {
              "type": "boolean"
            },
            {
              "type": "null"
            }
          ],
          "default": false,
          "title": "Send Tokens"
        },
        "threshold": {
          "anyOf": [
            {
              "maximum": 0.99,
              "minimum": 0.01,
              "multipleOf": 0.01,
              "type": "number"
            },
            {
              "type": "null"
            }
          ],
          "default": 0.75,
          "title": "Threshold"
        }
      },
      "title": "ModerationHAPInput",
      "type": "object"
    },
    "ModerationHAPOutput": {
      "additionalProperties": true,
      "properties": {
        "enabled": {
          "anyOf": [
            {
              "type": "boolean"
            },
            {
              "type": "null"
            }
          ],
          "default": false,
          "title": "Enabled"
        },
        "send_tokens": {
          "anyOf": [
            {
              "type": "boolean"
            },
            {
              "type": "null"
            }
          ],
          "default": false,
          "title": "Send Tokens"
        },
        "threshold": {
          "anyOf": [
            {
              "maximum": 0.99,
              "minimum": 0.01,
              "multipleOf": 0.01,
              "type": "number"
            },
            {
              "type": "null"
            }
          ],
          "default": 0.75,
          "title": "Threshold"
        }
      },
      "title": "ModerationHAPOutput",
      "type": "object"
    },
    "ModerationParameters": {
      "additionalProperties": true,
      "properties": {
        "hap": {
          "anyOf": [
            {
              "$ref": "#/$defs/ModerationHAP"
            },
            {
              "type": "null"
            }
          ],
          "default": null
        },
        "social_bias": {
          "anyOf": [
            {
              "$ref": "#/$defs/ModerationSocialBias"
            },
            {
              "type": "null"
            }
          ],
          "default": null
        }
      },
      "title": "ModerationParameters",
      "type": "object"
    },
    "ModerationSocialBias": {
      "additionalProperties": true,
      "properties": {
        "input": {
          "anyOf": [
            {
              "$ref": "#/$defs/ModerationSocialBiasInput"
            },
            {
              "type": "null"
            }
          ],
          "default": null
        },
        "output": {
          "anyOf": [
            {
              "$ref": "#/$defs/ModerationSocialBiasOutput"
            },
            {
              "type": "null"
            }
          ],
          "default": null
        }
      },
      "title": "ModerationSocialBias",
      "type": "object"
    },
    "ModerationSocialBiasInput": {
      "additionalProperties": true,
      "properties": {
        "enabled": {
          "anyOf": [
            {
              "type": "boolean"
            },
            {
              "type": "null"
            }
          ],
          "default": false,
          "title": "Enabled"
        },
        "send_tokens": {
          "anyOf": [
            {
              "type": "boolean"
            },
            {
              "type": "null"
            }
          ],
          "default": false,
          "title": "Send Tokens"
        },
        "threshold": {
          "anyOf": [
            {
              "maximum": 0.99,
              "minimum": 0.01,
              "multipleOf": 0.01,
              "type": "number"
            },
            {
              "type": "null"
            }
          ],
          "default": 0.75,
          "title": "Threshold"
        }
      },
      "title": "ModerationSocialBiasInput",
      "type": "object"
    },
    "ModerationSocialBiasOutput": {
      "additionalProperties": true,
      "properties": {
        "enabled": {
          "anyOf": [
            {
              "type": "boolean"
            },
            {
              "type": "null"
            }
          ],
          "default": false,
          "title": "Enabled"
        },
        "send_tokens": {
          "anyOf": [
            {
              "type": "boolean"
            },
            {
              "type": "null"
            }
          ],
          "default": false,
          "title": "Send Tokens"
        },
        "threshold": {
          "anyOf": [
            {
              "maximum": 0.99,
              "minimum": 0.01,
              "multipleOf": 0.01,
              "type": "number"
            },
            {
              "type": "null"
            }
          ],
          "default": 0.75,
          "title": "Threshold"
        }
      },
      "title": "ModerationSocialBiasOutput",
      "type": "object"
    },
    "PdlBlock": {
      "anyOf": [
        {
          "type": "integer"
        },
        {
          "type": "number"
        },
        {
          "type": "string"
        },
        {
          "$ref": "#/$defs/FunctionBlock"
        },
        {
          "$ref": "#/$defs/CallBlock"
        },
        {
          "$ref": "#/$defs/WatsonxModelBlock"
        },
        {
          "$ref": "#/$defs/BamModelBlock"
        },
        {
          "$ref": "#/$defs/CodeBlock"
        },
        {
          "$ref": "#/$defs/ApiBlock"
        },
        {
          "$ref": "#/$defs/GetBlock"
        },
        {
          "$ref": "#/$defs/DataBlock"
        },
        {
          "$ref": "#/$defs/IfBlock"
        },
        {
          "$ref": "#/$defs/RepeatBlock"
        },
        {
          "$ref": "#/$defs/RepeatUntilBlock"
        },
        {
          "$ref": "#/$defs/ForBlock"
        },
        {
          "$ref": "#/$defs/DocumentBlock"
        },
        {
          "$ref": "#/$defs/SequenceBlock"
        },
        {
          "$ref": "#/$defs/ArrayBlock"
        },
        {
          "$ref": "#/$defs/ReadBlock"
        },
        {
          "$ref": "#/$defs/IncludeBlock"
        },
        {
          "$ref": "#/$defs/ErrorBlock"
        },
        {
          "$ref": "#/$defs/EmptyBlock"
        }
      ],
      "title": "PdlBlock"
    },
    "PdlBlocks": {
      "anyOf": [
        {
          "type": "integer"
        },
        {
          "type": "number"
        },
        {
          "type": "string"
        },
        {
          "$ref": "#/$defs/FunctionBlock"
        },
        {
          "$ref": "#/$defs/CallBlock"
        },
        {
          "$ref": "#/$defs/WatsonxModelBlock"
        },
        {
          "$ref": "#/$defs/BamModelBlock"
        },
        {
          "$ref": "#/$defs/CodeBlock"
        },
        {
          "$ref": "#/$defs/ApiBlock"
        },
        {
          "$ref": "#/$defs/GetBlock"
        },
        {
          "$ref": "#/$defs/DataBlock"
        },
        {
          "$ref": "#/$defs/IfBlock"
        },
        {
          "$ref": "#/$defs/RepeatBlock"
        },
        {
          "$ref": "#/$defs/RepeatUntilBlock"
        },
        {
          "$ref": "#/$defs/ForBlock"
        },
        {
          "$ref": "#/$defs/DocumentBlock"
        },
        {
          "$ref": "#/$defs/SequenceBlock"
        },
        {
          "$ref": "#/$defs/ArrayBlock"
        },
        {
          "$ref": "#/$defs/ReadBlock"
        },
        {
          "$ref": "#/$defs/IncludeBlock"
        },
        {
          "$ref": "#/$defs/ErrorBlock"
        },
        {
          "$ref": "#/$defs/EmptyBlock"
        },
        {
          "items": {
            "anyOf": [
              {
                "type": "integer"
              },
              {
                "type": "number"
              },
              {
                "type": "string"
              },
              {
                "$ref": "#/$defs/FunctionBlock"
              },
              {
                "$ref": "#/$defs/CallBlock"
              },
              {
                "$ref": "#/$defs/WatsonxModelBlock"
              },
              {
                "$ref": "#/$defs/BamModelBlock"
              },
              {
                "$ref": "#/$defs/CodeBlock"
              },
              {
                "$ref": "#/$defs/ApiBlock"
              },
              {
                "$ref": "#/$defs/GetBlock"
              },
              {
                "$ref": "#/$defs/DataBlock"
              },
              {
                "$ref": "#/$defs/IfBlock"
              },
              {
                "$ref": "#/$defs/RepeatBlock"
              },
              {
                "$ref": "#/$defs/RepeatUntilBlock"
              },
              {
                "$ref": "#/$defs/ForBlock"
              },
              {
                "$ref": "#/$defs/DocumentBlock"
              },
              {
                "$ref": "#/$defs/SequenceBlock"
              },
              {
                "$ref": "#/$defs/ArrayBlock"
              },
              {
                "$ref": "#/$defs/ReadBlock"
              },
              {
                "$ref": "#/$defs/IncludeBlock"
              },
              {
                "$ref": "#/$defs/ErrorBlock"
              },
              {
                "$ref": "#/$defs/EmptyBlock"
              }
            ]
          },
          "type": "array"
        }
      ],
      "title": "PdlBlocks"
    },
    "PdlParser": {
      "additionalProperties": false,
      "properties": {
        "description": {
          "anyOf": [
            {
              "type": "string"
            },
            {
              "type": "null"
            }
          ],
          "default": null,
          "title": "Description"
        },
        "spec": {
          "anyOf": [
            {
              "type": "object"
            },
            {
              "type": "null"
            }
          ],
          "default": null,
          "title": "Spec"
        },
        "pdl": {
          "anyOf": [
            {
              "type": "integer"
            },
            {
              "type": "number"
            },
            {
<<<<<<< HEAD
              "type": "null"
            }
          ],
          "default": 0.75,
          "title": "Threshold"
        }
      },
      "title": "ModerationSocialBiasOutput",
      "type": "object"
    },
    "OpenAIModelBlock": {
      "additionalProperties": false,
      "properties": {
        "description": {
          "anyOf": [
            {
              "type": "string"
            },
            {
              "type": "null"
            }
          ],
          "default": null,
          "title": "Description"
        },
        "spec": {
          "default": null,
          "title": "Spec"
        },
        "defs": {
          "additionalProperties": {
            "anyOf": [
              {
                "type": "string"
              },
              {
                "$ref": "#/$defs/FunctionBlock"
              },
              {
                "$ref": "#/$defs/CallBlock"
              },
              {
                "$ref": "#/$defs/WatsonxModelBlock"
              },
              {
                "$ref": "#/$defs/BamModelBlock"
              },
              {
                "$ref": "#/$defs/OpenAIModelBlock"
              },
              {
                "$ref": "#/$defs/CodeBlock"
              },
              {
                "$ref": "#/$defs/ApiBlock"
              },
              {
                "$ref": "#/$defs/GetBlock"
              },
              {
                "$ref": "#/$defs/DataBlock"
              },
              {
                "$ref": "#/$defs/IfBlock"
              },
              {
                "$ref": "#/$defs/RepeatBlock"
              },
              {
                "$ref": "#/$defs/RepeatUntilBlock"
              },
              {
                "$ref": "#/$defs/ForBlock"
              },
              {
                "$ref": "#/$defs/DocumentBlock"
              },
              {
                "$ref": "#/$defs/ReadBlock"
              },
              {
                "$ref": "#/$defs/IncludeBlock"
              },
              {
                "$ref": "#/$defs/ErrorBlock"
              },
              {
                "$ref": "#/$defs/EmptyBlock"
              },
              {
                "items": {
                  "anyOf": [
                    {
                      "type": "string"
                    },
                    {
                      "$ref": "#/$defs/FunctionBlock"
                    },
                    {
                      "$ref": "#/$defs/CallBlock"
                    },
                    {
                      "$ref": "#/$defs/WatsonxModelBlock"
                    },
                    {
                      "$ref": "#/$defs/BamModelBlock"
                    },
                    {
                      "$ref": "#/$defs/OpenAIModelBlock"
                    },
                    {
                      "$ref": "#/$defs/CodeBlock"
                    },
                    {
                      "$ref": "#/$defs/ApiBlock"
                    },
                    {
                      "$ref": "#/$defs/GetBlock"
                    },
                    {
                      "$ref": "#/$defs/DataBlock"
                    },
                    {
                      "$ref": "#/$defs/IfBlock"
                    },
                    {
                      "$ref": "#/$defs/RepeatBlock"
                    },
                    {
                      "$ref": "#/$defs/RepeatUntilBlock"
                    },
                    {
                      "$ref": "#/$defs/ForBlock"
                    },
                    {
                      "$ref": "#/$defs/DocumentBlock"
                    },
                    {
                      "$ref": "#/$defs/ReadBlock"
                    },
                    {
                      "$ref": "#/$defs/IncludeBlock"
                    },
                    {
                      "$ref": "#/$defs/ErrorBlock"
                    },
                    {
                      "$ref": "#/$defs/EmptyBlock"
                    }
                  ]
                },
                "type": "array"
              }
            ]
          },
          "default": {},
          "title": "Defs",
          "type": "object"
        },
        "def": {
          "anyOf": [
            {
              "type": "string"
            },
            {
              "type": "null"
            }
          ],
          "default": null,
          "title": "Def"
        },
        "show_result": {
          "default": true,
          "title": "Show Result",
          "type": "boolean"
        },
        "result": {
          "anyOf": [
            {},
            {
              "type": "null"
            }
          ],
          "default": null,
          "title": "Result"
        },
        "parser": {
          "anyOf": [
            {
              "enum": [
                "json",
                "yaml"
              ],
              "type": "string"
            },
            {
              "$ref": "#/$defs/PdlParser"
            },
            {
              "$ref": "#/$defs/RegexParser"
            },
            {
              "type": "null"
            }
          ],
          "default": null,
          "title": "Parser"
        },
        "location": {
          "anyOf": [
            {
              "$ref": "#/$defs/LocationType"
            },
            {
              "type": "null"
            }
          ],
          "default": null
        },
        "has_error": {
          "default": false,
          "title": "Has Error",
          "type": "boolean"
        },
        "fallback": {
          "anyOf": [
            {
              "type": "string"
            },
            {
              "$ref": "#/$defs/FunctionBlock"
            },
            {
              "$ref": "#/$defs/CallBlock"
            },
            {
              "$ref": "#/$defs/WatsonxModelBlock"
            },
            {
              "$ref": "#/$defs/BamModelBlock"
            },
            {
              "$ref": "#/$defs/OpenAIModelBlock"
            },
            {
              "$ref": "#/$defs/CodeBlock"
            },
            {
              "$ref": "#/$defs/ApiBlock"
            },
            {
              "$ref": "#/$defs/GetBlock"
            },
            {
              "$ref": "#/$defs/DataBlock"
            },
            {
              "$ref": "#/$defs/IfBlock"
            },
            {
              "$ref": "#/$defs/RepeatBlock"
            },
            {
              "$ref": "#/$defs/RepeatUntilBlock"
            },
            {
              "$ref": "#/$defs/ForBlock"
            },
            {
              "$ref": "#/$defs/DocumentBlock"
            },
            {
              "$ref": "#/$defs/ReadBlock"
            },
            {
              "$ref": "#/$defs/IncludeBlock"
            },
            {
              "$ref": "#/$defs/ErrorBlock"
            },
            {
              "$ref": "#/$defs/EmptyBlock"
            },
            {
              "items": {
                "anyOf": [
                  {
                    "type": "string"
                  },
                  {
                    "$ref": "#/$defs/FunctionBlock"
                  },
                  {
                    "$ref": "#/$defs/CallBlock"
                  },
                  {
                    "$ref": "#/$defs/WatsonxModelBlock"
                  },
                  {
                    "$ref": "#/$defs/BamModelBlock"
                  },
                  {
                    "$ref": "#/$defs/OpenAIModelBlock"
                  },
                  {
                    "$ref": "#/$defs/CodeBlock"
                  },
                  {
                    "$ref": "#/$defs/ApiBlock"
                  },
                  {
                    "$ref": "#/$defs/GetBlock"
                  },
                  {
                    "$ref": "#/$defs/DataBlock"
                  },
                  {
                    "$ref": "#/$defs/IfBlock"
                  },
                  {
                    "$ref": "#/$defs/RepeatBlock"
                  },
                  {
                    "$ref": "#/$defs/RepeatUntilBlock"
                  },
                  {
                    "$ref": "#/$defs/ForBlock"
                  },
                  {
                    "$ref": "#/$defs/DocumentBlock"
                  },
                  {
                    "$ref": "#/$defs/ReadBlock"
                  },
                  {
                    "$ref": "#/$defs/IncludeBlock"
                  },
                  {
                    "$ref": "#/$defs/ErrorBlock"
                  },
                  {
                    "$ref": "#/$defs/EmptyBlock"
                  }
                ]
              },
              "type": "array"
            },
            {
              "type": "null"
            }
          ],
          "default": null,
          "title": "Fallback"
        },
        "kind": {
          "const": "model",
          "default": "model",
          "enum": [
            "model"
          ],
          "title": "Kind",
          "type": "string"
        },
        "model": {
          "title": "Model",
          "type": "string"
        },
        "input": {
          "anyOf": [
            {
              "type": "string"
            },
            {
              "$ref": "#/$defs/FunctionBlock"
            },
            {
              "$ref": "#/$defs/CallBlock"
            },
            {
              "$ref": "#/$defs/WatsonxModelBlock"
            },
            {
              "$ref": "#/$defs/BamModelBlock"
            },
            {
              "$ref": "#/$defs/OpenAIModelBlock"
            },
            {
              "$ref": "#/$defs/CodeBlock"
            },
            {
              "$ref": "#/$defs/ApiBlock"
            },
            {
=======
              "type": "string"
            },
            {
              "$ref": "#/$defs/FunctionBlock"
            },
            {
              "$ref": "#/$defs/CallBlock"
            },
            {
              "$ref": "#/$defs/WatsonxModelBlock"
            },
            {
              "$ref": "#/$defs/BamModelBlock"
            },
            {
              "$ref": "#/$defs/CodeBlock"
            },
            {
              "$ref": "#/$defs/ApiBlock"
            },
            {
>>>>>>> f4bf8a0f
              "$ref": "#/$defs/GetBlock"
            },
            {
              "$ref": "#/$defs/DataBlock"
            },
            {
              "$ref": "#/$defs/IfBlock"
<<<<<<< HEAD
            },
            {
              "$ref": "#/$defs/RepeatBlock"
            },
            {
              "$ref": "#/$defs/RepeatUntilBlock"
            },
            {
              "$ref": "#/$defs/ForBlock"
            },
            {
              "$ref": "#/$defs/DocumentBlock"
            },
            {
              "$ref": "#/$defs/ReadBlock"
            },
            {
              "$ref": "#/$defs/IncludeBlock"
            },
            {
              "$ref": "#/$defs/ErrorBlock"
            },
            {
              "$ref": "#/$defs/EmptyBlock"
            },
            {
              "items": {
                "anyOf": [
                  {
                    "type": "string"
                  },
                  {
                    "$ref": "#/$defs/FunctionBlock"
                  },
                  {
                    "$ref": "#/$defs/CallBlock"
                  },
                  {
                    "$ref": "#/$defs/WatsonxModelBlock"
                  },
                  {
                    "$ref": "#/$defs/BamModelBlock"
                  },
                  {
                    "$ref": "#/$defs/OpenAIModelBlock"
                  },
                  {
                    "$ref": "#/$defs/CodeBlock"
                  },
                  {
                    "$ref": "#/$defs/ApiBlock"
                  },
                  {
                    "$ref": "#/$defs/GetBlock"
                  },
                  {
                    "$ref": "#/$defs/DataBlock"
                  },
                  {
                    "$ref": "#/$defs/IfBlock"
                  },
                  {
                    "$ref": "#/$defs/RepeatBlock"
                  },
                  {
                    "$ref": "#/$defs/RepeatUntilBlock"
                  },
                  {
                    "$ref": "#/$defs/ForBlock"
                  },
                  {
                    "$ref": "#/$defs/DocumentBlock"
                  },
                  {
                    "$ref": "#/$defs/ReadBlock"
                  },
                  {
                    "$ref": "#/$defs/IncludeBlock"
                  },
                  {
                    "$ref": "#/$defs/ErrorBlock"
                  },
                  {
                    "$ref": "#/$defs/EmptyBlock"
                  }
                ]
              },
              "type": "array"
            },
            {
              "type": "null"
            }
          ],
          "default": null,
          "title": "Input"
        },
        "platform": {
          "const": "openai",
          "default": "openai",
          "enum": [
            "openai"
          ],
          "title": "Platform",
          "type": "string"
        },
        "params": {
          "anyOf": [
            {
              "type": "object"
            },
            {
              "type": "null"
            }
          ],
          "default": null,
          "title": "Params"
        }
      },
      "required": [
        "model"
      ],
      "title": "OpenAIModelBlock",
      "type": "object"
    },
    "PDLTextGenerationParameters": {
      "additionalProperties": false,
      "properties": {
        "beam_width": {
          "anyOf": [
            {
              "maximum": 3,
              "minimum": 0,
              "type": "integer"
            },
            {
              "type": "null"
            }
          ],
          "default": null,
          "title": "Beam width"
        },
        "decoding_method": {
          "anyOf": [
            {
              "$ref": "#/$defs/DecodingMethod"
            },
            {
              "type": "null"
            }
          ],
          "default": null
        },
        "include_stop_sequence": {
          "anyOf": [
            {
              "type": "boolean"
            },
            {
              "type": "null"
            }
          ],
          "default": null,
          "title": "Include Stop Sequence"
        },
        "length_penalty": {
          "anyOf": [
            {
              "$ref": "#/$defs/LengthPenalty"
            },
            {
              "type": "null"
            }
          ],
          "default": null
        },
        "max_new_tokens": {
          "anyOf": [
            {
              "minimum": 0,
              "type": "integer"
            },
            {
              "type": "null"
            }
          ],
          "default": null,
          "title": "Max new tokens"
        },
        "min_new_tokens": {
          "anyOf": [
            {
              "minimum": 0,
              "type": "integer"
            },
            {
              "type": "null"
            }
          ],
          "default": null,
          "title": "Min new tokens"
        },
        "random_seed": {
          "anyOf": [
            {
              "maximum": 4294967295,
              "minimum": 1,
              "type": "integer"
            },
            {
              "type": "null"
            }
          ],
          "default": null,
          "title": "Random seed"
        },
        "repetition_penalty": {
          "anyOf": [
            {
              "maximum": 2.0,
              "minimum": 1.0,
              "multipleOf": 0.01,
              "type": "number"
            },
            {
              "type": "null"
            }
          ],
          "default": null,
          "title": "Repetition penalty"
        },
        "return_options": {
          "anyOf": [
            {
              "$ref": "#/$defs/TextGenerationReturnOptions"
            },
            {
              "type": "null"
            }
          ],
          "default": null
        },
        "stop_sequences": {
          "anyOf": [
            {
              "items": {
                "type": "string"
              },
              "maxItems": 6,
              "minItems": 1,
              "type": "array"
=======
>>>>>>> f4bf8a0f
            },
            {
              "$ref": "#/$defs/RepeatBlock"
            },
            {
              "$ref": "#/$defs/RepeatUntilBlock"
            },
            {
              "$ref": "#/$defs/ForBlock"
            },
            {
              "$ref": "#/$defs/DocumentBlock"
            },
            {
              "$ref": "#/$defs/SequenceBlock"
            },
            {
              "$ref": "#/$defs/ArrayBlock"
            },
            {
              "$ref": "#/$defs/ReadBlock"
            },
            {
              "$ref": "#/$defs/IncludeBlock"
            },
            {
              "$ref": "#/$defs/ErrorBlock"
            },
            {
              "$ref": "#/$defs/EmptyBlock"
            },
            {
              "items": {
                "anyOf": [
                  {
                    "type": "integer"
                  },
                  {
                    "type": "number"
                  },
                  {
                    "type": "string"
                  },
                  {
                    "$ref": "#/$defs/FunctionBlock"
                  },
                  {
                    "$ref": "#/$defs/CallBlock"
                  },
                  {
                    "$ref": "#/$defs/WatsonxModelBlock"
                  },
                  {
                    "$ref": "#/$defs/BamModelBlock"
                  },
                  {
                    "$ref": "#/$defs/CodeBlock"
                  },
                  {
                    "$ref": "#/$defs/ApiBlock"
                  },
                  {
                    "$ref": "#/$defs/GetBlock"
                  },
                  {
                    "$ref": "#/$defs/DataBlock"
                  },
                  {
                    "$ref": "#/$defs/IfBlock"
                  },
                  {
                    "$ref": "#/$defs/RepeatBlock"
                  },
                  {
                    "$ref": "#/$defs/RepeatUntilBlock"
                  },
                  {
                    "$ref": "#/$defs/ForBlock"
                  },
                  {
                    "$ref": "#/$defs/DocumentBlock"
                  },
                  {
                    "$ref": "#/$defs/SequenceBlock"
                  },
                  {
                    "$ref": "#/$defs/ArrayBlock"
                  },
                  {
                    "$ref": "#/$defs/ReadBlock"
                  },
                  {
                    "$ref": "#/$defs/IncludeBlock"
                  },
                  {
                    "$ref": "#/$defs/ErrorBlock"
                  },
                  {
                    "$ref": "#/$defs/EmptyBlock"
                  }
                ]
              },
              "type": "array"
            }
          ],
          "title": "Pdl"
        }
      },
      "required": [
        "pdl"
      ],
      "title": "PdlParser",
      "type": "object"
    },
    "Program": {
      "anyOf": [
        {
<<<<<<< HEAD
          "type": "string"
        },
        {
          "$ref": "#/$defs/FunctionBlock"
        },
        {
          "$ref": "#/$defs/CallBlock"
        },
        {
          "$ref": "#/$defs/WatsonxModelBlock"
        },
        {
          "$ref": "#/$defs/BamModelBlock"
        },
        {
          "$ref": "#/$defs/OpenAIModelBlock"
        },
        {
          "$ref": "#/$defs/CodeBlock"
        },
        {
          "$ref": "#/$defs/ApiBlock"
        },
        {
          "$ref": "#/$defs/GetBlock"
        },
        {
          "$ref": "#/$defs/DataBlock"
        },
        {
          "$ref": "#/$defs/IfBlock"
        },
        {
          "$ref": "#/$defs/RepeatBlock"
        },
        {
          "$ref": "#/$defs/RepeatUntilBlock"
        },
        {
          "$ref": "#/$defs/ForBlock"
        },
        {
          "$ref": "#/$defs/DocumentBlock"
        },
        {
          "$ref": "#/$defs/ReadBlock"
        },
        {
          "$ref": "#/$defs/IncludeBlock"
=======
          "type": "integer"
>>>>>>> f4bf8a0f
        },
        {
          "type": "number"
        },
        {
          "type": "string"
        },
        {
          "$ref": "#/$defs/FunctionBlock"
        },
        {
          "$ref": "#/$defs/CallBlock"
        },
        {
          "$ref": "#/$defs/WatsonxModelBlock"
        },
        {
          "$ref": "#/$defs/BamModelBlock"
        },
        {
          "$ref": "#/$defs/OpenAIModelBlock"
        },
        {
          "$ref": "#/$defs/CodeBlock"
        },
        {
          "$ref": "#/$defs/ApiBlock"
        },
        {
          "$ref": "#/$defs/GetBlock"
        },
        {
          "$ref": "#/$defs/DataBlock"
        },
        {
          "$ref": "#/$defs/IfBlock"
        },
        {
          "$ref": "#/$defs/RepeatBlock"
        },
        {
          "$ref": "#/$defs/RepeatUntilBlock"
        },
        {
          "$ref": "#/$defs/ForBlock"
        },
        {
          "$ref": "#/$defs/DocumentBlock"
        },
        {
          "$ref": "#/$defs/SequenceBlock"
        },
        {
          "$ref": "#/$defs/ArrayBlock"
        },
        {
          "$ref": "#/$defs/ReadBlock"
        },
        {
          "$ref": "#/$defs/IncludeBlock"
        },
        {
          "$ref": "#/$defs/ErrorBlock"
        },
        {
          "$ref": "#/$defs/EmptyBlock"
        }
      ],
      "description": "Prompt Description Program (PDL)",
      "title": "Program"
    },
    "PromptTemplateData": {
      "additionalProperties": true,
      "properties": {
        "example_file_ids": {
          "anyOf": [
            {
              "items": {
                "type": "string"
              },
              "maxItems": 5,
              "minItems": 0,
              "type": "array"
            },
            {
              "type": "null"
            }
          ],
          "default": null,
          "title": "Example File Ids"
        }
      },
      "title": "PromptTemplateData",
      "type": "object"
    },
    "ReadBlock": {
      "additionalProperties": false,
      "properties": {
        "description": {
          "anyOf": [
            {
              "type": "string"
            },
            {
              "type": "null"
            }
          ],
          "default": null,
          "title": "Description"
        },
        "spec": {
          "default": null,
          "title": "Spec"
        },
        "defs": {
          "additionalProperties": {
            "anyOf": [
              {
                "type": "integer"
              },
              {
                "type": "number"
              },
              {
                "type": "string"
              },
              {
                "$ref": "#/$defs/FunctionBlock"
              },
              {
                "$ref": "#/$defs/CallBlock"
              },
              {
                "$ref": "#/$defs/WatsonxModelBlock"
              },
              {
                "$ref": "#/$defs/BamModelBlock"
              },
              {
                "$ref": "#/$defs/OpenAIModelBlock"
              },
              {
                "$ref": "#/$defs/CodeBlock"
              },
              {
                "$ref": "#/$defs/ApiBlock"
              },
              {
                "$ref": "#/$defs/GetBlock"
              },
              {
                "$ref": "#/$defs/DataBlock"
              },
              {
                "$ref": "#/$defs/IfBlock"
              },
              {
                "$ref": "#/$defs/RepeatBlock"
              },
              {
                "$ref": "#/$defs/RepeatUntilBlock"
              },
              {
                "$ref": "#/$defs/ForBlock"
              },
              {
                "$ref": "#/$defs/DocumentBlock"
              },
              {
                "$ref": "#/$defs/SequenceBlock"
              },
              {
                "$ref": "#/$defs/ArrayBlock"
              },
              {
                "$ref": "#/$defs/ReadBlock"
              },
              {
                "$ref": "#/$defs/IncludeBlock"
              },
              {
                "$ref": "#/$defs/ErrorBlock"
              },
              {
                "$ref": "#/$defs/EmptyBlock"
              },
              {
                "items": {
                  "anyOf": [
                    {
                      "type": "integer"
                    },
                    {
                      "type": "number"
                    },
                    {
                      "type": "string"
                    },
                    {
                      "$ref": "#/$defs/FunctionBlock"
                    },
                    {
                      "$ref": "#/$defs/CallBlock"
                    },
                    {
                      "$ref": "#/$defs/WatsonxModelBlock"
                    },
                    {
                      "$ref": "#/$defs/BamModelBlock"
                    },
                    {
                      "$ref": "#/$defs/CodeBlock"
                    },
                    {
                      "$ref": "#/$defs/ApiBlock"
                    },
                    {
                      "$ref": "#/$defs/GetBlock"
                    },
                    {
                      "$ref": "#/$defs/DataBlock"
                    },
                    {
                      "$ref": "#/$defs/IfBlock"
                    },
                    {
                      "$ref": "#/$defs/RepeatBlock"
                    },
                    {
                      "$ref": "#/$defs/RepeatUntilBlock"
                    },
                    {
                      "$ref": "#/$defs/ForBlock"
                    },
                    {
                      "$ref": "#/$defs/DocumentBlock"
                    },
                    {
                      "$ref": "#/$defs/SequenceBlock"
                    },
                    {
                      "$ref": "#/$defs/ArrayBlock"
                    },
                    {
                      "$ref": "#/$defs/ReadBlock"
                    },
                    {
                      "$ref": "#/$defs/IncludeBlock"
                    },
                    {
                      "$ref": "#/$defs/ErrorBlock"
                    },
                    {
                      "$ref": "#/$defs/EmptyBlock"
                    }
                  ]
                },
                "type": "array"
              }
            ]
          },
          "default": {},
          "title": "Defs",
          "type": "object"
        },
        "def": {
          "anyOf": [
            {
              "type": "string"
            },
            {
              "type": "null"
            }
          ],
          "default": null,
          "title": "Def"
        },
        "show_result": {
          "default": true,
          "title": "Show Result",
          "type": "boolean"
        },
        "result": {
          "anyOf": [
            {},
            {
              "type": "null"
            }
          ],
          "default": null,
          "title": "Result"
        },
        "parser": {
          "anyOf": [
            {
              "enum": [
                "json",
                "yaml"
              ],
              "type": "string"
            },
            {
              "$ref": "#/$defs/PdlParser"
            },
            {
              "$ref": "#/$defs/RegexParser"
            },
            {
              "type": "null"
            }
          ],
          "default": null,
          "title": "Parser"
        },
        "location": {
          "anyOf": [
            {
              "$ref": "#/$defs/LocationType"
            },
            {
              "type": "null"
            }
          ],
          "default": null
        },
        "has_error": {
          "default": false,
          "title": "Has Error",
          "type": "boolean"
        },
        "fallback": {
          "anyOf": [
            {
              "type": "integer"
            },
            {
              "type": "number"
            },
            {
              "type": "string"
            },
            {
              "$ref": "#/$defs/FunctionBlock"
            },
            {
              "$ref": "#/$defs/CallBlock"
            },
            {
              "$ref": "#/$defs/WatsonxModelBlock"
            },
            {
              "$ref": "#/$defs/BamModelBlock"
            },
            {
              "$ref": "#/$defs/OpenAIModelBlock"
            },
            {
              "$ref": "#/$defs/CodeBlock"
            },
            {
              "$ref": "#/$defs/ApiBlock"
            },
            {
              "$ref": "#/$defs/GetBlock"
            },
            {
              "$ref": "#/$defs/DataBlock"
            },
            {
              "$ref": "#/$defs/IfBlock"
            },
            {
              "$ref": "#/$defs/RepeatBlock"
            },
            {
              "$ref": "#/$defs/RepeatUntilBlock"
            },
            {
              "$ref": "#/$defs/ForBlock"
            },
            {
              "$ref": "#/$defs/DocumentBlock"
            },
            {
              "$ref": "#/$defs/SequenceBlock"
            },
            {
              "$ref": "#/$defs/ArrayBlock"
            },
            {
              "$ref": "#/$defs/ReadBlock"
            },
            {
              "$ref": "#/$defs/IncludeBlock"
            },
            {
              "$ref": "#/$defs/ErrorBlock"
            },
            {
              "$ref": "#/$defs/EmptyBlock"
            },
            {
              "items": {
                "anyOf": [
                  {
                    "type": "integer"
                  },
                  {
                    "type": "number"
                  },
                  {
                    "type": "string"
                  },
                  {
                    "$ref": "#/$defs/FunctionBlock"
                  },
                  {
                    "$ref": "#/$defs/CallBlock"
                  },
                  {
                    "$ref": "#/$defs/WatsonxModelBlock"
                  },
                  {
                    "$ref": "#/$defs/BamModelBlock"
                  },
                  {
                    "$ref": "#/$defs/OpenAIModelBlock"
                  },
                  {
                    "$ref": "#/$defs/CodeBlock"
                  },
                  {
                    "$ref": "#/$defs/ApiBlock"
                  },
                  {
                    "$ref": "#/$defs/GetBlock"
                  },
                  {
                    "$ref": "#/$defs/DataBlock"
                  },
                  {
                    "$ref": "#/$defs/IfBlock"
                  },
                  {
                    "$ref": "#/$defs/RepeatBlock"
                  },
                  {
                    "$ref": "#/$defs/RepeatUntilBlock"
                  },
                  {
                    "$ref": "#/$defs/ForBlock"
                  },
                  {
                    "$ref": "#/$defs/DocumentBlock"
                  },
                  {
                    "$ref": "#/$defs/SequenceBlock"
                  },
                  {
                    "$ref": "#/$defs/ArrayBlock"
                  },
                  {
                    "$ref": "#/$defs/ReadBlock"
                  },
                  {
                    "$ref": "#/$defs/IncludeBlock"
                  },
                  {
                    "$ref": "#/$defs/ErrorBlock"
                  },
                  {
                    "$ref": "#/$defs/EmptyBlock"
                  }
                ]
              },
              "type": "array"
            },
            {
              "type": "null"
            }
          ],
<<<<<<< HEAD
          "title": "Pdl"
        }
      },
      "required": [
        "pdl"
      ],
      "title": "PdlParser",
      "type": "object"
    },
    "Program": {
      "anyOf": [
        {
          "type": "string"
        },
        {
          "$ref": "#/$defs/FunctionBlock"
        },
        {
          "$ref": "#/$defs/CallBlock"
        },
        {
          "$ref": "#/$defs/WatsonxModelBlock"
        },
        {
          "$ref": "#/$defs/BamModelBlock"
        },
        {
          "$ref": "#/$defs/OpenAIModelBlock"
        },
        {
          "$ref": "#/$defs/CodeBlock"
        },
        {
          "$ref": "#/$defs/ApiBlock"
        },
        {
          "$ref": "#/$defs/GetBlock"
        },
        {
          "$ref": "#/$defs/DataBlock"
        },
        {
          "$ref": "#/$defs/IfBlock"
        },
        {
          "$ref": "#/$defs/RepeatBlock"
        },
        {
          "$ref": "#/$defs/RepeatUntilBlock"
        },
        {
          "$ref": "#/$defs/ForBlock"
        },
        {
          "$ref": "#/$defs/DocumentBlock"
=======
          "default": null,
          "title": "Fallback"
>>>>>>> f4bf8a0f
        },
        "kind": {
          "const": "read",
          "default": "read",
          "enum": [
            "read"
          ],
          "title": "Kind",
          "type": "string"
        },
        "read": {
          "anyOf": [
            {
              "type": "string"
            },
            {
              "type": "null"
            }
          ],
          "title": "Read"
        },
        "message": {
          "anyOf": [
            {
              "type": "string"
            },
            {
              "type": "null"
            }
          ],
          "default": null,
          "title": "Message"
        },
        "multiline": {
          "default": false,
          "title": "Multiline",
          "type": "boolean"
        }
      },
      "required": [
        "read"
      ],
      "title": "ReadBlock",
      "type": "object"
    },
    "RegexParser": {
      "additionalProperties": false,
      "properties": {
        "description": {
          "anyOf": [
            {
              "type": "string"
            },
            {
              "type": "null"
            }
          ],
          "default": null,
          "title": "Description"
        },
        "spec": {
          "anyOf": [
            {
              "type": "object"
            },
            {
              "type": "null"
            }
          ],
          "default": null,
          "title": "Spec"
        },
        "regex": {
          "title": "Regex",
          "type": "string"
        },
        "mode": {
          "default": "fullmatch",
          "enum": [
            "search",
            "match",
            "fullmatch",
            "split",
            "findall"
          ],
          "title": "Mode",
          "type": "string"
        }
      },
      "required": [
        "regex"
      ],
      "title": "RegexParser",
      "type": "object"
    },
    "RepeatBlock": {
      "additionalProperties": false,
      "properties": {
        "description": {
          "anyOf": [
            {
              "type": "string"
            },
            {
              "type": "null"
            }
          ],
          "default": null,
          "title": "Description"
        },
        "spec": {
          "default": null,
          "title": "Spec"
        },
        "defs": {
          "additionalProperties": {
            "anyOf": [
              {
                "type": "integer"
              },
              {
                "type": "number"
              },
              {
                "type": "string"
              },
              {
                "$ref": "#/$defs/FunctionBlock"
              },
              {
                "$ref": "#/$defs/CallBlock"
              },
              {
                "$ref": "#/$defs/WatsonxModelBlock"
              },
              {
                "$ref": "#/$defs/BamModelBlock"
              },
              {
                "$ref": "#/$defs/OpenAIModelBlock"
              },
              {
                "$ref": "#/$defs/CodeBlock"
              },
              {
                "$ref": "#/$defs/ApiBlock"
              },
              {
                "$ref": "#/$defs/GetBlock"
              },
              {
                "$ref": "#/$defs/DataBlock"
              },
              {
                "$ref": "#/$defs/IfBlock"
              },
              {
                "$ref": "#/$defs/RepeatBlock"
              },
              {
                "$ref": "#/$defs/RepeatUntilBlock"
              },
              {
                "$ref": "#/$defs/ForBlock"
              },
              {
                "$ref": "#/$defs/DocumentBlock"
              },
              {
                "$ref": "#/$defs/SequenceBlock"
              },
              {
                "$ref": "#/$defs/ArrayBlock"
              },
              {
                "$ref": "#/$defs/ReadBlock"
              },
              {
                "$ref": "#/$defs/IncludeBlock"
              },
              {
                "$ref": "#/$defs/ErrorBlock"
              },
              {
                "$ref": "#/$defs/EmptyBlock"
              },
              {
                "items": {
                  "anyOf": [
                    {
                      "type": "integer"
                    },
                    {
                      "type": "number"
                    },
                    {
                      "type": "string"
                    },
                    {
                      "$ref": "#/$defs/FunctionBlock"
                    },
                    {
                      "$ref": "#/$defs/CallBlock"
                    },
                    {
                      "$ref": "#/$defs/WatsonxModelBlock"
                    },
                    {
                      "$ref": "#/$defs/BamModelBlock"
                    },
                    {
                      "$ref": "#/$defs/OpenAIModelBlock"
                    },
                    {
                      "$ref": "#/$defs/CodeBlock"
                    },
                    {
                      "$ref": "#/$defs/ApiBlock"
                    },
                    {
                      "$ref": "#/$defs/GetBlock"
                    },
                    {
                      "$ref": "#/$defs/DataBlock"
                    },
                    {
                      "$ref": "#/$defs/IfBlock"
                    },
                    {
                      "$ref": "#/$defs/RepeatBlock"
                    },
                    {
                      "$ref": "#/$defs/RepeatUntilBlock"
                    },
                    {
                      "$ref": "#/$defs/ForBlock"
                    },
                    {
                      "$ref": "#/$defs/DocumentBlock"
                    },
                    {
                      "$ref": "#/$defs/SequenceBlock"
                    },
                    {
                      "$ref": "#/$defs/ArrayBlock"
                    },
                    {
                      "$ref": "#/$defs/ReadBlock"
                    },
                    {
                      "$ref": "#/$defs/IncludeBlock"
                    },
                    {
                      "$ref": "#/$defs/ErrorBlock"
                    },
                    {
                      "$ref": "#/$defs/EmptyBlock"
                    }
                  ]
                },
                "type": "array"
              }
            ]
          },
          "default": {},
          "title": "Defs",
          "type": "object"
        },
        "def": {
          "anyOf": [
            {
              "type": "string"
            },
            {
              "type": "null"
            }
          ],
          "default": null,
          "title": "Def"
        },
        "show_result": {
          "default": true,
          "title": "Show Result",
          "type": "boolean"
        },
        "result": {
          "anyOf": [
            {},
            {
              "type": "null"
            }
          ],
          "default": null,
          "title": "Result"
        },
        "parser": {
          "anyOf": [
            {
              "enum": [
                "json",
                "yaml"
              ],
              "type": "string"
            },
            {
              "$ref": "#/$defs/PdlParser"
            },
            {
              "$ref": "#/$defs/RegexParser"
            },
            {
              "type": "null"
            }
          ],
          "default": null,
          "title": "Parser"
        },
        "location": {
          "anyOf": [
            {
              "$ref": "#/$defs/LocationType"
            },
            {
              "type": "null"
            }
          ],
          "default": null
        },
        "has_error": {
          "default": false,
          "title": "Has Error",
          "type": "boolean"
        },
        "fallback": {
          "anyOf": [
            {
              "type": "integer"
            },
            {
              "type": "number"
            },
            {
              "type": "string"
            },
            {
              "$ref": "#/$defs/FunctionBlock"
            },
            {
              "$ref": "#/$defs/CallBlock"
            },
            {
              "$ref": "#/$defs/WatsonxModelBlock"
            },
            {
              "$ref": "#/$defs/BamModelBlock"
            },
            {
              "$ref": "#/$defs/CodeBlock"
            },
            {
              "$ref": "#/$defs/ApiBlock"
            },
            {
              "$ref": "#/$defs/GetBlock"
            },
            {
              "$ref": "#/$defs/DataBlock"
            },
            {
              "$ref": "#/$defs/IfBlock"
            },
            {
              "$ref": "#/$defs/RepeatBlock"
            },
            {
              "$ref": "#/$defs/RepeatUntilBlock"
            },
            {
              "$ref": "#/$defs/ForBlock"
            },
            {
              "$ref": "#/$defs/DocumentBlock"
            },
            {
              "$ref": "#/$defs/SequenceBlock"
            },
            {
              "$ref": "#/$defs/ArrayBlock"
            },
            {
              "$ref": "#/$defs/ReadBlock"
            },
            {
              "$ref": "#/$defs/IncludeBlock"
            },
            {
              "$ref": "#/$defs/ErrorBlock"
            },
            {
              "$ref": "#/$defs/EmptyBlock"
            },
            {
              "items": {
                "anyOf": [
                  {
                    "type": "integer"
                  },
                  {
                    "type": "number"
                  },
                  {
                    "type": "string"
                  },
                  {
                    "$ref": "#/$defs/FunctionBlock"
                  },
                  {
                    "$ref": "#/$defs/CallBlock"
                  },
                  {
                    "$ref": "#/$defs/WatsonxModelBlock"
                  },
                  {
                    "$ref": "#/$defs/BamModelBlock"
                  },
                  {
                    "$ref": "#/$defs/CodeBlock"
                  },
                  {
                    "$ref": "#/$defs/ApiBlock"
                  },
                  {
                    "$ref": "#/$defs/GetBlock"
                  },
                  {
                    "$ref": "#/$defs/DataBlock"
                  },
                  {
                    "$ref": "#/$defs/IfBlock"
                  },
                  {
                    "$ref": "#/$defs/RepeatBlock"
                  },
                  {
                    "$ref": "#/$defs/RepeatUntilBlock"
                  },
                  {
                    "$ref": "#/$defs/ForBlock"
                  },
                  {
                    "$ref": "#/$defs/DocumentBlock"
                  },
                  {
                    "$ref": "#/$defs/SequenceBlock"
                  },
                  {
                    "$ref": "#/$defs/ArrayBlock"
                  },
                  {
                    "$ref": "#/$defs/ReadBlock"
                  },
                  {
                    "$ref": "#/$defs/IncludeBlock"
                  },
                  {
                    "$ref": "#/$defs/ErrorBlock"
                  },
                  {
                    "$ref": "#/$defs/EmptyBlock"
                  }
                ]
              },
              "type": "array"
            },
            {
              "type": "null"
            }
          ],
          "default": null,
          "title": "Fallback"
        },
        "kind": {
          "const": "repeat",
          "default": "repeat",
          "enum": [
            "repeat"
          ],
          "title": "Kind",
          "type": "string"
        },
        "repeat": {
          "anyOf": [
            {
              "type": "integer"
            },
            {
              "type": "number"
            },
            {
              "type": "string"
            },
            {
              "$ref": "#/$defs/FunctionBlock"
            },
            {
              "$ref": "#/$defs/CallBlock"
            },
            {
              "$ref": "#/$defs/WatsonxModelBlock"
            },
            {
              "$ref": "#/$defs/BamModelBlock"
            },
            {
              "$ref": "#/$defs/OpenAIModelBlock"
            },
            {
              "$ref": "#/$defs/CodeBlock"
            },
            {
              "$ref": "#/$defs/ApiBlock"
            },
            {
              "$ref": "#/$defs/GetBlock"
            },
            {
              "$ref": "#/$defs/DataBlock"
            },
            {
              "$ref": "#/$defs/IfBlock"
            },
            {
              "$ref": "#/$defs/RepeatBlock"
            },
            {
              "$ref": "#/$defs/RepeatUntilBlock"
            },
            {
              "$ref": "#/$defs/ForBlock"
            },
            {
              "$ref": "#/$defs/DocumentBlock"
            },
            {
              "$ref": "#/$defs/SequenceBlock"
            },
            {
              "$ref": "#/$defs/ArrayBlock"
            },
            {
              "$ref": "#/$defs/ReadBlock"
            },
            {
              "$ref": "#/$defs/IncludeBlock"
            },
            {
              "$ref": "#/$defs/ErrorBlock"
            },
            {
              "$ref": "#/$defs/EmptyBlock"
            },
            {
              "items": {
                "anyOf": [
                  {
                    "type": "integer"
                  },
                  {
                    "type": "number"
                  },
                  {
                    "type": "string"
                  },
                  {
                    "$ref": "#/$defs/FunctionBlock"
                  },
                  {
                    "$ref": "#/$defs/CallBlock"
                  },
                  {
                    "$ref": "#/$defs/WatsonxModelBlock"
                  },
                  {
                    "$ref": "#/$defs/BamModelBlock"
                  },
                  {
                    "$ref": "#/$defs/OpenAIModelBlock"
                  },
                  {
                    "$ref": "#/$defs/CodeBlock"
                  },
                  {
                    "$ref": "#/$defs/ApiBlock"
                  },
                  {
                    "$ref": "#/$defs/GetBlock"
                  },
                  {
                    "$ref": "#/$defs/DataBlock"
                  },
                  {
                    "$ref": "#/$defs/IfBlock"
                  },
                  {
                    "$ref": "#/$defs/RepeatBlock"
                  },
                  {
                    "$ref": "#/$defs/RepeatUntilBlock"
                  },
                  {
                    "$ref": "#/$defs/ForBlock"
                  },
                  {
                    "$ref": "#/$defs/DocumentBlock"
                  },
                  {
                    "$ref": "#/$defs/SequenceBlock"
                  },
                  {
                    "$ref": "#/$defs/ArrayBlock"
                  },
                  {
                    "$ref": "#/$defs/ReadBlock"
                  },
                  {
                    "$ref": "#/$defs/IncludeBlock"
                  },
                  {
                    "$ref": "#/$defs/ErrorBlock"
                  },
                  {
                    "$ref": "#/$defs/EmptyBlock"
                  }
                ]
              },
              "type": "array"
            }
          ],
          "title": "Repeat"
        },
        "num_iterations": {
          "title": "Num Iterations",
          "type": "integer"
        },
        "as": {
          "allOf": [
            {
              "$ref": "#/$defs/IterationType"
            }
          ],
          "default": "sequence"
        },
        "trace": {
          "anyOf": [
            {
              "items": {
                "anyOf": [
                  {
                    "type": "integer"
                  },
                  {
                    "type": "number"
                  },
                  {
                    "type": "string"
                  },
                  {
                    "$ref": "#/$defs/FunctionBlock"
                  },
                  {
                    "$ref": "#/$defs/CallBlock"
                  },
                  {
                    "$ref": "#/$defs/WatsonxModelBlock"
                  },
                  {
                    "$ref": "#/$defs/BamModelBlock"
                  },
                  {
                    "$ref": "#/$defs/CodeBlock"
                  },
                  {
                    "$ref": "#/$defs/ApiBlock"
                  },
                  {
                    "$ref": "#/$defs/GetBlock"
                  },
                  {
                    "$ref": "#/$defs/DataBlock"
                  },
                  {
                    "$ref": "#/$defs/IfBlock"
                  },
                  {
                    "$ref": "#/$defs/RepeatBlock"
                  },
                  {
                    "$ref": "#/$defs/RepeatUntilBlock"
                  },
                  {
                    "$ref": "#/$defs/ForBlock"
                  },
                  {
                    "$ref": "#/$defs/DocumentBlock"
                  },
                  {
                    "$ref": "#/$defs/SequenceBlock"
                  },
                  {
                    "$ref": "#/$defs/ArrayBlock"
                  },
                  {
                    "$ref": "#/$defs/ReadBlock"
                  },
                  {
                    "$ref": "#/$defs/IncludeBlock"
                  },
                  {
                    "$ref": "#/$defs/ErrorBlock"
                  },
                  {
                    "$ref": "#/$defs/EmptyBlock"
                  },
                  {
                    "items": {
                      "anyOf": [
                        {
                          "type": "integer"
                        },
                        {
                          "type": "number"
                        },
                        {
                          "type": "string"
                        },
                        {
                          "$ref": "#/$defs/FunctionBlock"
                        },
                        {
                          "$ref": "#/$defs/CallBlock"
                        },
                        {
                          "$ref": "#/$defs/WatsonxModelBlock"
                        },
                        {
                          "$ref": "#/$defs/BamModelBlock"
                        },
                        {
                          "$ref": "#/$defs/CodeBlock"
                        },
                        {
                          "$ref": "#/$defs/ApiBlock"
                        },
                        {
                          "$ref": "#/$defs/GetBlock"
                        },
                        {
                          "$ref": "#/$defs/DataBlock"
                        },
                        {
                          "$ref": "#/$defs/IfBlock"
                        },
                        {
                          "$ref": "#/$defs/RepeatBlock"
                        },
                        {
                          "$ref": "#/$defs/RepeatUntilBlock"
                        },
                        {
                          "$ref": "#/$defs/ForBlock"
                        },
                        {
                          "$ref": "#/$defs/DocumentBlock"
                        },
                        {
                          "$ref": "#/$defs/SequenceBlock"
                        },
                        {
                          "$ref": "#/$defs/ArrayBlock"
                        },
                        {
                          "$ref": "#/$defs/ReadBlock"
                        },
                        {
                          "$ref": "#/$defs/IncludeBlock"
                        },
                        {
                          "$ref": "#/$defs/ErrorBlock"
                        },
                        {
                          "$ref": "#/$defs/EmptyBlock"
                        }
                      ]
                    },
                    "type": "array"
                  }
                ]
              },
              "type": "array"
            },
            {
              "type": "null"
            }
          ],
          "default": null,
          "title": "Trace"
        }
      },
      "required": [
        "repeat",
        "num_iterations"
      ],
      "title": "RepeatBlock",
      "type": "object"
    },
    "RepeatUntilBlock": {
      "additionalProperties": false,
      "properties": {
        "description": {
          "anyOf": [
            {
              "type": "string"
            },
            {
              "type": "null"
            }
          ],
          "default": null,
          "title": "Description"
        },
        "spec": {
          "default": null,
          "title": "Spec"
        },
        "defs": {
          "additionalProperties": {
            "anyOf": [
              {
                "type": "integer"
              },
              {
                "type": "number"
              },
              {
                "type": "string"
              },
              {
                "$ref": "#/$defs/FunctionBlock"
              },
              {
                "$ref": "#/$defs/CallBlock"
              },
              {
                "$ref": "#/$defs/WatsonxModelBlock"
              },
              {
                "$ref": "#/$defs/BamModelBlock"
              },
              {
                "$ref": "#/$defs/OpenAIModelBlock"
              },
              {
                "$ref": "#/$defs/CodeBlock"
              },
              {
                "$ref": "#/$defs/ApiBlock"
              },
              {
                "$ref": "#/$defs/GetBlock"
              },
              {
                "$ref": "#/$defs/DataBlock"
              },
              {
                "$ref": "#/$defs/IfBlock"
              },
              {
                "$ref": "#/$defs/RepeatBlock"
              },
              {
                "$ref": "#/$defs/RepeatUntilBlock"
              },
              {
                "$ref": "#/$defs/ForBlock"
              },
              {
                "$ref": "#/$defs/DocumentBlock"
              },
              {
                "$ref": "#/$defs/SequenceBlock"
              },
              {
                "$ref": "#/$defs/ArrayBlock"
              },
              {
                "$ref": "#/$defs/ReadBlock"
              },
              {
                "$ref": "#/$defs/IncludeBlock"
              },
              {
                "$ref": "#/$defs/ErrorBlock"
              },
              {
                "$ref": "#/$defs/EmptyBlock"
              },
              {
                "items": {
                  "anyOf": [
                    {
                      "type": "integer"
                    },
                    {
                      "type": "number"
                    },
                    {
                      "type": "string"
                    },
                    {
                      "$ref": "#/$defs/FunctionBlock"
                    },
                    {
                      "$ref": "#/$defs/CallBlock"
                    },
                    {
                      "$ref": "#/$defs/WatsonxModelBlock"
                    },
                    {
                      "$ref": "#/$defs/BamModelBlock"
                    },
                    {
                      "$ref": "#/$defs/OpenAIModelBlock"
                    },
                    {
                      "$ref": "#/$defs/CodeBlock"
                    },
                    {
                      "$ref": "#/$defs/ApiBlock"
                    },
                    {
                      "$ref": "#/$defs/GetBlock"
                    },
                    {
                      "$ref": "#/$defs/DataBlock"
                    },
                    {
                      "$ref": "#/$defs/IfBlock"
                    },
                    {
                      "$ref": "#/$defs/RepeatBlock"
                    },
                    {
                      "$ref": "#/$defs/RepeatUntilBlock"
                    },
                    {
                      "$ref": "#/$defs/ForBlock"
                    },
                    {
                      "$ref": "#/$defs/DocumentBlock"
                    },
                    {
                      "$ref": "#/$defs/SequenceBlock"
                    },
                    {
                      "$ref": "#/$defs/ArrayBlock"
                    },
                    {
                      "$ref": "#/$defs/ReadBlock"
                    },
                    {
                      "$ref": "#/$defs/IncludeBlock"
                    },
                    {
                      "$ref": "#/$defs/ErrorBlock"
                    },
                    {
                      "$ref": "#/$defs/EmptyBlock"
                    }
                  ]
                },
                "type": "array"
              }
            ]
          },
          "default": {},
          "title": "Defs",
          "type": "object"
        },
        "def": {
          "anyOf": [
            {
              "type": "string"
            },
            {
              "type": "null"
            }
          ],
          "default": null,
          "title": "Def"
        },
        "show_result": {
          "default": true,
          "title": "Show Result",
          "type": "boolean"
        },
        "result": {
          "anyOf": [
            {},
            {
              "type": "null"
            }
          ],
          "default": null,
          "title": "Result"
        },
        "parser": {
          "anyOf": [
            {
              "enum": [
                "json",
                "yaml"
              ],
              "type": "string"
            },
            {
              "$ref": "#/$defs/PdlParser"
            },
            {
              "$ref": "#/$defs/RegexParser"
            },
            {
              "type": "null"
            }
          ],
          "default": null,
          "title": "Parser"
        },
        "location": {
          "anyOf": [
            {
              "$ref": "#/$defs/LocationType"
            },
            {
              "type": "null"
            }
          ],
          "default": null
        },
        "has_error": {
          "default": false,
          "title": "Has Error",
          "type": "boolean"
        },
        "fallback": {
          "anyOf": [
            {
              "type": "integer"
            },
            {
              "type": "number"
            },
            {
              "type": "string"
            },
            {
              "$ref": "#/$defs/FunctionBlock"
            },
            {
              "$ref": "#/$defs/CallBlock"
            },
            {
              "$ref": "#/$defs/WatsonxModelBlock"
            },
            {
              "$ref": "#/$defs/BamModelBlock"
            },
            {
              "$ref": "#/$defs/OpenAIModelBlock"
            },
            {
              "$ref": "#/$defs/CodeBlock"
            },
            {
              "$ref": "#/$defs/ApiBlock"
            },
            {
              "$ref": "#/$defs/GetBlock"
            },
            {
              "$ref": "#/$defs/DataBlock"
            },
            {
              "$ref": "#/$defs/IfBlock"
            },
            {
              "$ref": "#/$defs/RepeatBlock"
            },
            {
              "$ref": "#/$defs/RepeatUntilBlock"
            },
            {
              "$ref": "#/$defs/ForBlock"
            },
            {
              "$ref": "#/$defs/DocumentBlock"
            },
            {
              "$ref": "#/$defs/SequenceBlock"
            },
            {
              "$ref": "#/$defs/ArrayBlock"
            },
            {
              "$ref": "#/$defs/ReadBlock"
            },
            {
              "$ref": "#/$defs/IncludeBlock"
            },
            {
              "$ref": "#/$defs/ErrorBlock"
            },
            {
              "$ref": "#/$defs/EmptyBlock"
            },
            {
              "items": {
                "anyOf": [
                  {
                    "type": "integer"
                  },
                  {
                    "type": "number"
                  },
                  {
                    "type": "string"
                  },
                  {
                    "$ref": "#/$defs/FunctionBlock"
                  },
                  {
                    "$ref": "#/$defs/CallBlock"
                  },
                  {
                    "$ref": "#/$defs/WatsonxModelBlock"
                  },
                  {
                    "$ref": "#/$defs/BamModelBlock"
                  },
                  {
                    "$ref": "#/$defs/OpenAIModelBlock"
                  },
                  {
                    "$ref": "#/$defs/CodeBlock"
                  },
                  {
                    "$ref": "#/$defs/ApiBlock"
                  },
                  {
                    "$ref": "#/$defs/GetBlock"
                  },
                  {
                    "$ref": "#/$defs/DataBlock"
                  },
                  {
                    "$ref": "#/$defs/IfBlock"
                  },
                  {
                    "$ref": "#/$defs/RepeatBlock"
                  },
                  {
                    "$ref": "#/$defs/RepeatUntilBlock"
                  },
                  {
                    "$ref": "#/$defs/ForBlock"
                  },
                  {
                    "$ref": "#/$defs/DocumentBlock"
                  },
                  {
                    "$ref": "#/$defs/SequenceBlock"
                  },
                  {
                    "$ref": "#/$defs/ArrayBlock"
                  },
                  {
                    "$ref": "#/$defs/ReadBlock"
                  },
                  {
                    "$ref": "#/$defs/IncludeBlock"
                  },
                  {
                    "$ref": "#/$defs/ErrorBlock"
                  },
                  {
                    "$ref": "#/$defs/EmptyBlock"
                  }
                ]
              },
              "type": "array"
            },
            {
              "type": "null"
            }
          ],
          "default": null,
          "title": "Fallback"
        },
        "kind": {
          "const": "repeat_until",
          "default": "repeat_until",
          "enum": [
            "repeat_until"
          ],
          "title": "Kind",
          "type": "string"
        },
        "repeat": {
          "anyOf": [
            {
              "type": "integer"
            },
            {
              "type": "number"
            },
            {
              "type": "string"
            },
            {
              "$ref": "#/$defs/FunctionBlock"
            },
            {
              "$ref": "#/$defs/CallBlock"
            },
            {
              "$ref": "#/$defs/WatsonxModelBlock"
            },
            {
              "$ref": "#/$defs/BamModelBlock"
            },
            {
              "$ref": "#/$defs/OpenAIModelBlock"
            },
            {
              "$ref": "#/$defs/CodeBlock"
            },
            {
              "$ref": "#/$defs/ApiBlock"
            },
            {
              "$ref": "#/$defs/GetBlock"
            },
            {
              "$ref": "#/$defs/DataBlock"
            },
            {
              "$ref": "#/$defs/IfBlock"
            },
            {
              "$ref": "#/$defs/RepeatBlock"
            },
            {
              "$ref": "#/$defs/RepeatUntilBlock"
            },
            {
              "$ref": "#/$defs/ForBlock"
            },
            {
              "$ref": "#/$defs/DocumentBlock"
            },
            {
              "$ref": "#/$defs/SequenceBlock"
            },
            {
              "$ref": "#/$defs/ArrayBlock"
            },
            {
              "$ref": "#/$defs/ReadBlock"
            },
            {
              "$ref": "#/$defs/IncludeBlock"
            },
            {
              "$ref": "#/$defs/ErrorBlock"
            },
            {
              "$ref": "#/$defs/EmptyBlock"
            },
            {
              "items": {
                "anyOf": [
                  {
                    "type": "integer"
                  },
                  {
                    "type": "number"
                  },
                  {
                    "type": "string"
                  },
                  {
                    "$ref": "#/$defs/FunctionBlock"
                  },
                  {
                    "$ref": "#/$defs/CallBlock"
                  },
                  {
                    "$ref": "#/$defs/WatsonxModelBlock"
                  },
                  {
                    "$ref": "#/$defs/BamModelBlock"
                  },
                  {
                    "$ref": "#/$defs/OpenAIModelBlock"
                  },
                  {
                    "$ref": "#/$defs/CodeBlock"
                  },
                  {
                    "$ref": "#/$defs/ApiBlock"
                  },
                  {
                    "$ref": "#/$defs/GetBlock"
                  },
                  {
                    "$ref": "#/$defs/DataBlock"
                  },
                  {
                    "$ref": "#/$defs/IfBlock"
                  },
                  {
                    "$ref": "#/$defs/RepeatBlock"
                  },
                  {
                    "$ref": "#/$defs/RepeatUntilBlock"
                  },
                  {
                    "$ref": "#/$defs/ForBlock"
                  },
                  {
                    "$ref": "#/$defs/DocumentBlock"
                  },
                  {
                    "$ref": "#/$defs/SequenceBlock"
                  },
                  {
                    "$ref": "#/$defs/ArrayBlock"
                  },
                  {
                    "$ref": "#/$defs/ReadBlock"
                  },
                  {
                    "$ref": "#/$defs/IncludeBlock"
                  },
                  {
                    "$ref": "#/$defs/ErrorBlock"
                  },
                  {
                    "$ref": "#/$defs/EmptyBlock"
                  }
                ]
              },
              "type": "array"
            }
          ],
          "title": "Repeat"
        },
        "until": {
          "title": "Until"
        },
        "as": {
          "allOf": [
            {
              "$ref": "#/$defs/IterationType"
            }
          ],
          "default": "sequence"
        },
        "trace": {
          "anyOf": [
            {
              "items": {
                "anyOf": [
                  {
                    "type": "integer"
                  },
                  {
                    "type": "number"
                  },
                  {
                    "type": "string"
                  },
                  {
                    "$ref": "#/$defs/FunctionBlock"
                  },
                  {
                    "$ref": "#/$defs/CallBlock"
                  },
                  {
                    "$ref": "#/$defs/WatsonxModelBlock"
                  },
                  {
                    "$ref": "#/$defs/BamModelBlock"
                  },
                  {
                    "$ref": "#/$defs/OpenAIModelBlock"
                  },
                  {
                    "$ref": "#/$defs/CodeBlock"
                  },
                  {
                    "$ref": "#/$defs/ApiBlock"
                  },
                  {
                    "$ref": "#/$defs/GetBlock"
                  },
                  {
                    "$ref": "#/$defs/DataBlock"
                  },
                  {
                    "$ref": "#/$defs/IfBlock"
                  },
                  {
                    "$ref": "#/$defs/RepeatBlock"
                  },
                  {
                    "$ref": "#/$defs/RepeatUntilBlock"
                  },
                  {
                    "$ref": "#/$defs/ForBlock"
                  },
                  {
                    "$ref": "#/$defs/DocumentBlock"
                  },
                  {
                    "$ref": "#/$defs/SequenceBlock"
                  },
                  {
                    "$ref": "#/$defs/ArrayBlock"
                  },
                  {
                    "$ref": "#/$defs/ReadBlock"
                  },
                  {
                    "$ref": "#/$defs/IncludeBlock"
                  },
                  {
                    "$ref": "#/$defs/ErrorBlock"
                  },
                  {
                    "$ref": "#/$defs/EmptyBlock"
                  },
                  {
                    "items": {
                      "anyOf": [
                        {
                          "type": "integer"
                        },
                        {
                          "type": "number"
                        },
                        {
                          "type": "string"
                        },
                        {
                          "$ref": "#/$defs/FunctionBlock"
                        },
                        {
                          "$ref": "#/$defs/CallBlock"
                        },
                        {
                          "$ref": "#/$defs/WatsonxModelBlock"
                        },
                        {
                          "$ref": "#/$defs/BamModelBlock"
                        },
                        {
                          "$ref": "#/$defs/OpenAIModelBlock"
                        },
                        {
                          "$ref": "#/$defs/CodeBlock"
                        },
                        {
                          "$ref": "#/$defs/ApiBlock"
                        },
                        {
                          "$ref": "#/$defs/GetBlock"
                        },
                        {
                          "$ref": "#/$defs/DataBlock"
                        },
                        {
                          "$ref": "#/$defs/IfBlock"
                        },
                        {
                          "$ref": "#/$defs/RepeatBlock"
                        },
                        {
                          "$ref": "#/$defs/RepeatUntilBlock"
                        },
                        {
                          "$ref": "#/$defs/ForBlock"
                        },
                        {
                          "$ref": "#/$defs/DocumentBlock"
                        },
                        {
                          "$ref": "#/$defs/SequenceBlock"
                        },
                        {
                          "$ref": "#/$defs/ArrayBlock"
                        },
                        {
                          "$ref": "#/$defs/ReadBlock"
                        },
                        {
                          "$ref": "#/$defs/IncludeBlock"
                        },
                        {
                          "$ref": "#/$defs/ErrorBlock"
                        },
                        {
                          "$ref": "#/$defs/EmptyBlock"
                        }
                      ]
                    },
                    "type": "array"
                  }
                ]
              },
              "type": "array"
            },
            {
              "type": "null"
            }
          ],
          "default": null,
          "title": "Trace"
        }
      },
      "required": [
        "repeat",
        "until"
      ],
      "title": "RepeatUntilBlock",
      "type": "object"
    },
    "SequenceBlock": {
      "additionalProperties": false,
      "properties": {
        "description": {
          "anyOf": [
            {
              "type": "string"
            },
            {
              "type": "null"
            }
          ],
          "default": null,
          "title": "Description"
        },
        "spec": {
          "default": null,
          "title": "Spec"
        },
        "defs": {
          "additionalProperties": {
            "anyOf": [
              {
                "type": "integer"
              },
              {
                "type": "number"
              },
              {
                "type": "string"
              },
              {
                "$ref": "#/$defs/FunctionBlock"
              },
              {
                "$ref": "#/$defs/CallBlock"
              },
              {
                "$ref": "#/$defs/WatsonxModelBlock"
              },
              {
                "$ref": "#/$defs/BamModelBlock"
              },
              {
                "$ref": "#/$defs/OpenAIModelBlock"
              },
              {
                "$ref": "#/$defs/CodeBlock"
              },
              {
                "$ref": "#/$defs/ApiBlock"
              },
              {
                "$ref": "#/$defs/GetBlock"
              },
              {
                "$ref": "#/$defs/DataBlock"
              },
              {
                "$ref": "#/$defs/IfBlock"
              },
              {
                "$ref": "#/$defs/RepeatBlock"
              },
              {
                "$ref": "#/$defs/RepeatUntilBlock"
              },
              {
                "$ref": "#/$defs/ForBlock"
              },
              {
                "$ref": "#/$defs/DocumentBlock"
              },
              {
                "$ref": "#/$defs/SequenceBlock"
              },
              {
                "$ref": "#/$defs/ArrayBlock"
              },
              {
                "$ref": "#/$defs/ReadBlock"
              },
              {
                "$ref": "#/$defs/IncludeBlock"
              },
              {
                "$ref": "#/$defs/ErrorBlock"
              },
              {
                "$ref": "#/$defs/EmptyBlock"
              },
              {
                "items": {
                  "anyOf": [
                    {
                      "type": "integer"
                    },
                    {
                      "type": "number"
                    },
                    {
                      "type": "string"
                    },
                    {
                      "$ref": "#/$defs/FunctionBlock"
                    },
                    {
                      "$ref": "#/$defs/CallBlock"
                    },
                    {
                      "$ref": "#/$defs/WatsonxModelBlock"
                    },
                    {
                      "$ref": "#/$defs/BamModelBlock"
                    },
                    {
                      "$ref": "#/$defs/OpenAIModelBlock"
                    },
                    {
                      "$ref": "#/$defs/CodeBlock"
                    },
                    {
                      "$ref": "#/$defs/ApiBlock"
                    },
                    {
                      "$ref": "#/$defs/GetBlock"
                    },
                    {
                      "$ref": "#/$defs/DataBlock"
                    },
                    {
                      "$ref": "#/$defs/IfBlock"
                    },
                    {
                      "$ref": "#/$defs/RepeatBlock"
                    },
                    {
                      "$ref": "#/$defs/RepeatUntilBlock"
                    },
                    {
                      "$ref": "#/$defs/ForBlock"
                    },
                    {
                      "$ref": "#/$defs/DocumentBlock"
                    },
                    {
                      "$ref": "#/$defs/SequenceBlock"
                    },
                    {
                      "$ref": "#/$defs/ArrayBlock"
                    },
                    {
                      "$ref": "#/$defs/ReadBlock"
                    },
                    {
                      "$ref": "#/$defs/IncludeBlock"
                    },
                    {
                      "$ref": "#/$defs/ErrorBlock"
                    },
                    {
                      "$ref": "#/$defs/EmptyBlock"
                    }
                  ]
                },
                "type": "array"
              }
            ]
          },
          "default": {},
          "title": "Defs",
          "type": "object"
        },
        "def": {
          "anyOf": [
            {
              "type": "string"
            },
            {
              "type": "null"
            }
          ],
          "default": null,
          "title": "Def"
        },
        "show_result": {
          "default": true,
          "title": "Show Result",
          "type": "boolean"
        },
        "result": {
          "anyOf": [
            {},
            {
              "type": "null"
            }
          ],
          "default": null,
          "title": "Result"
        },
        "parser": {
          "anyOf": [
            {
              "enum": [
                "json",
                "yaml"
              ],
              "type": "string"
            },
            {
              "$ref": "#/$defs/PdlParser"
            },
            {
              "$ref": "#/$defs/RegexParser"
            },
            {
              "type": "null"
            }
          ],
          "default": null,
          "title": "Parser"
        },
        "location": {
          "anyOf": [
            {
              "$ref": "#/$defs/LocationType"
            },
            {
              "type": "null"
            }
          ],
          "default": null
        },
        "has_error": {
          "default": false,
          "title": "Has Error",
          "type": "boolean"
        },
        "fallback": {
          "anyOf": [
            {
              "type": "integer"
            },
            {
              "type": "number"
            },
            {
              "type": "string"
            },
            {
              "$ref": "#/$defs/FunctionBlock"
            },
            {
              "$ref": "#/$defs/CallBlock"
            },
            {
              "$ref": "#/$defs/WatsonxModelBlock"
            },
            {
              "$ref": "#/$defs/BamModelBlock"
            },
            {
              "$ref": "#/$defs/OpenAIModelBlock"
            },
            {
              "$ref": "#/$defs/CodeBlock"
            },
            {
              "$ref": "#/$defs/ApiBlock"
            },
            {
              "$ref": "#/$defs/GetBlock"
            },
            {
              "$ref": "#/$defs/DataBlock"
            },
            {
              "$ref": "#/$defs/IfBlock"
            },
            {
              "$ref": "#/$defs/RepeatBlock"
            },
            {
              "$ref": "#/$defs/RepeatUntilBlock"
            },
            {
              "$ref": "#/$defs/ForBlock"
            },
            {
              "$ref": "#/$defs/DocumentBlock"
            },
            {
              "$ref": "#/$defs/SequenceBlock"
            },
            {
              "$ref": "#/$defs/ArrayBlock"
            },
            {
              "$ref": "#/$defs/ReadBlock"
            },
            {
              "$ref": "#/$defs/IncludeBlock"
            },
            {
              "$ref": "#/$defs/ErrorBlock"
            },
            {
              "$ref": "#/$defs/EmptyBlock"
            },
            {
              "items": {
                "anyOf": [
                  {
                    "type": "integer"
                  },
                  {
                    "type": "number"
                  },
                  {
                    "type": "string"
                  },
                  {
                    "$ref": "#/$defs/FunctionBlock"
                  },
                  {
                    "$ref": "#/$defs/CallBlock"
                  },
                  {
                    "$ref": "#/$defs/WatsonxModelBlock"
                  },
                  {
                    "$ref": "#/$defs/BamModelBlock"
                  },
                  {
                    "$ref": "#/$defs/OpenAIModelBlock"
                  },
                  {
                    "$ref": "#/$defs/CodeBlock"
                  },
                  {
                    "$ref": "#/$defs/ApiBlock"
                  },
                  {
                    "$ref": "#/$defs/GetBlock"
                  },
                  {
                    "$ref": "#/$defs/DataBlock"
                  },
                  {
                    "$ref": "#/$defs/IfBlock"
                  },
                  {
                    "$ref": "#/$defs/RepeatBlock"
                  },
                  {
                    "$ref": "#/$defs/RepeatUntilBlock"
                  },
                  {
                    "$ref": "#/$defs/ForBlock"
                  },
                  {
                    "$ref": "#/$defs/DocumentBlock"
                  },
                  {
                    "$ref": "#/$defs/SequenceBlock"
                  },
                  {
                    "$ref": "#/$defs/ArrayBlock"
                  },
                  {
                    "$ref": "#/$defs/ReadBlock"
                  },
                  {
                    "$ref": "#/$defs/IncludeBlock"
                  },
                  {
                    "$ref": "#/$defs/ErrorBlock"
                  },
                  {
                    "$ref": "#/$defs/EmptyBlock"
                  }
                ]
              },
              "type": "array"
            },
            {
              "type": "null"
            }
          ],
          "default": null,
          "title": "Fallback"
        },
        "kind": {
          "const": "sequence",
          "default": "sequence",
          "enum": [
            "sequence"
          ],
          "title": "Kind",
          "type": "string"
        },
        "sequence": {
          "anyOf": [
            {
              "type": "integer"
            },
            {
              "type": "number"
            },
            {
              "type": "string"
            },
            {
              "$ref": "#/$defs/FunctionBlock"
            },
            {
              "$ref": "#/$defs/CallBlock"
            },
            {
              "$ref": "#/$defs/WatsonxModelBlock"
            },
            {
              "$ref": "#/$defs/BamModelBlock"
            },
            {
              "$ref": "#/$defs/OpenAIModelBlock"
            },
            {
              "$ref": "#/$defs/CodeBlock"
            },
            {
              "$ref": "#/$defs/ApiBlock"
            },
            {
              "$ref": "#/$defs/GetBlock"
            },
            {
              "$ref": "#/$defs/DataBlock"
            },
            {
              "$ref": "#/$defs/IfBlock"
            },
            {
              "$ref": "#/$defs/RepeatBlock"
            },
            {
              "$ref": "#/$defs/RepeatUntilBlock"
            },
            {
              "$ref": "#/$defs/ForBlock"
            },
            {
              "$ref": "#/$defs/DocumentBlock"
            },
            {
<<<<<<< HEAD
=======
              "$ref": "#/$defs/SequenceBlock"
            },
            {
              "$ref": "#/$defs/ArrayBlock"
            },
            {
>>>>>>> f4bf8a0f
              "$ref": "#/$defs/ReadBlock"
            },
            {
              "$ref": "#/$defs/IncludeBlock"
            },
            {
              "$ref": "#/$defs/ErrorBlock"
            },
            {
              "$ref": "#/$defs/EmptyBlock"
            },
            {
              "items": {
                "anyOf": [
<<<<<<< HEAD
                  {
                    "type": "string"
                  },
                  {
                    "$ref": "#/$defs/FunctionBlock"
                  },
                  {
                    "$ref": "#/$defs/CallBlock"
                  },
                  {
                    "$ref": "#/$defs/WatsonxModelBlock"
                  },
                  {
                    "$ref": "#/$defs/BamModelBlock"
                  },
                  {
                    "$ref": "#/$defs/OpenAIModelBlock"
                  },
                  {
                    "$ref": "#/$defs/CodeBlock"
                  },
                  {
                    "$ref": "#/$defs/ApiBlock"
                  },
                  {
                    "$ref": "#/$defs/GetBlock"
                  },
                  {
                    "$ref": "#/$defs/DataBlock"
                  },
                  {
                    "$ref": "#/$defs/IfBlock"
                  },
                  {
                    "$ref": "#/$defs/RepeatBlock"
                  },
                  {
                    "$ref": "#/$defs/RepeatUntilBlock"
                  },
                  {
                    "$ref": "#/$defs/ForBlock"
                  },
                  {
                    "$ref": "#/$defs/DocumentBlock"
                  },
                  {
                    "$ref": "#/$defs/ReadBlock"
                  },
=======
>>>>>>> f4bf8a0f
                  {
                    "type": "integer"
                  },
                  {
                    "type": "number"
                  },
                  {
                    "type": "string"
                  },
                  {
                    "$ref": "#/$defs/FunctionBlock"
                  },
                  {
                    "$ref": "#/$defs/CallBlock"
                  },
                  {
                    "$ref": "#/$defs/WatsonxModelBlock"
                  },
                  {
                    "$ref": "#/$defs/BamModelBlock"
                  },
                  {
                    "$ref": "#/$defs/OpenAIModelBlock"
                  },
                  {
                    "$ref": "#/$defs/CodeBlock"
                  },
                  {
                    "$ref": "#/$defs/ApiBlock"
                  },
                  {
                    "$ref": "#/$defs/GetBlock"
                  },
                  {
                    "$ref": "#/$defs/DataBlock"
                  },
                  {
                    "$ref": "#/$defs/IfBlock"
                  },
                  {
                    "$ref": "#/$defs/RepeatBlock"
                  },
                  {
                    "$ref": "#/$defs/RepeatUntilBlock"
                  },
                  {
                    "$ref": "#/$defs/ForBlock"
                  },
                  {
                    "$ref": "#/$defs/DocumentBlock"
                  },
                  {
                    "$ref": "#/$defs/SequenceBlock"
                  },
                  {
                    "$ref": "#/$defs/ArrayBlock"
                  },
                  {
                    "$ref": "#/$defs/ReadBlock"
                  },
                  {
                    "$ref": "#/$defs/IncludeBlock"
                  },
                  {
                    "$ref": "#/$defs/ErrorBlock"
                  },
                  {
                    "$ref": "#/$defs/EmptyBlock"
<<<<<<< HEAD
                  },
                  {
                    "items": {
                      "anyOf": [
                        {
                          "type": "string"
                        },
                        {
                          "$ref": "#/$defs/FunctionBlock"
                        },
                        {
                          "$ref": "#/$defs/CallBlock"
                        },
                        {
                          "$ref": "#/$defs/WatsonxModelBlock"
                        },
                        {
                          "$ref": "#/$defs/BamModelBlock"
                        },
                        {
                          "$ref": "#/$defs/OpenAIModelBlock"
                        },
                        {
                          "$ref": "#/$defs/CodeBlock"
                        },
                        {
                          "$ref": "#/$defs/ApiBlock"
                        },
                        {
                          "$ref": "#/$defs/GetBlock"
                        },
                        {
                          "$ref": "#/$defs/DataBlock"
                        },
                        {
                          "$ref": "#/$defs/IfBlock"
                        },
                        {
                          "$ref": "#/$defs/RepeatBlock"
                        },
                        {
                          "$ref": "#/$defs/RepeatUntilBlock"
                        },
                        {
                          "$ref": "#/$defs/ForBlock"
                        },
                        {
                          "$ref": "#/$defs/DocumentBlock"
                        },
                        {
                          "$ref": "#/$defs/ReadBlock"
                        },
                        {
                          "$ref": "#/$defs/IncludeBlock"
                        },
                        {
                          "$ref": "#/$defs/ErrorBlock"
                        },
                        {
                          "$ref": "#/$defs/EmptyBlock"
                        }
                      ]
                    },
                    "type": "array"
=======
>>>>>>> f4bf8a0f
                  }
                ]
              },
              "type": "array"
            }
          ],
          "title": "Sequence"
        }
      },
      "required": [
        "sequence"
      ],
      "title": "SequenceBlock",
      "type": "object"
    },
    "TextGenerationReturnOptions": {
      "additionalProperties": true,
      "properties": {
        "generated_tokens": {
          "anyOf": [
            {
              "type": "boolean"
            },
            {
              "type": "null"
            }
          ],
          "default": false,
          "title": "Generated Tokens"
        },
        "input_parameters": {
          "anyOf": [
            {
              "type": "boolean"
            },
            {
              "type": "null"
            }
          ],
          "default": null,
          "title": "Input Parameters"
        },
        "input_text": {
          "anyOf": [
            {
              "type": "boolean"
            },
            {
              "type": "null"
            }
          ],
          "default": false,
          "title": "Input text"
        },
        "input_tokens": {
          "anyOf": [
            {
              "type": "boolean"
            },
            {
              "type": "null"
            }
          ],
          "default": false,
          "title": "Input Tokens"
        },
        "token_logprobs": {
          "anyOf": [
            {
              "type": "boolean"
            },
            {
              "type": "null"
            }
          ],
          "default": false,
          "title": "Token logprobs"
        },
        "token_ranks": {
          "anyOf": [
            {
              "type": "boolean"
            },
            {
              "type": "null"
            }
          ],
          "default": false,
          "title": "Token ranks"
        },
        "top_n_tokens": {
          "anyOf": [
            {
              "maximum": 5,
              "minimum": 0,
              "type": "integer"
            },
            {
              "type": "null"
            }
          ],
          "default": null,
          "title": "Top N tokens"
        }
      },
      "title": "TextGenerationReturnOptions",
      "type": "object"
    },
    "WatsonxModelBlock": {
      "additionalProperties": false,
      "properties": {
        "description": {
          "anyOf": [
            {
              "type": "string"
            },
            {
              "type": "null"
            }
          ],
          "default": null,
          "title": "Description"
        },
        "spec": {
          "default": null,
          "title": "Spec"
        },
        "defs": {
          "additionalProperties": {
            "anyOf": [
              {
                "type": "integer"
              },
              {
                "type": "number"
              },
              {
                "type": "string"
              },
              {
                "$ref": "#/$defs/FunctionBlock"
              },
              {
                "$ref": "#/$defs/CallBlock"
              },
              {
                "$ref": "#/$defs/WatsonxModelBlock"
              },
              {
                "$ref": "#/$defs/BamModelBlock"
              },
              {
                "$ref": "#/$defs/OpenAIModelBlock"
              },
              {
                "$ref": "#/$defs/CodeBlock"
              },
              {
                "$ref": "#/$defs/ApiBlock"
              },
              {
                "$ref": "#/$defs/GetBlock"
              },
              {
                "$ref": "#/$defs/DataBlock"
              },
              {
                "$ref": "#/$defs/IfBlock"
              },
              {
                "$ref": "#/$defs/RepeatBlock"
              },
              {
                "$ref": "#/$defs/RepeatUntilBlock"
              },
              {
                "$ref": "#/$defs/ForBlock"
              },
              {
                "$ref": "#/$defs/DocumentBlock"
              },
              {
                "$ref": "#/$defs/SequenceBlock"
              },
              {
                "$ref": "#/$defs/ArrayBlock"
              },
              {
                "$ref": "#/$defs/ReadBlock"
              },
              {
                "$ref": "#/$defs/IncludeBlock"
              },
              {
                "$ref": "#/$defs/ErrorBlock"
              },
              {
                "$ref": "#/$defs/EmptyBlock"
              },
              {
                "items": {
                  "anyOf": [
                    {
                      "type": "integer"
                    },
                    {
                      "type": "number"
                    },
                    {
                      "type": "string"
                    },
                    {
                      "$ref": "#/$defs/FunctionBlock"
                    },
                    {
                      "$ref": "#/$defs/CallBlock"
                    },
                    {
                      "$ref": "#/$defs/WatsonxModelBlock"
                    },
                    {
                      "$ref": "#/$defs/BamModelBlock"
                    },
                    {
                      "$ref": "#/$defs/OpenAIModelBlock"
                    },
                    {
                      "$ref": "#/$defs/CodeBlock"
                    },
                    {
                      "$ref": "#/$defs/ApiBlock"
                    },
                    {
                      "$ref": "#/$defs/GetBlock"
                    },
                    {
                      "$ref": "#/$defs/DataBlock"
                    },
                    {
                      "$ref": "#/$defs/IfBlock"
                    },
                    {
                      "$ref": "#/$defs/RepeatBlock"
                    },
                    {
                      "$ref": "#/$defs/RepeatUntilBlock"
                    },
                    {
                      "$ref": "#/$defs/ForBlock"
                    },
                    {
                      "$ref": "#/$defs/DocumentBlock"
                    },
                    {
                      "$ref": "#/$defs/SequenceBlock"
                    },
                    {
                      "$ref": "#/$defs/ArrayBlock"
                    },
                    {
                      "$ref": "#/$defs/ReadBlock"
                    },
                    {
                      "$ref": "#/$defs/IncludeBlock"
                    },
                    {
                      "$ref": "#/$defs/ErrorBlock"
                    },
                    {
                      "$ref": "#/$defs/EmptyBlock"
                    }
                  ]
                },
                "type": "array"
              }
            ]
          },
          "default": {},
          "title": "Defs",
          "type": "object"
        },
        "def": {
          "anyOf": [
            {
              "type": "string"
            },
            {
              "type": "null"
            }
          ],
          "default": null,
          "title": "Def"
        },
        "show_result": {
          "default": true,
          "title": "Show Result",
          "type": "boolean"
        },
        "result": {
          "anyOf": [
            {},
            {
              "type": "null"
            }
          ],
          "default": null,
          "title": "Result"
        },
        "parser": {
          "anyOf": [
            {
              "enum": [
                "json",
                "yaml"
              ],
              "type": "string"
            },
            {
              "$ref": "#/$defs/PdlParser"
            },
            {
              "$ref": "#/$defs/RegexParser"
            },
            {
              "type": "null"
            }
          ],
          "default": null,
          "title": "Parser"
        },
        "location": {
          "anyOf": [
            {
              "$ref": "#/$defs/LocationType"
            },
            {
              "type": "null"
            }
          ],
          "default": null
        },
        "has_error": {
          "default": false,
          "title": "Has Error",
          "type": "boolean"
        },
        "fallback": {
          "anyOf": [
            {
              "type": "integer"
            },
            {
              "type": "number"
            },
            {
              "type": "string"
            },
            {
              "$ref": "#/$defs/FunctionBlock"
            },
            {
              "$ref": "#/$defs/CallBlock"
            },
            {
              "$ref": "#/$defs/WatsonxModelBlock"
            },
            {
              "$ref": "#/$defs/BamModelBlock"
            },
            {
              "$ref": "#/$defs/OpenAIModelBlock"
            },
            {
              "$ref": "#/$defs/CodeBlock"
            },
            {
              "$ref": "#/$defs/ApiBlock"
            },
            {
              "$ref": "#/$defs/GetBlock"
            },
            {
              "$ref": "#/$defs/DataBlock"
            },
            {
              "$ref": "#/$defs/IfBlock"
            },
            {
              "$ref": "#/$defs/RepeatBlock"
            },
            {
              "$ref": "#/$defs/RepeatUntilBlock"
            },
            {
              "$ref": "#/$defs/ForBlock"
            },
            {
              "$ref": "#/$defs/DocumentBlock"
            },
            {
              "$ref": "#/$defs/SequenceBlock"
            },
            {
              "$ref": "#/$defs/ArrayBlock"
            },
            {
              "$ref": "#/$defs/ReadBlock"
            },
            {
              "$ref": "#/$defs/IncludeBlock"
            },
            {
              "$ref": "#/$defs/ErrorBlock"
            },
            {
              "$ref": "#/$defs/EmptyBlock"
            },
            {
              "items": {
                "anyOf": [
                  {
                    "type": "integer"
                  },
                  {
                    "type": "number"
                  },
                  {
                    "type": "string"
                  },
                  {
                    "$ref": "#/$defs/FunctionBlock"
                  },
                  {
                    "$ref": "#/$defs/CallBlock"
                  },
                  {
                    "$ref": "#/$defs/WatsonxModelBlock"
                  },
                  {
                    "$ref": "#/$defs/BamModelBlock"
                  },
                  {
                    "$ref": "#/$defs/OpenAIModelBlock"
                  },
                  {
                    "$ref": "#/$defs/CodeBlock"
                  },
                  {
                    "$ref": "#/$defs/ApiBlock"
                  },
                  {
                    "$ref": "#/$defs/GetBlock"
                  },
                  {
                    "$ref": "#/$defs/DataBlock"
                  },
                  {
                    "$ref": "#/$defs/IfBlock"
                  },
                  {
                    "$ref": "#/$defs/RepeatBlock"
                  },
                  {
                    "$ref": "#/$defs/RepeatUntilBlock"
                  },
                  {
                    "$ref": "#/$defs/ForBlock"
                  },
                  {
                    "$ref": "#/$defs/DocumentBlock"
                  },
                  {
                    "$ref": "#/$defs/SequenceBlock"
                  },
                  {
                    "$ref": "#/$defs/ArrayBlock"
                  },
                  {
                    "$ref": "#/$defs/ReadBlock"
                  },
                  {
                    "$ref": "#/$defs/IncludeBlock"
                  },
                  {
                    "$ref": "#/$defs/ErrorBlock"
                  },
                  {
                    "$ref": "#/$defs/EmptyBlock"
                  }
                ]
              },
              "type": "array"
            },
            {
              "type": "null"
            }
          ],
          "default": null,
          "title": "Fallback"
        },
        "kind": {
          "const": "model",
          "default": "model",
          "enum": [
            "model"
          ],
          "title": "Kind",
          "type": "string"
        },
        "model": {
          "title": "Model",
          "type": "string"
        },
        "input": {
          "anyOf": [
            {
              "type": "integer"
            },
            {
              "type": "number"
            },
            {
              "type": "string"
            },
            {
              "$ref": "#/$defs/FunctionBlock"
            },
            {
              "$ref": "#/$defs/CallBlock"
            },
            {
              "$ref": "#/$defs/WatsonxModelBlock"
            },
            {
              "$ref": "#/$defs/BamModelBlock"
            },
            {
              "$ref": "#/$defs/OpenAIModelBlock"
            },
            {
              "$ref": "#/$defs/CodeBlock"
            },
            {
              "$ref": "#/$defs/ApiBlock"
            },
            {
              "$ref": "#/$defs/GetBlock"
            },
            {
              "$ref": "#/$defs/DataBlock"
            },
            {
              "$ref": "#/$defs/IfBlock"
            },
            {
              "$ref": "#/$defs/RepeatBlock"
            },
            {
              "$ref": "#/$defs/RepeatUntilBlock"
            },
            {
              "$ref": "#/$defs/ForBlock"
            },
            {
              "$ref": "#/$defs/DocumentBlock"
            },
            {
              "$ref": "#/$defs/SequenceBlock"
            },
            {
              "$ref": "#/$defs/ArrayBlock"
            },
            {
              "$ref": "#/$defs/ReadBlock"
            },
            {
              "$ref": "#/$defs/IncludeBlock"
            },
            {
              "$ref": "#/$defs/ErrorBlock"
            },
            {
              "$ref": "#/$defs/EmptyBlock"
            },
            {
              "items": {
                "anyOf": [
                  {
                    "type": "integer"
                  },
                  {
                    "type": "number"
                  },
                  {
                    "type": "string"
                  },
                  {
                    "$ref": "#/$defs/FunctionBlock"
                  },
                  {
                    "$ref": "#/$defs/CallBlock"
                  },
                  {
                    "$ref": "#/$defs/WatsonxModelBlock"
                  },
                  {
                    "$ref": "#/$defs/BamModelBlock"
                  },
                  {
                    "$ref": "#/$defs/OpenAIModelBlock"
                  },
                  {
                    "$ref": "#/$defs/CodeBlock"
                  },
                  {
                    "$ref": "#/$defs/ApiBlock"
                  },
                  {
                    "$ref": "#/$defs/GetBlock"
                  },
                  {
                    "$ref": "#/$defs/DataBlock"
                  },
                  {
                    "$ref": "#/$defs/IfBlock"
                  },
                  {
                    "$ref": "#/$defs/RepeatBlock"
                  },
                  {
                    "$ref": "#/$defs/RepeatUntilBlock"
                  },
                  {
                    "$ref": "#/$defs/ForBlock"
                  },
                  {
                    "$ref": "#/$defs/DocumentBlock"
                  },
                  {
                    "$ref": "#/$defs/SequenceBlock"
                  },
                  {
                    "$ref": "#/$defs/ArrayBlock"
                  },
                  {
                    "$ref": "#/$defs/ReadBlock"
                  },
                  {
                    "$ref": "#/$defs/IncludeBlock"
                  },
                  {
                    "$ref": "#/$defs/ErrorBlock"
                  },
                  {
                    "$ref": "#/$defs/EmptyBlock"
                  }
                ]
              },
              "type": "array"
            },
            {
              "type": "null"
            }
          ],
          "default": null,
          "title": "Input"
        },
        "trace": {
          "anyOf": [
            {
              "type": "integer"
            },
            {
              "type": "number"
            },
            {
              "type": "string"
            },
            {
              "$ref": "#/$defs/FunctionBlock"
            },
            {
              "$ref": "#/$defs/CallBlock"
            },
            {
              "$ref": "#/$defs/WatsonxModelBlock"
            },
            {
              "$ref": "#/$defs/BamModelBlock"
            },
            {
              "$ref": "#/$defs/CodeBlock"
            },
            {
              "$ref": "#/$defs/ApiBlock"
            },
            {
              "$ref": "#/$defs/GetBlock"
            },
            {
              "$ref": "#/$defs/DataBlock"
            },
            {
              "$ref": "#/$defs/IfBlock"
            },
            {
              "$ref": "#/$defs/RepeatBlock"
            },
            {
              "$ref": "#/$defs/RepeatUntilBlock"
            },
            {
              "$ref": "#/$defs/ForBlock"
            },
            {
              "$ref": "#/$defs/DocumentBlock"
            },
            {
              "$ref": "#/$defs/SequenceBlock"
            },
            {
              "$ref": "#/$defs/ArrayBlock"
            },
            {
              "$ref": "#/$defs/ReadBlock"
            },
            {
              "$ref": "#/$defs/IncludeBlock"
            },
            {
              "$ref": "#/$defs/ErrorBlock"
            },
            {
              "$ref": "#/$defs/EmptyBlock"
            },
            {
              "type": "null"
            }
          ],
          "default": null,
          "title": "Trace"
        },
        "platform": {
          "const": "watsonx",
          "default": "watsonx",
          "enum": [
            "watsonx"
          ],
          "title": "Platform",
          "type": "string"
        },
        "params": {
          "anyOf": [
            {
              "type": "object"
            },
            {
              "type": "null"
            }
          ],
          "default": null,
          "title": "Params"
        },
        "guardrails": {
          "anyOf": [
            {
              "type": "boolean"
            },
            {
              "type": "null"
            }
          ],
          "default": null,
          "title": "Guardrails"
        },
        "guardrails_hap_params": {
          "anyOf": [
            {
              "type": "object"
            },
            {
              "type": "null"
            }
          ],
          "default": null,
          "title": "Guardrails Hap Params"
        }
      },
      "required": [
        "model"
      ],
      "title": "WatsonxModelBlock",
      "type": "object"
    }
  },
  "title": "PDL Schemas",
  "anyOf": [
    {
      "$ref": "#/$defs/Program"
    },
    {
      "$ref": "#/$defs/PdlBlock"
    },
    {
      "$ref": "#/$defs/PdlBlocks"
    }
  ]
}<|MERGE_RESOLUTION|>--- conflicted
+++ resolved
@@ -612,9 +612,6 @@
                 "$ref": "#/$defs/BamModelBlock"
               },
               {
-                "$ref": "#/$defs/OpenAIModelBlock"
-              },
-              {
                 "$ref": "#/$defs/CodeBlock"
               },
               {
@@ -682,9 +679,6 @@
                     },
                     {
                       "$ref": "#/$defs/BamModelBlock"
-                    },
-                    {
-                      "$ref": "#/$defs/OpenAIModelBlock"
                     },
                     {
                       "$ref": "#/$defs/CodeBlock"
@@ -830,9 +824,6 @@
               "$ref": "#/$defs/BamModelBlock"
             },
             {
-              "$ref": "#/$defs/OpenAIModelBlock"
-            },
-            {
               "$ref": "#/$defs/CodeBlock"
             },
             {
@@ -900,9 +891,6 @@
                   },
                   {
                     "$ref": "#/$defs/BamModelBlock"
-                  },
-                  {
-                    "$ref": "#/$defs/OpenAIModelBlock"
                   },
                   {
                     "$ref": "#/$defs/CodeBlock"
@@ -993,9 +981,6 @@
               "$ref": "#/$defs/BamModelBlock"
             },
             {
-              "$ref": "#/$defs/OpenAIModelBlock"
-            },
-            {
               "$ref": "#/$defs/CodeBlock"
             },
             {
@@ -1063,9 +1048,6 @@
                   },
                   {
                     "$ref": "#/$defs/BamModelBlock"
-                  },
-                  {
-                    "$ref": "#/$defs/OpenAIModelBlock"
                   },
                   {
                     "$ref": "#/$defs/CodeBlock"
@@ -1683,7 +1665,939 @@
             }
           ],
           "default": null,
-<<<<<<< HEAD
+          "title": "Input"
+        },
+        "trace": {
+          "anyOf": [
+            {
+              "type": "integer"
+            },
+            {
+              "type": "number"
+            },
+            {
+              "type": "string"
+            },
+            {
+              "$ref": "#/$defs/FunctionBlock"
+            },
+            {
+              "$ref": "#/$defs/CallBlock"
+            },
+            {
+              "$ref": "#/$defs/WatsonxModelBlock"
+            },
+            {
+              "$ref": "#/$defs/BamModelBlock"
+            },
+            {
+              "$ref": "#/$defs/CodeBlock"
+            },
+            {
+              "$ref": "#/$defs/ApiBlock"
+            },
+            {
+              "$ref": "#/$defs/GetBlock"
+            },
+            {
+              "$ref": "#/$defs/DataBlock"
+            },
+            {
+              "$ref": "#/$defs/IfBlock"
+            },
+            {
+              "$ref": "#/$defs/RepeatBlock"
+            },
+            {
+              "$ref": "#/$defs/RepeatUntilBlock"
+            },
+            {
+              "$ref": "#/$defs/ForBlock"
+            },
+            {
+              "$ref": "#/$defs/DocumentBlock"
+            },
+            {
+              "$ref": "#/$defs/SequenceBlock"
+            },
+            {
+              "$ref": "#/$defs/ArrayBlock"
+            },
+            {
+              "$ref": "#/$defs/ReadBlock"
+            },
+            {
+              "$ref": "#/$defs/IncludeBlock"
+            },
+            {
+              "$ref": "#/$defs/ErrorBlock"
+            },
+            {
+              "$ref": "#/$defs/EmptyBlock"
+            },
+            {
+              "type": "null"
+            }
+          ],
+          "default": null,
+          "title": "Trace"
+        },
+        "platform": {
+          "const": "bam",
+          "default": "bam",
+          "enum": [
+            "bam"
+          ],
+          "title": "Platform",
+          "type": "string"
+        },
+        "prompt_id": {
+          "anyOf": [
+            {
+              "type": "string"
+            },
+            {
+              "type": "null"
+            }
+          ],
+          "default": null,
+          "title": "Prompt Id"
+        },
+        "parameters": {
+          "anyOf": [
+            {
+              "$ref": "#/$defs/BamTextGenerationParameters"
+            },
+            {
+              "type": "object"
+            },
+            {
+              "type": "null"
+            }
+          ],
+          "default": null,
+          "title": "Parameters"
+        },
+        "moderations": {
+          "anyOf": [
+            {
+              "$ref": "#/$defs/ModerationParameters"
+            },
+            {
+              "type": "null"
+            }
+          ],
+          "default": null
+        },
+        "data": {
+          "anyOf": [
+            {
+              "$ref": "#/$defs/PromptTemplateData"
+            },
+            {
+              "type": "null"
+            }
+          ],
+          "default": null
+        },
+        "constraints": {
+          "default": null,
+          "title": "Constraints"
+        }
+      },
+      "required": [
+        "model"
+      ],
+      "title": "BamModelBlock",
+      "type": "object"
+    },
+    "BamTextGenerationParameters": {
+      "additionalProperties": false,
+      "properties": {
+        "beam_width": {
+          "anyOf": [
+            {
+              "maximum": 3,
+              "minimum": 0,
+              "type": "integer"
+            },
+            {
+              "type": "null"
+            }
+          ],
+          "default": null,
+          "title": "Beam width"
+        },
+        "decoding_method": {
+          "anyOf": [
+            {
+              "$ref": "#/$defs/DecodingMethod"
+            },
+            {
+              "type": "null"
+            }
+          ],
+          "default": null
+        },
+        "include_stop_sequence": {
+          "anyOf": [
+            {
+              "type": "boolean"
+            },
+            {
+              "type": "null"
+            }
+          ],
+          "default": null,
+          "title": "Include Stop Sequence"
+        },
+        "length_penalty": {
+          "anyOf": [
+            {
+              "$ref": "#/$defs/LengthPenalty"
+            },
+            {
+              "type": "null"
+            }
+          ],
+          "default": null
+        },
+        "max_new_tokens": {
+          "anyOf": [
+            {
+              "minimum": 0,
+              "type": "integer"
+            },
+            {
+              "type": "null"
+            }
+          ],
+          "default": null,
+          "title": "Max new tokens"
+        },
+        "min_new_tokens": {
+          "anyOf": [
+            {
+              "minimum": 0,
+              "type": "integer"
+            },
+            {
+              "type": "null"
+            }
+          ],
+          "default": null,
+          "title": "Min new tokens"
+        },
+        "random_seed": {
+          "anyOf": [
+            {
+              "maximum": 4294967295,
+              "minimum": 1,
+              "type": "integer"
+            },
+            {
+              "type": "null"
+            }
+          ],
+          "default": null,
+          "title": "Random seed"
+        },
+        "repetition_penalty": {
+          "anyOf": [
+            {
+              "maximum": 2.0,
+              "minimum": 1.0,
+              "multipleOf": 0.01,
+              "type": "number"
+            },
+            {
+              "type": "null"
+            }
+          ],
+          "default": null,
+          "title": "Repetition penalty"
+        },
+        "return_options": {
+          "anyOf": [
+            {
+              "$ref": "#/$defs/TextGenerationReturnOptions"
+            },
+            {
+              "type": "null"
+            }
+          ],
+          "default": null
+        },
+        "stop_sequences": {
+          "anyOf": [
+            {
+              "items": {
+                "type": "string"
+              },
+              "maxItems": 6,
+              "minItems": 1,
+              "type": "array"
+            },
+            {
+              "type": "null"
+            }
+          ],
+          "default": null,
+          "examples": [
+            "[\" and \"]"
+          ],
+          "title": "Stop sequences"
+        },
+        "temperature": {
+          "anyOf": [
+            {
+              "maximum": 2.0,
+              "minimum": 0.0,
+              "multipleOf": 0.01,
+              "type": "number"
+            },
+            {
+              "type": "null"
+            }
+          ],
+          "default": null,
+          "title": "Temperature"
+        },
+        "time_limit": {
+          "anyOf": [
+            {
+              "type": "integer"
+            },
+            {
+              "type": "null"
+            }
+          ],
+          "default": null,
+          "title": "Time limit"
+        },
+        "top_k": {
+          "anyOf": [
+            {
+              "maximum": 100,
+              "minimum": 1,
+              "type": "integer"
+            },
+            {
+              "type": "null"
+            }
+          ],
+          "default": null,
+          "title": "Top K"
+        },
+        "top_p": {
+          "anyOf": [
+            {
+              "maximum": 1.0,
+              "minimum": 0.0,
+              "multipleOf": 0.01,
+              "type": "number"
+            },
+            {
+              "type": "null"
+            }
+          ],
+          "default": null,
+          "title": "Top P (nucleus sampling)"
+        },
+        "truncate_input_tokens": {
+          "anyOf": [
+            {
+              "minimum": 0,
+              "type": "integer"
+            },
+            {
+              "type": "null"
+            }
+          ],
+          "default": null,
+          "title": "Truncate input tokens"
+        },
+        "typical_p": {
+          "anyOf": [
+            {
+              "maximum": 1.0,
+              "minimum": 0.01,
+              "multipleOf": 0.01,
+              "type": "number"
+            },
+            {
+              "type": "null"
+            }
+          ],
+          "default": null,
+          "title": "Typical P"
+        }
+      },
+      "title": "BamTextGenerationParameters",
+      "type": "object"
+    },
+    "CallBlock": {
+      "additionalProperties": false,
+      "properties": {
+        "description": {
+          "anyOf": [
+            {
+              "type": "string"
+            },
+            {
+              "type": "null"
+            }
+          ],
+          "default": null,
+          "title": "Description"
+        },
+        "spec": {
+          "default": null,
+          "title": "Spec"
+        },
+        "defs": {
+          "additionalProperties": {
+            "anyOf": [
+              {
+                "type": "integer"
+              },
+              {
+                "type": "number"
+              },
+              {
+                "type": "string"
+              },
+              {
+                "$ref": "#/$defs/FunctionBlock"
+              },
+              {
+                "$ref": "#/$defs/CallBlock"
+              },
+              {
+                "$ref": "#/$defs/WatsonxModelBlock"
+              },
+              {
+                "$ref": "#/$defs/BamModelBlock"
+              },
+              {
+                "$ref": "#/$defs/OpenAIModelBlock"
+              },
+              {
+                "$ref": "#/$defs/CodeBlock"
+              },
+              {
+                "$ref": "#/$defs/ApiBlock"
+              },
+              {
+                "$ref": "#/$defs/GetBlock"
+              },
+              {
+                "$ref": "#/$defs/DataBlock"
+              },
+              {
+                "$ref": "#/$defs/IfBlock"
+              },
+              {
+                "$ref": "#/$defs/RepeatBlock"
+              },
+              {
+                "$ref": "#/$defs/RepeatUntilBlock"
+              },
+              {
+                "$ref": "#/$defs/ForBlock"
+              },
+              {
+                "$ref": "#/$defs/DocumentBlock"
+              },
+              {
+                "$ref": "#/$defs/SequenceBlock"
+              },
+              {
+                "$ref": "#/$defs/ArrayBlock"
+              },
+              {
+                "$ref": "#/$defs/ReadBlock"
+              },
+              {
+                "$ref": "#/$defs/IncludeBlock"
+              },
+              {
+                "$ref": "#/$defs/ErrorBlock"
+              },
+              {
+                "$ref": "#/$defs/EmptyBlock"
+              },
+              {
+                "items": {
+                  "anyOf": [
+                    {
+                      "type": "integer"
+                    },
+                    {
+                      "type": "number"
+                    },
+                    {
+                      "type": "string"
+                    },
+                    {
+                      "$ref": "#/$defs/FunctionBlock"
+                    },
+                    {
+                      "$ref": "#/$defs/CallBlock"
+                    },
+                    {
+                      "$ref": "#/$defs/WatsonxModelBlock"
+                    },
+                    {
+                      "$ref": "#/$defs/BamModelBlock"
+                    },
+                    {
+                      "$ref": "#/$defs/OpenAIModelBlock"
+                    },
+                    {
+                      "$ref": "#/$defs/CodeBlock"
+                    },
+                    {
+                      "$ref": "#/$defs/ApiBlock"
+                    },
+                    {
+                      "$ref": "#/$defs/GetBlock"
+                    },
+                    {
+                      "$ref": "#/$defs/DataBlock"
+                    },
+                    {
+                      "$ref": "#/$defs/IfBlock"
+                    },
+                    {
+                      "$ref": "#/$defs/RepeatBlock"
+                    },
+                    {
+                      "$ref": "#/$defs/RepeatUntilBlock"
+                    },
+                    {
+                      "$ref": "#/$defs/ForBlock"
+                    },
+                    {
+                      "$ref": "#/$defs/DocumentBlock"
+                    },
+                    {
+                      "$ref": "#/$defs/SequenceBlock"
+                    },
+                    {
+                      "$ref": "#/$defs/ArrayBlock"
+                    },
+                    {
+                      "$ref": "#/$defs/ReadBlock"
+                    },
+                    {
+                      "$ref": "#/$defs/IncludeBlock"
+                    },
+                    {
+                      "$ref": "#/$defs/ErrorBlock"
+                    },
+                    {
+                      "$ref": "#/$defs/EmptyBlock"
+                    }
+                  ]
+                },
+                "type": "array"
+              }
+            ]
+          },
+          "default": {},
+          "title": "Defs",
+          "type": "object"
+        },
+        "def": {
+          "anyOf": [
+            {
+              "type": "string"
+            },
+            {
+              "type": "null"
+            }
+          ],
+          "default": null,
+          "title": "Def"
+        },
+        "show_result": {
+          "default": true,
+          "title": "Show Result",
+          "type": "boolean"
+        },
+        "result": {
+          "anyOf": [
+            {},
+            {
+              "type": "null"
+            }
+          ],
+          "default": null,
+          "title": "Result"
+        },
+        "parser": {
+          "anyOf": [
+            {
+              "enum": [
+                "json",
+                "yaml"
+              ],
+              "type": "string"
+            },
+            {
+              "$ref": "#/$defs/PdlParser"
+            },
+            {
+              "$ref": "#/$defs/RegexParser"
+            },
+            {
+              "type": "null"
+            }
+          ],
+          "default": null,
+          "title": "Parser"
+        },
+        "location": {
+          "anyOf": [
+            {
+              "$ref": "#/$defs/LocationType"
+            },
+            {
+              "type": "null"
+            }
+          ],
+          "default": null
+        },
+        "has_error": {
+          "default": false,
+          "title": "Has Error",
+          "type": "boolean"
+        },
+        "fallback": {
+          "anyOf": [
+            {
+              "type": "integer"
+            },
+            {
+              "type": "number"
+            },
+            {
+              "type": "string"
+            },
+            {
+              "$ref": "#/$defs/FunctionBlock"
+            },
+            {
+              "$ref": "#/$defs/CallBlock"
+            },
+            {
+              "$ref": "#/$defs/WatsonxModelBlock"
+            },
+            {
+              "$ref": "#/$defs/BamModelBlock"
+            },
+            {
+              "$ref": "#/$defs/OpenAIModelBlock"
+            },
+            {
+              "$ref": "#/$defs/CodeBlock"
+            },
+            {
+              "$ref": "#/$defs/ApiBlock"
+            },
+            {
+              "$ref": "#/$defs/GetBlock"
+            },
+            {
+              "$ref": "#/$defs/DataBlock"
+            },
+            {
+              "$ref": "#/$defs/IfBlock"
+            },
+            {
+              "$ref": "#/$defs/RepeatBlock"
+            },
+            {
+              "$ref": "#/$defs/RepeatUntilBlock"
+            },
+            {
+              "$ref": "#/$defs/ForBlock"
+            },
+            {
+              "$ref": "#/$defs/DocumentBlock"
+            },
+            {
+              "$ref": "#/$defs/SequenceBlock"
+            },
+            {
+              "$ref": "#/$defs/ArrayBlock"
+            },
+            {
+              "$ref": "#/$defs/ReadBlock"
+            },
+            {
+              "$ref": "#/$defs/IncludeBlock"
+            },
+            {
+              "$ref": "#/$defs/ErrorBlock"
+            },
+            {
+              "$ref": "#/$defs/EmptyBlock"
+            },
+            {
+              "items": {
+                "anyOf": [
+                  {
+                    "type": "integer"
+                  },
+                  {
+                    "type": "number"
+                  },
+                  {
+                    "type": "string"
+                  },
+                  {
+                    "$ref": "#/$defs/FunctionBlock"
+                  },
+                  {
+                    "$ref": "#/$defs/CallBlock"
+                  },
+                  {
+                    "$ref": "#/$defs/WatsonxModelBlock"
+                  },
+                  {
+                    "$ref": "#/$defs/BamModelBlock"
+                  },
+                  {
+                    "$ref": "#/$defs/OpenAIModelBlock"
+                  },
+                  {
+                    "$ref": "#/$defs/CodeBlock"
+                  },
+                  {
+                    "$ref": "#/$defs/ApiBlock"
+                  },
+                  {
+                    "$ref": "#/$defs/GetBlock"
+                  },
+                  {
+                    "$ref": "#/$defs/DataBlock"
+                  },
+                  {
+                    "$ref": "#/$defs/IfBlock"
+                  },
+                  {
+                    "$ref": "#/$defs/RepeatBlock"
+                  },
+                  {
+                    "$ref": "#/$defs/RepeatUntilBlock"
+                  },
+                  {
+                    "$ref": "#/$defs/ForBlock"
+                  },
+                  {
+                    "$ref": "#/$defs/DocumentBlock"
+                  },
+                  {
+                    "$ref": "#/$defs/SequenceBlock"
+                  },
+                  {
+                    "$ref": "#/$defs/ArrayBlock"
+                  },
+                  {
+                    "$ref": "#/$defs/ReadBlock"
+                  },
+                  {
+                    "$ref": "#/$defs/IncludeBlock"
+                  },
+                  {
+                    "$ref": "#/$defs/ErrorBlock"
+                  },
+                  {
+                    "$ref": "#/$defs/EmptyBlock"
+                  }
+                ]
+              },
+              "type": "array"
+            },
+            {
+              "type": "null"
+            }
+          ],
+          "default": null,
+          "title": "Fallback"
+        },
+        "kind": {
+          "const": "call",
+          "default": "call",
+          "enum": [
+            "call"
+          ],
+          "title": "Kind",
+          "type": "string"
+        },
+        "call": {
+          "title": "Call",
+          "type": "string"
+        },
+        "args": {
+          "default": {},
+          "title": "Args",
+          "type": "object"
+        },
+        "trace": {
+          "anyOf": [
+            {
+              "type": "integer"
+            },
+            {
+              "type": "number"
+            },
+            {
+              "type": "string"
+            },
+            {
+              "$ref": "#/$defs/FunctionBlock"
+            },
+            {
+              "$ref": "#/$defs/CallBlock"
+            },
+            {
+              "$ref": "#/$defs/WatsonxModelBlock"
+            },
+            {
+              "$ref": "#/$defs/BamModelBlock"
+            },
+            {
+              "$ref": "#/$defs/OpenAIModelBlock"
+            },
+            {
+              "$ref": "#/$defs/CodeBlock"
+            },
+            {
+              "$ref": "#/$defs/ApiBlock"
+            },
+            {
+              "$ref": "#/$defs/GetBlock"
+            },
+            {
+              "$ref": "#/$defs/DataBlock"
+            },
+            {
+              "$ref": "#/$defs/IfBlock"
+            },
+            {
+              "$ref": "#/$defs/RepeatBlock"
+            },
+            {
+              "$ref": "#/$defs/RepeatUntilBlock"
+            },
+            {
+              "$ref": "#/$defs/ForBlock"
+            },
+            {
+              "$ref": "#/$defs/DocumentBlock"
+            },
+            {
+              "$ref": "#/$defs/SequenceBlock"
+            },
+            {
+              "$ref": "#/$defs/ArrayBlock"
+            },
+            {
+              "$ref": "#/$defs/ReadBlock"
+            },
+            {
+              "$ref": "#/$defs/IncludeBlock"
+            },
+            {
+              "$ref": "#/$defs/ErrorBlock"
+            },
+            {
+              "$ref": "#/$defs/EmptyBlock"
+            },
+            {
+              "items": {
+                "anyOf": [
+                  {
+                    "type": "integer"
+                  },
+                  {
+                    "type": "number"
+                  },
+                  {
+                    "type": "string"
+                  },
+                  {
+                    "$ref": "#/$defs/FunctionBlock"
+                  },
+                  {
+                    "$ref": "#/$defs/CallBlock"
+                  },
+                  {
+                    "$ref": "#/$defs/WatsonxModelBlock"
+                  },
+                  {
+                    "$ref": "#/$defs/BamModelBlock"
+                  },
+                  {
+                    "$ref": "#/$defs/OpenAIModelBlock"
+                  },
+                  {
+                    "$ref": "#/$defs/CodeBlock"
+                  },
+                  {
+                    "$ref": "#/$defs/ApiBlock"
+                  },
+                  {
+                    "$ref": "#/$defs/GetBlock"
+                  },
+                  {
+                    "$ref": "#/$defs/DataBlock"
+                  },
+                  {
+                    "$ref": "#/$defs/IfBlock"
+                  },
+                  {
+                    "$ref": "#/$defs/RepeatBlock"
+                  },
+                  {
+                    "$ref": "#/$defs/RepeatUntilBlock"
+                  },
+                  {
+                    "$ref": "#/$defs/ForBlock"
+                  },
+                  {
+                    "$ref": "#/$defs/DocumentBlock"
+                  },
+                  {
+                    "$ref": "#/$defs/SequenceBlock"
+                  },
+                  {
+                    "$ref": "#/$defs/ArrayBlock"
+                  },
+                  {
+                    "$ref": "#/$defs/ReadBlock"
+                  },
+                  {
+                    "$ref": "#/$defs/IncludeBlock"
+                  },
+                  {
+                    "$ref": "#/$defs/ErrorBlock"
+                  },
+                  {
+                    "$ref": "#/$defs/EmptyBlock"
+                  }
+                ]
+              },
+              "type": "array"
+            },
+            {
+              "type": "null"
+            }
+          ],
+          "default": null,
           "title": "Trace"
         }
       },
@@ -1716,6 +2630,12 @@
           "additionalProperties": {
             "anyOf": [
               {
+                "type": "integer"
+              },
+              {
+                "type": "number"
+              },
+              {
                 "type": "string"
               },
               {
@@ -1734,1276 +2654,6 @@
                 "$ref": "#/$defs/OpenAIModelBlock"
               },
               {
-                "$ref": "#/$defs/CodeBlock"
-              },
-              {
-                "$ref": "#/$defs/ApiBlock"
-              },
-              {
-                "$ref": "#/$defs/GetBlock"
-              },
-              {
-                "$ref": "#/$defs/DataBlock"
-              },
-              {
-                "$ref": "#/$defs/IfBlock"
-              },
-              {
-                "$ref": "#/$defs/RepeatBlock"
-              },
-              {
-                "$ref": "#/$defs/RepeatUntilBlock"
-              },
-              {
-                "$ref": "#/$defs/ForBlock"
-              },
-              {
-                "$ref": "#/$defs/DocumentBlock"
-              },
-              {
-                "$ref": "#/$defs/ReadBlock"
-              },
-              {
-                "$ref": "#/$defs/IncludeBlock"
-              },
-              {
-                "$ref": "#/$defs/ErrorBlock"
-              },
-              {
-                "$ref": "#/$defs/EmptyBlock"
-              },
-              {
-                "items": {
-                  "anyOf": [
-                    {
-                      "type": "string"
-                    },
-                    {
-                      "$ref": "#/$defs/FunctionBlock"
-                    },
-                    {
-                      "$ref": "#/$defs/CallBlock"
-                    },
-                    {
-                      "$ref": "#/$defs/WatsonxModelBlock"
-                    },
-                    {
-                      "$ref": "#/$defs/BamModelBlock"
-                    },
-                    {
-                      "$ref": "#/$defs/OpenAIModelBlock"
-                    },
-                    {
-                      "$ref": "#/$defs/CodeBlock"
-                    },
-                    {
-                      "$ref": "#/$defs/ApiBlock"
-                    },
-                    {
-                      "$ref": "#/$defs/GetBlock"
-                    },
-                    {
-                      "$ref": "#/$defs/DataBlock"
-                    },
-                    {
-                      "$ref": "#/$defs/IfBlock"
-                    },
-                    {
-                      "$ref": "#/$defs/RepeatBlock"
-                    },
-                    {
-                      "$ref": "#/$defs/RepeatUntilBlock"
-                    },
-                    {
-                      "$ref": "#/$defs/ForBlock"
-                    },
-                    {
-                      "$ref": "#/$defs/DocumentBlock"
-                    },
-                    {
-                      "$ref": "#/$defs/ReadBlock"
-                    },
-                    {
-                      "$ref": "#/$defs/IncludeBlock"
-                    },
-                    {
-                      "$ref": "#/$defs/ErrorBlock"
-                    },
-                    {
-                      "$ref": "#/$defs/EmptyBlock"
-                    }
-                  ]
-                },
-                "type": "array"
-              }
-            ]
-          },
-          "default": {},
-          "title": "Defs",
-          "type": "object"
-        },
-        "def": {
-          "anyOf": [
-            {
-              "type": "string"
-            },
-            {
-              "type": "null"
-            }
-          ],
-          "default": null,
-          "title": "Def"
-        },
-        "show_result": {
-          "default": true,
-          "title": "Show Result",
-          "type": "boolean"
-        },
-        "result": {
-          "anyOf": [
-            {},
-            {
-              "type": "null"
-            }
-          ],
-          "default": null,
-          "title": "Result"
-=======
-          "title": "Input"
->>>>>>> f4bf8a0f
-        },
-        "trace": {
-          "anyOf": [
-            {
-              "type": "integer"
-            },
-            {
-              "type": "number"
-            },
-            {
-              "type": "string"
-            },
-            {
-              "$ref": "#/$defs/FunctionBlock"
-            },
-            {
-              "$ref": "#/$defs/CallBlock"
-            },
-            {
-              "$ref": "#/$defs/WatsonxModelBlock"
-            },
-            {
-              "$ref": "#/$defs/BamModelBlock"
-            },
-            {
-              "$ref": "#/$defs/OpenAIModelBlock"
-            },
-            {
-              "$ref": "#/$defs/CodeBlock"
-            },
-            {
-              "$ref": "#/$defs/ApiBlock"
-            },
-            {
-              "$ref": "#/$defs/GetBlock"
-            },
-            {
-              "$ref": "#/$defs/DataBlock"
-            },
-            {
-              "$ref": "#/$defs/IfBlock"
-            },
-            {
-              "$ref": "#/$defs/RepeatBlock"
-            },
-            {
-              "$ref": "#/$defs/RepeatUntilBlock"
-            },
-            {
-              "$ref": "#/$defs/ForBlock"
-            },
-            {
-              "$ref": "#/$defs/DocumentBlock"
-            },
-            {
-              "$ref": "#/$defs/SequenceBlock"
-            },
-            {
-              "$ref": "#/$defs/ArrayBlock"
-            },
-            {
-              "$ref": "#/$defs/ReadBlock"
-            },
-            {
-              "$ref": "#/$defs/IncludeBlock"
-            },
-            {
-              "$ref": "#/$defs/ErrorBlock"
-            },
-            {
-              "$ref": "#/$defs/EmptyBlock"
-            },
-            {
-<<<<<<< HEAD
-              "items": {
-                "anyOf": [
-                  {
-                    "type": "string"
-                  },
-                  {
-                    "$ref": "#/$defs/FunctionBlock"
-                  },
-                  {
-                    "$ref": "#/$defs/CallBlock"
-                  },
-                  {
-                    "$ref": "#/$defs/WatsonxModelBlock"
-                  },
-                  {
-                    "$ref": "#/$defs/BamModelBlock"
-                  },
-                  {
-                    "$ref": "#/$defs/OpenAIModelBlock"
-                  },
-                  {
-                    "$ref": "#/$defs/CodeBlock"
-                  },
-                  {
-                    "$ref": "#/$defs/ApiBlock"
-                  },
-                  {
-                    "$ref": "#/$defs/GetBlock"
-                  },
-                  {
-                    "$ref": "#/$defs/DataBlock"
-                  },
-                  {
-                    "$ref": "#/$defs/IfBlock"
-                  },
-                  {
-                    "$ref": "#/$defs/RepeatBlock"
-                  },
-                  {
-                    "$ref": "#/$defs/RepeatUntilBlock"
-                  },
-                  {
-                    "$ref": "#/$defs/ForBlock"
-                  },
-                  {
-                    "$ref": "#/$defs/DocumentBlock"
-                  },
-                  {
-                    "$ref": "#/$defs/ReadBlock"
-                  },
-                  {
-                    "$ref": "#/$defs/IncludeBlock"
-                  },
-                  {
-                    "$ref": "#/$defs/ErrorBlock"
-                  },
-                  {
-                    "$ref": "#/$defs/EmptyBlock"
-                  }
-                ]
-              },
-              "type": "array"
-            },
-            {
-=======
->>>>>>> f4bf8a0f
-              "type": "null"
-            }
-          ],
-          "default": null,
-          "title": "Trace"
-        },
-        "platform": {
-          "const": "bam",
-          "default": "bam",
-          "enum": [
-            "bam"
-          ],
-          "title": "Platform",
-          "type": "string"
-        },
-        "prompt_id": {
-          "anyOf": [
-            {
-              "type": "string"
-            },
-            {
-              "type": "null"
-            }
-          ],
-          "default": null,
-          "title": "Prompt Id"
-        },
-        "parameters": {
-          "anyOf": [
-            {
-              "$ref": "#/$defs/BamTextGenerationParameters"
-            },
-            {
-              "type": "object"
-            },
-            {
-              "type": "null"
-            }
-          ],
-          "default": null,
-          "title": "Parameters"
-        },
-        "moderations": {
-          "anyOf": [
-            {
-<<<<<<< HEAD
-              "$ref": "#/$defs/OpenAIModelBlock"
-            },
-            {
-              "$ref": "#/$defs/CodeBlock"
-=======
-              "$ref": "#/$defs/ModerationParameters"
->>>>>>> f4bf8a0f
-            },
-            {
-              "type": "null"
-            }
-          ],
-          "default": null
-        },
-        "data": {
-          "anyOf": [
-            {
-              "$ref": "#/$defs/PromptTemplateData"
-            },
-            {
-              "type": "null"
-            }
-          ],
-          "default": null
-        },
-        "constraints": {
-          "default": null,
-          "title": "Constraints"
-        }
-      },
-      "required": [
-        "model"
-      ],
-      "title": "BamModelBlock",
-      "type": "object"
-    },
-    "BamTextGenerationParameters": {
-      "additionalProperties": false,
-      "properties": {
-        "beam_width": {
-          "anyOf": [
-            {
-              "maximum": 3,
-              "minimum": 0,
-              "type": "integer"
-            },
-            {
-              "type": "null"
-            }
-          ],
-          "default": null,
-          "title": "Beam width"
-        },
-        "decoding_method": {
-          "anyOf": [
-            {
-              "$ref": "#/$defs/DecodingMethod"
-            },
-            {
-              "type": "null"
-            }
-          ],
-          "default": null
-        },
-        "include_stop_sequence": {
-          "anyOf": [
-            {
-              "type": "boolean"
-            },
-            {
-              "type": "null"
-            }
-          ],
-          "default": null,
-          "title": "Include Stop Sequence"
-        },
-        "length_penalty": {
-          "anyOf": [
-            {
-              "$ref": "#/$defs/LengthPenalty"
-            },
-            {
-              "type": "null"
-            }
-          ],
-          "default": null
-        },
-        "max_new_tokens": {
-          "anyOf": [
-            {
-              "minimum": 0,
-              "type": "integer"
-            },
-            {
-              "type": "null"
-            }
-          ],
-          "default": null,
-          "title": "Max new tokens"
-        },
-        "min_new_tokens": {
-          "anyOf": [
-            {
-              "minimum": 0,
-              "type": "integer"
-            },
-            {
-<<<<<<< HEAD
-              "items": {
-                "anyOf": [
-                  {
-                    "type": "string"
-                  },
-                  {
-                    "$ref": "#/$defs/FunctionBlock"
-                  },
-                  {
-                    "$ref": "#/$defs/CallBlock"
-                  },
-                  {
-                    "$ref": "#/$defs/WatsonxModelBlock"
-                  },
-                  {
-                    "$ref": "#/$defs/BamModelBlock"
-                  },
-                  {
-                    "$ref": "#/$defs/OpenAIModelBlock"
-                  },
-                  {
-                    "$ref": "#/$defs/CodeBlock"
-                  },
-                  {
-                    "$ref": "#/$defs/ApiBlock"
-                  },
-                  {
-                    "$ref": "#/$defs/GetBlock"
-                  },
-                  {
-                    "$ref": "#/$defs/DataBlock"
-                  },
-                  {
-                    "$ref": "#/$defs/IfBlock"
-                  },
-                  {
-                    "$ref": "#/$defs/RepeatBlock"
-                  },
-                  {
-                    "$ref": "#/$defs/RepeatUntilBlock"
-                  },
-                  {
-                    "$ref": "#/$defs/ForBlock"
-                  },
-                  {
-                    "$ref": "#/$defs/DocumentBlock"
-                  },
-                  {
-                    "$ref": "#/$defs/ReadBlock"
-                  },
-                  {
-                    "$ref": "#/$defs/IncludeBlock"
-                  },
-                  {
-                    "$ref": "#/$defs/ErrorBlock"
-                  },
-                  {
-                    "$ref": "#/$defs/EmptyBlock"
-                  }
-                ]
-              },
-              "type": "array"
-=======
-              "type": "null"
->>>>>>> f4bf8a0f
-            }
-          ],
-          "default": null,
-          "title": "Min new tokens"
-        },
-        "random_seed": {
-          "anyOf": [
-            {
-              "maximum": 4294967295,
-              "minimum": 1,
-              "type": "integer"
-            },
-            {
-              "type": "null"
-            }
-          ],
-          "default": null,
-          "title": "Random seed"
-        },
-        "repetition_penalty": {
-          "anyOf": [
-            {
-              "maximum": 2.0,
-              "minimum": 1.0,
-              "multipleOf": 0.01,
-              "type": "number"
-            },
-            {
-              "type": "null"
-            }
-          ],
-          "default": null,
-          "title": "Repetition penalty"
-        },
-        "return_options": {
-          "anyOf": [
-            {
-              "$ref": "#/$defs/TextGenerationReturnOptions"
-            },
-            {
-              "type": "null"
-            }
-          ],
-          "default": null
-        },
-        "stop_sequences": {
-          "anyOf": [
-            {
-              "items": {
-                "type": "string"
-              },
-              "maxItems": 6,
-              "minItems": 1,
-              "type": "array"
-            },
-            {
-              "type": "null"
-            }
-          ],
-          "default": null,
-          "examples": [
-            "[\" and \"]"
-          ],
-          "title": "Stop sequences"
-        },
-        "temperature": {
-          "anyOf": [
-            {
-              "maximum": 2.0,
-              "minimum": 0.0,
-              "multipleOf": 0.01,
-              "type": "number"
-            },
-            {
-              "type": "null"
-            }
-          ],
-          "default": null,
-          "title": "Temperature"
-        },
-        "time_limit": {
-          "anyOf": [
-            {
-              "type": "integer"
-            },
-            {
-              "type": "null"
-            }
-          ],
-          "default": null,
-          "title": "Time limit"
-        },
-        "top_k": {
-          "anyOf": [
-            {
-              "maximum": 100,
-              "minimum": 1,
-              "type": "integer"
-            },
-            {
-              "type": "null"
-            }
-          ],
-          "default": null,
-          "title": "Top K"
-        },
-        "top_p": {
-          "anyOf": [
-            {
-              "maximum": 1.0,
-              "minimum": 0.0,
-              "multipleOf": 0.01,
-              "type": "number"
-            },
-            {
-              "type": "null"
-            }
-          ],
-          "default": null,
-          "title": "Top P (nucleus sampling)"
-        },
-        "truncate_input_tokens": {
-          "anyOf": [
-            {
-              "minimum": 0,
-              "type": "integer"
-            },
-            {
-              "type": "null"
-            }
-          ],
-          "default": null,
-          "title": "Truncate input tokens"
-        },
-        "typical_p": {
-          "anyOf": [
-            {
-              "maximum": 1.0,
-              "minimum": 0.01,
-              "multipleOf": 0.01,
-              "type": "number"
-            },
-            {
-              "type": "null"
-            }
-          ],
-          "default": null,
-          "title": "Typical P"
-        }
-      },
-      "title": "BamTextGenerationParameters",
-      "type": "object"
-    },
-    "CallBlock": {
-      "additionalProperties": false,
-      "properties": {
-        "description": {
-          "anyOf": [
-            {
-              "type": "string"
-            },
-            {
-              "type": "null"
-            }
-          ],
-          "default": null,
-          "title": "Description"
-        },
-        "spec": {
-          "default": null,
-          "title": "Spec"
-        },
-        "defs": {
-          "additionalProperties": {
-            "anyOf": [
-              {
-                "type": "integer"
-              },
-              {
-                "type": "number"
-              },
-              {
-                "type": "string"
-              },
-              {
-                "$ref": "#/$defs/FunctionBlock"
-              },
-              {
-                "$ref": "#/$defs/CallBlock"
-              },
-              {
-                "$ref": "#/$defs/WatsonxModelBlock"
-              },
-              {
-                "$ref": "#/$defs/BamModelBlock"
-              },
-              {
-                "$ref": "#/$defs/OpenAIModelBlock"
-              },
-              {
-                "$ref": "#/$defs/CodeBlock"
-              },
-              {
-                "$ref": "#/$defs/ApiBlock"
-              },
-              {
-                "$ref": "#/$defs/GetBlock"
-              },
-              {
-                "$ref": "#/$defs/DataBlock"
-              },
-              {
-                "$ref": "#/$defs/IfBlock"
-              },
-              {
-                "$ref": "#/$defs/RepeatBlock"
-              },
-              {
-                "$ref": "#/$defs/RepeatUntilBlock"
-              },
-              {
-                "$ref": "#/$defs/ForBlock"
-              },
-              {
-                "$ref": "#/$defs/DocumentBlock"
-              },
-              {
-                "$ref": "#/$defs/SequenceBlock"
-              },
-              {
-                "$ref": "#/$defs/ArrayBlock"
-              },
-              {
-                "$ref": "#/$defs/ReadBlock"
-              },
-              {
-                "$ref": "#/$defs/IncludeBlock"
-              },
-              {
-                "$ref": "#/$defs/ErrorBlock"
-              },
-              {
-                "$ref": "#/$defs/EmptyBlock"
-              },
-              {
-                "items": {
-                  "anyOf": [
-                    {
-                      "type": "integer"
-                    },
-                    {
-                      "type": "number"
-                    },
-                    {
-                      "type": "string"
-                    },
-                    {
-                      "$ref": "#/$defs/FunctionBlock"
-                    },
-                    {
-                      "$ref": "#/$defs/CallBlock"
-                    },
-                    {
-                      "$ref": "#/$defs/WatsonxModelBlock"
-                    },
-                    {
-                      "$ref": "#/$defs/BamModelBlock"
-                    },
-                    {
-                      "$ref": "#/$defs/OpenAIModelBlock"
-                    },
-                    {
-                      "$ref": "#/$defs/CodeBlock"
-                    },
-                    {
-                      "$ref": "#/$defs/ApiBlock"
-                    },
-                    {
-                      "$ref": "#/$defs/GetBlock"
-                    },
-                    {
-                      "$ref": "#/$defs/DataBlock"
-                    },
-                    {
-                      "$ref": "#/$defs/IfBlock"
-                    },
-                    {
-                      "$ref": "#/$defs/RepeatBlock"
-                    },
-                    {
-                      "$ref": "#/$defs/RepeatUntilBlock"
-                    },
-                    {
-                      "$ref": "#/$defs/ForBlock"
-                    },
-                    {
-                      "$ref": "#/$defs/DocumentBlock"
-                    },
-                    {
-                      "$ref": "#/$defs/SequenceBlock"
-                    },
-                    {
-                      "$ref": "#/$defs/ArrayBlock"
-                    },
-                    {
-                      "$ref": "#/$defs/ReadBlock"
-                    },
-                    {
-                      "$ref": "#/$defs/IncludeBlock"
-                    },
-                    {
-                      "$ref": "#/$defs/ErrorBlock"
-                    },
-                    {
-                      "$ref": "#/$defs/EmptyBlock"
-                    }
-                  ]
-                },
-                "type": "array"
-              }
-            ]
-          },
-          "default": {},
-          "title": "Defs",
-          "type": "object"
-        },
-        "def": {
-          "anyOf": [
-            {
-              "type": "string"
-            },
-            {
-              "type": "null"
-            }
-          ],
-          "default": null,
-          "title": "Def"
-        },
-        "show_result": {
-          "default": true,
-          "title": "Show Result",
-          "type": "boolean"
-        },
-        "result": {
-          "anyOf": [
-            {},
-            {
-              "type": "null"
-            }
-          ],
-          "default": null,
-          "title": "Result"
-        },
-        "parser": {
-          "anyOf": [
-            {
-              "enum": [
-                "json",
-                "yaml"
-              ],
-              "type": "string"
-            },
-            {
-              "$ref": "#/$defs/PdlParser"
-            },
-            {
-              "$ref": "#/$defs/RegexParser"
-            },
-            {
-              "type": "null"
-            }
-          ],
-          "default": null,
-          "title": "Parser"
-        },
-        "location": {
-          "anyOf": [
-            {
-              "$ref": "#/$defs/LocationType"
-            },
-            {
-              "type": "null"
-            }
-          ],
-          "default": null
-        },
-        "has_error": {
-          "default": false,
-          "title": "Has Error",
-          "type": "boolean"
-        },
-        "fallback": {
-          "anyOf": [
-            {
-              "type": "integer"
-            },
-            {
-              "type": "number"
-            },
-            {
-              "type": "string"
-            },
-            {
-              "$ref": "#/$defs/FunctionBlock"
-            },
-            {
-              "$ref": "#/$defs/CallBlock"
-            },
-            {
-              "$ref": "#/$defs/WatsonxModelBlock"
-            },
-            {
-              "$ref": "#/$defs/BamModelBlock"
-            },
-            {
-              "$ref": "#/$defs/OpenAIModelBlock"
-            },
-            {
-              "$ref": "#/$defs/CodeBlock"
-            },
-            {
-              "$ref": "#/$defs/ApiBlock"
-            },
-            {
-              "$ref": "#/$defs/GetBlock"
-            },
-            {
-              "$ref": "#/$defs/DataBlock"
-            },
-            {
-              "$ref": "#/$defs/IfBlock"
-            },
-            {
-              "$ref": "#/$defs/RepeatBlock"
-            },
-            {
-              "$ref": "#/$defs/RepeatUntilBlock"
-            },
-            {
-              "$ref": "#/$defs/ForBlock"
-            },
-            {
-              "$ref": "#/$defs/DocumentBlock"
-            },
-            {
-              "$ref": "#/$defs/SequenceBlock"
-            },
-            {
-              "$ref": "#/$defs/ArrayBlock"
-            },
-            {
-              "$ref": "#/$defs/ReadBlock"
-            },
-            {
-              "$ref": "#/$defs/IncludeBlock"
-            },
-            {
-              "$ref": "#/$defs/ErrorBlock"
-            },
-            {
-              "$ref": "#/$defs/EmptyBlock"
-            },
-            {
-              "items": {
-                "anyOf": [
-                  {
-                    "type": "integer"
-                  },
-                  {
-                    "type": "number"
-                  },
-                  {
-                    "type": "string"
-                  },
-                  {
-                    "$ref": "#/$defs/FunctionBlock"
-                  },
-                  {
-                    "$ref": "#/$defs/CallBlock"
-                  },
-                  {
-                    "$ref": "#/$defs/WatsonxModelBlock"
-                  },
-                  {
-                    "$ref": "#/$defs/BamModelBlock"
-                  },
-                  {
-                    "$ref": "#/$defs/OpenAIModelBlock"
-                  },
-                  {
-                    "$ref": "#/$defs/CodeBlock"
-                  },
-                  {
-                    "$ref": "#/$defs/ApiBlock"
-                  },
-                  {
-                    "$ref": "#/$defs/GetBlock"
-                  },
-                  {
-                    "$ref": "#/$defs/DataBlock"
-                  },
-                  {
-                    "$ref": "#/$defs/IfBlock"
-                  },
-                  {
-                    "$ref": "#/$defs/RepeatBlock"
-                  },
-                  {
-                    "$ref": "#/$defs/RepeatUntilBlock"
-                  },
-                  {
-                    "$ref": "#/$defs/ForBlock"
-                  },
-                  {
-                    "$ref": "#/$defs/DocumentBlock"
-                  },
-                  {
-                    "$ref": "#/$defs/SequenceBlock"
-                  },
-                  {
-                    "$ref": "#/$defs/ArrayBlock"
-                  },
-                  {
-                    "$ref": "#/$defs/ReadBlock"
-                  },
-                  {
-                    "$ref": "#/$defs/IncludeBlock"
-                  },
-                  {
-                    "$ref": "#/$defs/ErrorBlock"
-                  },
-                  {
-                    "$ref": "#/$defs/EmptyBlock"
-                  }
-                ]
-              },
-              "type": "array"
-            },
-            {
-              "type": "null"
-            }
-          ],
-          "default": null,
-          "title": "Fallback"
-        },
-        "kind": {
-          "const": "call",
-          "default": "call",
-          "enum": [
-            "call"
-          ],
-          "title": "Kind",
-          "type": "string"
-        },
-        "call": {
-          "title": "Call",
-          "type": "string"
-        },
-        "args": {
-          "default": {},
-          "title": "Args",
-          "type": "object"
-        },
-        "trace": {
-          "anyOf": [
-            {
-              "type": "integer"
-            },
-            {
-              "type": "number"
-            },
-            {
-              "type": "string"
-            },
-            {
-<<<<<<< HEAD
-=======
-              "$ref": "#/$defs/FunctionBlock"
-            },
-            {
-              "$ref": "#/$defs/CallBlock"
-            },
-            {
-              "$ref": "#/$defs/WatsonxModelBlock"
-            },
-            {
-              "$ref": "#/$defs/BamModelBlock"
-            },
-            {
-              "$ref": "#/$defs/CodeBlock"
-            },
-            {
-              "$ref": "#/$defs/ApiBlock"
-            },
-            {
-              "$ref": "#/$defs/GetBlock"
-            },
-            {
-              "$ref": "#/$defs/DataBlock"
-            },
-            {
-              "$ref": "#/$defs/IfBlock"
-            },
-            {
-              "$ref": "#/$defs/RepeatBlock"
-            },
-            {
-              "$ref": "#/$defs/RepeatUntilBlock"
-            },
-            {
-              "$ref": "#/$defs/ForBlock"
-            },
-            {
-              "$ref": "#/$defs/DocumentBlock"
-            },
-            {
-              "$ref": "#/$defs/SequenceBlock"
-            },
-            {
-              "$ref": "#/$defs/ArrayBlock"
-            },
-            {
-              "$ref": "#/$defs/ReadBlock"
-            },
-            {
-              "$ref": "#/$defs/IncludeBlock"
-            },
-            {
-              "$ref": "#/$defs/ErrorBlock"
-            },
-            {
-              "$ref": "#/$defs/EmptyBlock"
-            },
-            {
-              "items": {
-                "anyOf": [
-                  {
-                    "type": "integer"
-                  },
-                  {
-                    "type": "number"
-                  },
-                  {
-                    "type": "string"
-                  },
-                  {
-                    "$ref": "#/$defs/FunctionBlock"
-                  },
-                  {
-                    "$ref": "#/$defs/CallBlock"
-                  },
-                  {
-                    "$ref": "#/$defs/WatsonxModelBlock"
-                  },
-                  {
-                    "$ref": "#/$defs/BamModelBlock"
-                  },
-                  {
-                    "$ref": "#/$defs/CodeBlock"
-                  },
-                  {
-                    "$ref": "#/$defs/ApiBlock"
-                  },
-                  {
-                    "$ref": "#/$defs/GetBlock"
-                  },
-                  {
-                    "$ref": "#/$defs/DataBlock"
-                  },
-                  {
-                    "$ref": "#/$defs/IfBlock"
-                  },
-                  {
-                    "$ref": "#/$defs/RepeatBlock"
-                  },
-                  {
-                    "$ref": "#/$defs/RepeatUntilBlock"
-                  },
-                  {
-                    "$ref": "#/$defs/ForBlock"
-                  },
-                  {
-                    "$ref": "#/$defs/DocumentBlock"
-                  },
-                  {
-                    "$ref": "#/$defs/SequenceBlock"
-                  },
-                  {
-                    "$ref": "#/$defs/ArrayBlock"
-                  },
-                  {
-                    "$ref": "#/$defs/ReadBlock"
-                  },
-                  {
-                    "$ref": "#/$defs/IncludeBlock"
-                  },
-                  {
-                    "$ref": "#/$defs/ErrorBlock"
-                  },
-                  {
-                    "$ref": "#/$defs/EmptyBlock"
-                  }
-                ]
-              },
-              "type": "array"
-            },
-            {
-              "type": "null"
-            }
-          ],
-          "default": null,
-          "title": "Trace"
-        }
-      },
-      "required": [
-        "call"
-      ],
-      "title": "CallBlock",
-      "type": "object"
-    },
-    "CodeBlock": {
-      "additionalProperties": false,
-      "properties": {
-        "description": {
-          "anyOf": [
-            {
-              "type": "string"
-            },
-            {
->>>>>>> f4bf8a0f
-              "type": "null"
-            }
-          ],
-          "default": null,
-          "title": "Description"
-        },
-        "spec": {
-          "default": null,
-          "title": "Spec"
-        },
-        "defs": {
-          "additionalProperties": {
-            "anyOf": [
-              {
-<<<<<<< HEAD
-=======
-                "type": "integer"
-              },
-              {
-                "type": "number"
-              },
-              {
->>>>>>> f4bf8a0f
-                "type": "string"
-              },
-              {
-                "$ref": "#/$defs/FunctionBlock"
-              },
-              {
-                "$ref": "#/$defs/CallBlock"
-              },
-              {
-                "$ref": "#/$defs/WatsonxModelBlock"
-              },
-              {
-                "$ref": "#/$defs/BamModelBlock"
-              },
-              {
-<<<<<<< HEAD
-                "$ref": "#/$defs/OpenAIModelBlock"
-              },
-              {
-=======
->>>>>>> f4bf8a0f
                 "$ref": "#/$defs/CodeBlock"
               },
               {
@@ -4901,292 +4551,12 @@
           ],
           "title": "Kind",
           "type": "string"
-<<<<<<< HEAD
-        },
-        "for": {
-          "title": "For",
-          "type": "object"
-        },
-        "repeat": {
-          "anyOf": [
-            {
-              "type": "string"
-            },
-            {
-              "$ref": "#/$defs/FunctionBlock"
-            },
-            {
-              "$ref": "#/$defs/CallBlock"
-            },
-            {
-              "$ref": "#/$defs/WatsonxModelBlock"
-            },
-            {
-              "$ref": "#/$defs/BamModelBlock"
-            },
-            {
-              "$ref": "#/$defs/OpenAIModelBlock"
-            },
-            {
-              "$ref": "#/$defs/CodeBlock"
-            },
-            {
-              "$ref": "#/$defs/ApiBlock"
-            },
-            {
-              "$ref": "#/$defs/GetBlock"
-            },
-            {
-              "$ref": "#/$defs/DataBlock"
-            },
-            {
-              "$ref": "#/$defs/IfBlock"
-            },
-            {
-              "$ref": "#/$defs/RepeatBlock"
-            },
-            {
-              "$ref": "#/$defs/RepeatUntilBlock"
-            },
-            {
-              "$ref": "#/$defs/ForBlock"
-            },
-            {
-              "$ref": "#/$defs/DocumentBlock"
-            },
-            {
-              "$ref": "#/$defs/ReadBlock"
-            },
-            {
-              "$ref": "#/$defs/IncludeBlock"
-            },
-            {
-              "$ref": "#/$defs/ErrorBlock"
-            },
-            {
-              "$ref": "#/$defs/EmptyBlock"
-            },
-            {
-              "items": {
-                "anyOf": [
-                  {
-                    "type": "string"
-                  },
-                  {
-                    "$ref": "#/$defs/FunctionBlock"
-                  },
-                  {
-                    "$ref": "#/$defs/CallBlock"
-                  },
-                  {
-                    "$ref": "#/$defs/WatsonxModelBlock"
-                  },
-                  {
-                    "$ref": "#/$defs/BamModelBlock"
-                  },
-                  {
-                    "$ref": "#/$defs/OpenAIModelBlock"
-                  },
-                  {
-                    "$ref": "#/$defs/CodeBlock"
-                  },
-                  {
-                    "$ref": "#/$defs/ApiBlock"
-                  },
-                  {
-                    "$ref": "#/$defs/GetBlock"
-                  },
-                  {
-                    "$ref": "#/$defs/DataBlock"
-                  },
-                  {
-                    "$ref": "#/$defs/IfBlock"
-                  },
-                  {
-                    "$ref": "#/$defs/RepeatBlock"
-                  },
-                  {
-                    "$ref": "#/$defs/RepeatUntilBlock"
-                  },
-                  {
-                    "$ref": "#/$defs/ForBlock"
-                  },
-                  {
-                    "$ref": "#/$defs/DocumentBlock"
-                  },
-                  {
-                    "$ref": "#/$defs/ReadBlock"
-                  },
-                  {
-                    "$ref": "#/$defs/IncludeBlock"
-                  },
-                  {
-                    "$ref": "#/$defs/ErrorBlock"
-                  },
-                  {
-                    "$ref": "#/$defs/EmptyBlock"
-                  }
-                ]
-              },
-              "type": "array"
-            }
-          ],
-          "title": "Repeat"
-        },
-        "trace": {
-          "anyOf": [
-            {
-              "items": {
-                "anyOf": [
-                  {
-                    "type": "string"
-                  },
-                  {
-                    "$ref": "#/$defs/FunctionBlock"
-                  },
-                  {
-                    "$ref": "#/$defs/CallBlock"
-                  },
-                  {
-                    "$ref": "#/$defs/WatsonxModelBlock"
-                  },
-                  {
-                    "$ref": "#/$defs/BamModelBlock"
-                  },
-                  {
-                    "$ref": "#/$defs/OpenAIModelBlock"
-                  },
-                  {
-                    "$ref": "#/$defs/CodeBlock"
-                  },
-                  {
-                    "$ref": "#/$defs/ApiBlock"
-                  },
-                  {
-                    "$ref": "#/$defs/GetBlock"
-                  },
-                  {
-                    "$ref": "#/$defs/DataBlock"
-                  },
-                  {
-                    "$ref": "#/$defs/IfBlock"
-                  },
-                  {
-                    "$ref": "#/$defs/RepeatBlock"
-                  },
-                  {
-                    "$ref": "#/$defs/RepeatUntilBlock"
-                  },
-                  {
-                    "$ref": "#/$defs/ForBlock"
-                  },
-                  {
-                    "$ref": "#/$defs/DocumentBlock"
-                  },
-                  {
-                    "$ref": "#/$defs/ReadBlock"
-                  },
-                  {
-                    "$ref": "#/$defs/IncludeBlock"
-                  },
-                  {
-                    "$ref": "#/$defs/ErrorBlock"
-                  },
-                  {
-                    "$ref": "#/$defs/EmptyBlock"
-                  },
-                  {
-                    "items": {
-                      "anyOf": [
-                        {
-                          "type": "string"
-                        },
-                        {
-                          "$ref": "#/$defs/FunctionBlock"
-                        },
-                        {
-                          "$ref": "#/$defs/CallBlock"
-                        },
-                        {
-                          "$ref": "#/$defs/WatsonxModelBlock"
-                        },
-                        {
-                          "$ref": "#/$defs/BamModelBlock"
-                        },
-                        {
-                          "$ref": "#/$defs/OpenAIModelBlock"
-                        },
-                        {
-                          "$ref": "#/$defs/CodeBlock"
-                        },
-                        {
-                          "$ref": "#/$defs/ApiBlock"
-                        },
-                        {
-                          "$ref": "#/$defs/GetBlock"
-                        },
-                        {
-                          "$ref": "#/$defs/DataBlock"
-                        },
-                        {
-                          "$ref": "#/$defs/IfBlock"
-                        },
-                        {
-                          "$ref": "#/$defs/RepeatBlock"
-                        },
-                        {
-                          "$ref": "#/$defs/RepeatUntilBlock"
-                        },
-                        {
-                          "$ref": "#/$defs/ForBlock"
-                        },
-                        {
-                          "$ref": "#/$defs/DocumentBlock"
-                        },
-                        {
-                          "$ref": "#/$defs/ReadBlock"
-                        },
-                        {
-                          "$ref": "#/$defs/IncludeBlock"
-                        },
-                        {
-                          "$ref": "#/$defs/ErrorBlock"
-                        },
-                        {
-                          "$ref": "#/$defs/EmptyBlock"
-                        }
-                      ]
-                    },
-                    "type": "array"
-                  }
-                ]
-              },
-              "type": "array"
-            },
-            {
-              "type": "null"
-            }
-          ],
-          "default": null,
-          "title": "Trace"
-        }
-      },
-      "required": [
-        "for",
-        "repeat"
-      ],
-      "title": "ForBlock",
-      "type": "object"
-    },
-    "FunctionBlock": {
-=======
         }
       },
       "title": "EmptyBlock",
       "type": "object"
     },
     "ErrorBlock": {
->>>>>>> f4bf8a0f
       "additionalProperties": false,
       "properties": {
         "description": {
@@ -6160,153 +5530,8 @@
               "type": "integer"
             },
             {
-<<<<<<< HEAD
-              "type": "null"
-            }
-          ],
-          "default": null,
-          "title": "Description"
-        },
-        "spec": {
-          "default": null,
-          "title": "Spec"
-        },
-        "defs": {
-          "additionalProperties": {
-            "anyOf": [
-              {
-                "type": "string"
-              },
-              {
-                "$ref": "#/$defs/FunctionBlock"
-              },
-              {
-                "$ref": "#/$defs/CallBlock"
-              },
-              {
-                "$ref": "#/$defs/WatsonxModelBlock"
-              },
-              {
-                "$ref": "#/$defs/BamModelBlock"
-              },
-              {
-                "$ref": "#/$defs/OpenAIModelBlock"
-              },
-              {
-                "$ref": "#/$defs/CodeBlock"
-              },
-              {
-                "$ref": "#/$defs/ApiBlock"
-              },
-              {
-                "$ref": "#/$defs/GetBlock"
-              },
-              {
-                "$ref": "#/$defs/DataBlock"
-              },
-              {
-                "$ref": "#/$defs/IfBlock"
-              },
-              {
-                "$ref": "#/$defs/RepeatBlock"
-              },
-              {
-                "$ref": "#/$defs/RepeatUntilBlock"
-              },
-              {
-                "$ref": "#/$defs/ForBlock"
-              },
-              {
-                "$ref": "#/$defs/DocumentBlock"
-              },
-              {
-                "$ref": "#/$defs/ReadBlock"
-              },
-              {
-                "$ref": "#/$defs/IncludeBlock"
-              },
-              {
-                "$ref": "#/$defs/ErrorBlock"
-              },
-              {
-                "$ref": "#/$defs/EmptyBlock"
-              },
-              {
-                "items": {
-                  "anyOf": [
-                    {
-                      "type": "string"
-                    },
-                    {
-                      "$ref": "#/$defs/FunctionBlock"
-                    },
-                    {
-                      "$ref": "#/$defs/CallBlock"
-                    },
-                    {
-                      "$ref": "#/$defs/WatsonxModelBlock"
-                    },
-                    {
-                      "$ref": "#/$defs/BamModelBlock"
-                    },
-                    {
-                      "$ref": "#/$defs/OpenAIModelBlock"
-                    },
-                    {
-                      "$ref": "#/$defs/CodeBlock"
-                    },
-                    {
-                      "$ref": "#/$defs/ApiBlock"
-                    },
-                    {
-                      "$ref": "#/$defs/GetBlock"
-                    },
-                    {
-                      "$ref": "#/$defs/DataBlock"
-                    },
-                    {
-                      "$ref": "#/$defs/IfBlock"
-                    },
-                    {
-                      "$ref": "#/$defs/RepeatBlock"
-                    },
-                    {
-                      "$ref": "#/$defs/RepeatUntilBlock"
-                    },
-                    {
-                      "$ref": "#/$defs/ForBlock"
-                    },
-                    {
-                      "$ref": "#/$defs/DocumentBlock"
-                    },
-                    {
-                      "$ref": "#/$defs/ReadBlock"
-                    },
-                    {
-                      "$ref": "#/$defs/IncludeBlock"
-                    },
-                    {
-                      "$ref": "#/$defs/ErrorBlock"
-                    },
-                    {
-                      "$ref": "#/$defs/EmptyBlock"
-                    }
-                  ]
-                },
-                "type": "array"
-              }
-            ]
-          },
-          "default": {},
-          "title": "Defs",
-          "type": "object"
-        },
-        "def": {
-          "anyOf": [
-=======
               "type": "number"
             },
->>>>>>> f4bf8a0f
             {
               "type": "string"
             },
@@ -6456,5906 +5681,6 @@
             }
           ],
           "default": "array"
-        },
-        "trace": {
-          "anyOf": [
-            {
-<<<<<<< HEAD
-              "type": "string"
-            },
-            {
-              "$ref": "#/$defs/FunctionBlock"
-            },
-            {
-              "$ref": "#/$defs/CallBlock"
-            },
-            {
-              "$ref": "#/$defs/WatsonxModelBlock"
-            },
-            {
-              "$ref": "#/$defs/BamModelBlock"
-            },
-            {
-              "$ref": "#/$defs/OpenAIModelBlock"
-            },
-            {
-              "$ref": "#/$defs/CodeBlock"
-            },
-            {
-              "$ref": "#/$defs/ApiBlock"
-            },
-            {
-              "$ref": "#/$defs/GetBlock"
-            },
-            {
-              "$ref": "#/$defs/DataBlock"
-            },
-            {
-              "$ref": "#/$defs/IfBlock"
-            },
-            {
-              "$ref": "#/$defs/RepeatBlock"
-            },
-            {
-              "$ref": "#/$defs/RepeatUntilBlock"
-            },
-            {
-              "$ref": "#/$defs/ForBlock"
-            },
-            {
-              "$ref": "#/$defs/DocumentBlock"
-            },
-            {
-              "$ref": "#/$defs/ReadBlock"
-            },
-            {
-              "$ref": "#/$defs/IncludeBlock"
-            },
-            {
-              "$ref": "#/$defs/ErrorBlock"
-            },
-            {
-              "$ref": "#/$defs/EmptyBlock"
-            },
-            {
-=======
->>>>>>> f4bf8a0f
-              "items": {
-                "anyOf": [
-                  {
-                    "type": "integer"
-                  },
-                  {
-                    "type": "number"
-                  },
-                  {
-                    "type": "string"
-                  },
-                  {
-                    "$ref": "#/$defs/FunctionBlock"
-                  },
-                  {
-                    "$ref": "#/$defs/CallBlock"
-                  },
-                  {
-                    "$ref": "#/$defs/WatsonxModelBlock"
-                  },
-                  {
-                    "$ref": "#/$defs/BamModelBlock"
-                  },
-                  {
-                    "$ref": "#/$defs/OpenAIModelBlock"
-                  },
-                  {
-                    "$ref": "#/$defs/CodeBlock"
-                  },
-                  {
-                    "$ref": "#/$defs/ApiBlock"
-                  },
-                  {
-                    "$ref": "#/$defs/GetBlock"
-                  },
-                  {
-                    "$ref": "#/$defs/DataBlock"
-                  },
-                  {
-                    "$ref": "#/$defs/IfBlock"
-                  },
-                  {
-                    "$ref": "#/$defs/RepeatBlock"
-                  },
-                  {
-                    "$ref": "#/$defs/RepeatUntilBlock"
-                  },
-                  {
-                    "$ref": "#/$defs/ForBlock"
-                  },
-                  {
-                    "$ref": "#/$defs/DocumentBlock"
-                  },
-                  {
-                    "$ref": "#/$defs/SequenceBlock"
-                  },
-                  {
-                    "$ref": "#/$defs/ArrayBlock"
-                  },
-                  {
-                    "$ref": "#/$defs/ReadBlock"
-                  },
-                  {
-                    "$ref": "#/$defs/IncludeBlock"
-                  },
-                  {
-                    "$ref": "#/$defs/ErrorBlock"
-                  },
-                  {
-                    "$ref": "#/$defs/EmptyBlock"
-                  },
-                  {
-                    "items": {
-                      "anyOf": [
-                        {
-                          "type": "integer"
-                        },
-                        {
-                          "type": "number"
-                        },
-                        {
-                          "type": "string"
-                        },
-                        {
-                          "$ref": "#/$defs/FunctionBlock"
-                        },
-                        {
-                          "$ref": "#/$defs/CallBlock"
-                        },
-                        {
-                          "$ref": "#/$defs/WatsonxModelBlock"
-                        },
-                        {
-                          "$ref": "#/$defs/BamModelBlock"
-                        },
-                        {
-                          "$ref": "#/$defs/CodeBlock"
-                        },
-                        {
-                          "$ref": "#/$defs/ApiBlock"
-                        },
-                        {
-                          "$ref": "#/$defs/GetBlock"
-                        },
-                        {
-                          "$ref": "#/$defs/DataBlock"
-                        },
-                        {
-                          "$ref": "#/$defs/IfBlock"
-                        },
-                        {
-                          "$ref": "#/$defs/RepeatBlock"
-                        },
-                        {
-                          "$ref": "#/$defs/RepeatUntilBlock"
-                        },
-                        {
-                          "$ref": "#/$defs/ForBlock"
-                        },
-                        {
-                          "$ref": "#/$defs/DocumentBlock"
-                        },
-                        {
-                          "$ref": "#/$defs/SequenceBlock"
-                        },
-                        {
-                          "$ref": "#/$defs/ArrayBlock"
-                        },
-                        {
-                          "$ref": "#/$defs/ReadBlock"
-                        },
-                        {
-                          "$ref": "#/$defs/IncludeBlock"
-                        },
-                        {
-                          "$ref": "#/$defs/ErrorBlock"
-                        },
-                        {
-                          "$ref": "#/$defs/EmptyBlock"
-                        }
-                      ]
-                    },
-                    "type": "array"
-                  }
-                ]
-              },
-              "type": "array"
-            },
-            {
-              "type": "null"
-            }
-          ],
-<<<<<<< HEAD
-          "title": "Then"
-        },
-        "else": {
-          "anyOf": [
-            {
-              "type": "string"
-            },
-            {
-              "$ref": "#/$defs/FunctionBlock"
-            },
-            {
-              "$ref": "#/$defs/CallBlock"
-            },
-            {
-              "$ref": "#/$defs/WatsonxModelBlock"
-            },
-            {
-              "$ref": "#/$defs/BamModelBlock"
-            },
-            {
-              "$ref": "#/$defs/OpenAIModelBlock"
-            },
-            {
-              "$ref": "#/$defs/CodeBlock"
-            },
-            {
-              "$ref": "#/$defs/ApiBlock"
-            },
-            {
-              "$ref": "#/$defs/GetBlock"
-            },
-            {
-              "$ref": "#/$defs/DataBlock"
-            },
-            {
-              "$ref": "#/$defs/IfBlock"
-            },
-            {
-              "$ref": "#/$defs/RepeatBlock"
-            },
-            {
-              "$ref": "#/$defs/RepeatUntilBlock"
-            },
-            {
-              "$ref": "#/$defs/ForBlock"
-            },
-            {
-              "$ref": "#/$defs/DocumentBlock"
-            },
-            {
-              "$ref": "#/$defs/ReadBlock"
-            },
-            {
-              "$ref": "#/$defs/IncludeBlock"
-            },
-            {
-              "$ref": "#/$defs/ErrorBlock"
-            },
-            {
-              "$ref": "#/$defs/EmptyBlock"
-            },
-            {
-              "items": {
-                "anyOf": [
-                  {
-                    "type": "string"
-                  },
-                  {
-                    "$ref": "#/$defs/FunctionBlock"
-                  },
-                  {
-                    "$ref": "#/$defs/CallBlock"
-                  },
-                  {
-                    "$ref": "#/$defs/WatsonxModelBlock"
-                  },
-                  {
-                    "$ref": "#/$defs/BamModelBlock"
-                  },
-                  {
-                    "$ref": "#/$defs/OpenAIModelBlock"
-                  },
-                  {
-                    "$ref": "#/$defs/CodeBlock"
-                  },
-                  {
-                    "$ref": "#/$defs/ApiBlock"
-                  },
-                  {
-                    "$ref": "#/$defs/GetBlock"
-                  },
-                  {
-                    "$ref": "#/$defs/DataBlock"
-                  },
-                  {
-                    "$ref": "#/$defs/IfBlock"
-                  },
-                  {
-                    "$ref": "#/$defs/RepeatBlock"
-                  },
-                  {
-                    "$ref": "#/$defs/RepeatUntilBlock"
-                  },
-                  {
-                    "$ref": "#/$defs/ForBlock"
-                  },
-                  {
-                    "$ref": "#/$defs/DocumentBlock"
-                  },
-                  {
-                    "$ref": "#/$defs/ReadBlock"
-                  },
-                  {
-                    "$ref": "#/$defs/IncludeBlock"
-                  },
-                  {
-                    "$ref": "#/$defs/ErrorBlock"
-                  },
-                  {
-                    "$ref": "#/$defs/EmptyBlock"
-                  }
-                ]
-              },
-              "type": "array"
-            },
-            {
-              "type": "null"
-            }
-          ],
-          "default": null,
-          "title": "Else"
-        },
-        "if_result": {
-          "anyOf": [
-            {
-              "type": "boolean"
-            },
-            {
-              "type": "null"
-            }
-          ],
-          "default": null,
-          "title": "If Result"
-        }
-      },
-      "required": [
-        "if",
-        "then"
-      ],
-      "title": "IfBlock",
-      "type": "object"
-    },
-    "IncludeBlock": {
-=======
-          "default": null,
-          "title": "Trace"
-        }
-      },
-      "required": [
-        "for",
-        "repeat"
-      ],
-      "title": "ForBlock",
-      "type": "object"
-    },
-    "FunctionBlock": {
->>>>>>> f4bf8a0f
-      "additionalProperties": false,
-      "properties": {
-        "description": {
-          "anyOf": [
-            {
-              "type": "string"
-            },
-            {
-              "type": "null"
-            }
-          ],
-          "default": null,
-          "title": "Description"
-        },
-        "spec": {
-          "default": null,
-          "title": "Spec"
-        },
-        "defs": {
-          "additionalProperties": {
-            "anyOf": [
-              {
-                "type": "integer"
-              },
-              {
-                "type": "number"
-              },
-              {
-                "type": "string"
-              },
-              {
-                "$ref": "#/$defs/FunctionBlock"
-              },
-              {
-                "$ref": "#/$defs/CallBlock"
-              },
-              {
-                "$ref": "#/$defs/WatsonxModelBlock"
-              },
-              {
-                "$ref": "#/$defs/BamModelBlock"
-              },
-              {
-                "$ref": "#/$defs/OpenAIModelBlock"
-              },
-              {
-                "$ref": "#/$defs/CodeBlock"
-              },
-              {
-                "$ref": "#/$defs/ApiBlock"
-              },
-              {
-                "$ref": "#/$defs/GetBlock"
-              },
-              {
-                "$ref": "#/$defs/DataBlock"
-              },
-              {
-                "$ref": "#/$defs/IfBlock"
-              },
-              {
-                "$ref": "#/$defs/RepeatBlock"
-              },
-              {
-                "$ref": "#/$defs/RepeatUntilBlock"
-              },
-              {
-                "$ref": "#/$defs/ForBlock"
-              },
-              {
-                "$ref": "#/$defs/DocumentBlock"
-              },
-              {
-                "$ref": "#/$defs/SequenceBlock"
-              },
-              {
-                "$ref": "#/$defs/ArrayBlock"
-              },
-              {
-                "$ref": "#/$defs/ReadBlock"
-              },
-              {
-                "$ref": "#/$defs/IncludeBlock"
-              },
-              {
-                "$ref": "#/$defs/ErrorBlock"
-              },
-              {
-                "$ref": "#/$defs/EmptyBlock"
-              },
-              {
-                "items": {
-                  "anyOf": [
-                    {
-                      "type": "integer"
-                    },
-                    {
-                      "type": "number"
-                    },
-                    {
-                      "type": "string"
-                    },
-                    {
-                      "$ref": "#/$defs/FunctionBlock"
-                    },
-                    {
-                      "$ref": "#/$defs/CallBlock"
-                    },
-                    {
-                      "$ref": "#/$defs/WatsonxModelBlock"
-                    },
-                    {
-                      "$ref": "#/$defs/BamModelBlock"
-                    },
-                    {
-                      "$ref": "#/$defs/OpenAIModelBlock"
-                    },
-                    {
-                      "$ref": "#/$defs/CodeBlock"
-                    },
-                    {
-                      "$ref": "#/$defs/ApiBlock"
-                    },
-                    {
-                      "$ref": "#/$defs/GetBlock"
-                    },
-                    {
-                      "$ref": "#/$defs/DataBlock"
-                    },
-                    {
-                      "$ref": "#/$defs/IfBlock"
-                    },
-                    {
-                      "$ref": "#/$defs/RepeatBlock"
-                    },
-                    {
-                      "$ref": "#/$defs/RepeatUntilBlock"
-                    },
-                    {
-                      "$ref": "#/$defs/ForBlock"
-                    },
-                    {
-                      "$ref": "#/$defs/DocumentBlock"
-                    },
-                    {
-                      "$ref": "#/$defs/SequenceBlock"
-                    },
-                    {
-                      "$ref": "#/$defs/ArrayBlock"
-                    },
-                    {
-                      "$ref": "#/$defs/ReadBlock"
-                    },
-                    {
-                      "$ref": "#/$defs/IncludeBlock"
-                    },
-                    {
-                      "$ref": "#/$defs/ErrorBlock"
-                    },
-                    {
-                      "$ref": "#/$defs/EmptyBlock"
-                    }
-                  ]
-                },
-                "type": "array"
-              }
-            ]
-          },
-          "default": {},
-          "title": "Defs",
-          "type": "object"
-        },
-        "def": {
-          "anyOf": [
-            {
-              "type": "string"
-            },
-            {
-              "type": "null"
-            }
-          ],
-          "default": null,
-          "title": "Def"
-        },
-        "show_result": {
-          "default": true,
-          "title": "Show Result",
-          "type": "boolean"
-        },
-        "result": {
-          "anyOf": [
-            {},
-            {
-              "type": "null"
-            }
-          ],
-          "default": null,
-          "title": "Result"
-        },
-        "parser": {
-          "anyOf": [
-            {
-              "enum": [
-                "json",
-                "yaml"
-              ],
-              "type": "string"
-            },
-            {
-              "$ref": "#/$defs/PdlParser"
-            },
-            {
-              "$ref": "#/$defs/RegexParser"
-            },
-            {
-              "type": "null"
-            }
-          ],
-          "default": null,
-          "title": "Parser"
-        },
-        "location": {
-          "anyOf": [
-            {
-              "$ref": "#/$defs/LocationType"
-            },
-            {
-              "type": "null"
-            }
-          ],
-          "default": null
-        },
-        "has_error": {
-          "default": false,
-          "title": "Has Error",
-          "type": "boolean"
-        },
-        "fallback": {
-          "anyOf": [
-            {
-              "type": "integer"
-            },
-            {
-              "type": "number"
-            },
-            {
-              "type": "string"
-            },
-            {
-              "$ref": "#/$defs/FunctionBlock"
-            },
-            {
-              "$ref": "#/$defs/CallBlock"
-            },
-            {
-              "$ref": "#/$defs/WatsonxModelBlock"
-            },
-            {
-              "$ref": "#/$defs/BamModelBlock"
-            },
-            {
-              "$ref": "#/$defs/OpenAIModelBlock"
-            },
-            {
-              "$ref": "#/$defs/CodeBlock"
-            },
-            {
-              "$ref": "#/$defs/ApiBlock"
-            },
-            {
-              "$ref": "#/$defs/GetBlock"
-            },
-            {
-              "$ref": "#/$defs/DataBlock"
-            },
-            {
-              "$ref": "#/$defs/IfBlock"
-            },
-            {
-              "$ref": "#/$defs/RepeatBlock"
-            },
-            {
-              "$ref": "#/$defs/RepeatUntilBlock"
-            },
-            {
-              "$ref": "#/$defs/ForBlock"
-            },
-            {
-              "$ref": "#/$defs/DocumentBlock"
-            },
-            {
-              "$ref": "#/$defs/SequenceBlock"
-            },
-            {
-              "$ref": "#/$defs/ArrayBlock"
-            },
-            {
-              "$ref": "#/$defs/ReadBlock"
-            },
-            {
-              "$ref": "#/$defs/IncludeBlock"
-            },
-            {
-              "$ref": "#/$defs/ErrorBlock"
-            },
-            {
-              "$ref": "#/$defs/EmptyBlock"
-            },
-            {
-              "items": {
-                "anyOf": [
-                  {
-                    "type": "integer"
-                  },
-                  {
-                    "type": "number"
-                  },
-                  {
-                    "type": "string"
-                  },
-                  {
-                    "$ref": "#/$defs/FunctionBlock"
-                  },
-                  {
-                    "$ref": "#/$defs/CallBlock"
-                  },
-                  {
-                    "$ref": "#/$defs/WatsonxModelBlock"
-                  },
-                  {
-                    "$ref": "#/$defs/BamModelBlock"
-                  },
-                  {
-                    "$ref": "#/$defs/OpenAIModelBlock"
-                  },
-                  {
-                    "$ref": "#/$defs/CodeBlock"
-                  },
-                  {
-                    "$ref": "#/$defs/ApiBlock"
-                  },
-                  {
-                    "$ref": "#/$defs/GetBlock"
-                  },
-                  {
-                    "$ref": "#/$defs/DataBlock"
-                  },
-                  {
-                    "$ref": "#/$defs/IfBlock"
-                  },
-                  {
-                    "$ref": "#/$defs/RepeatBlock"
-                  },
-                  {
-                    "$ref": "#/$defs/RepeatUntilBlock"
-                  },
-                  {
-                    "$ref": "#/$defs/ForBlock"
-                  },
-                  {
-                    "$ref": "#/$defs/DocumentBlock"
-                  },
-                  {
-                    "$ref": "#/$defs/SequenceBlock"
-                  },
-                  {
-                    "$ref": "#/$defs/ArrayBlock"
-                  },
-                  {
-                    "$ref": "#/$defs/ReadBlock"
-                  },
-                  {
-                    "$ref": "#/$defs/IncludeBlock"
-                  },
-                  {
-                    "$ref": "#/$defs/ErrorBlock"
-                  },
-                  {
-                    "$ref": "#/$defs/EmptyBlock"
-                  }
-                ]
-              },
-              "type": "array"
-            },
-            {
-              "type": "null"
-            }
-          ],
-          "default": null,
-          "title": "Fallback"
-        },
-        "kind": {
-          "const": "function",
-          "default": "function",
-          "enum": [
-            "function"
-          ],
-          "title": "Kind",
-          "type": "string"
-        },
-        "function": {
-          "anyOf": [
-            {
-              "type": "object"
-            },
-            {
-              "type": "null"
-            }
-          ],
-          "title": "Function"
-        },
-        "return": {
-          "anyOf": [
-            {
-              "type": "integer"
-            },
-            {
-              "type": "number"
-            },
-            {
-              "type": "string"
-            },
-            {
-              "$ref": "#/$defs/FunctionBlock"
-            },
-            {
-              "$ref": "#/$defs/CallBlock"
-            },
-            {
-              "$ref": "#/$defs/WatsonxModelBlock"
-            },
-            {
-              "$ref": "#/$defs/BamModelBlock"
-            },
-            {
-              "$ref": "#/$defs/OpenAIModelBlock"
-            },
-            {
-              "$ref": "#/$defs/CodeBlock"
-            },
-            {
-              "$ref": "#/$defs/ApiBlock"
-            },
-            {
-              "$ref": "#/$defs/GetBlock"
-            },
-            {
-              "$ref": "#/$defs/DataBlock"
-            },
-            {
-              "$ref": "#/$defs/IfBlock"
-            },
-            {
-              "$ref": "#/$defs/RepeatBlock"
-            },
-            {
-              "$ref": "#/$defs/RepeatUntilBlock"
-            },
-            {
-              "$ref": "#/$defs/ForBlock"
-            },
-            {
-              "$ref": "#/$defs/DocumentBlock"
-            },
-            {
-              "$ref": "#/$defs/SequenceBlock"
-            },
-            {
-              "$ref": "#/$defs/ArrayBlock"
-            },
-            {
-              "$ref": "#/$defs/ReadBlock"
-            },
-            {
-              "$ref": "#/$defs/IncludeBlock"
-            },
-            {
-              "$ref": "#/$defs/ErrorBlock"
-            },
-            {
-              "$ref": "#/$defs/EmptyBlock"
-            },
-            {
-              "items": {
-                "anyOf": [
-                  {
-                    "type": "integer"
-                  },
-                  {
-                    "type": "number"
-                  },
-                  {
-                    "type": "string"
-                  },
-                  {
-                    "$ref": "#/$defs/FunctionBlock"
-                  },
-                  {
-                    "$ref": "#/$defs/CallBlock"
-                  },
-                  {
-                    "$ref": "#/$defs/WatsonxModelBlock"
-                  },
-                  {
-                    "$ref": "#/$defs/BamModelBlock"
-                  },
-                  {
-                    "$ref": "#/$defs/CodeBlock"
-                  },
-                  {
-                    "$ref": "#/$defs/ApiBlock"
-                  },
-                  {
-                    "$ref": "#/$defs/GetBlock"
-                  },
-                  {
-                    "$ref": "#/$defs/DataBlock"
-                  },
-                  {
-                    "$ref": "#/$defs/IfBlock"
-                  },
-                  {
-                    "$ref": "#/$defs/RepeatBlock"
-                  },
-                  {
-                    "$ref": "#/$defs/RepeatUntilBlock"
-                  },
-                  {
-                    "$ref": "#/$defs/ForBlock"
-                  },
-                  {
-                    "$ref": "#/$defs/DocumentBlock"
-                  },
-                  {
-                    "$ref": "#/$defs/SequenceBlock"
-                  },
-                  {
-                    "$ref": "#/$defs/ArrayBlock"
-                  },
-                  {
-                    "$ref": "#/$defs/ReadBlock"
-                  },
-                  {
-                    "$ref": "#/$defs/IncludeBlock"
-                  },
-                  {
-                    "$ref": "#/$defs/ErrorBlock"
-                  },
-                  {
-                    "$ref": "#/$defs/EmptyBlock"
-                  }
-                ]
-              },
-              "type": "array"
-            }
-          ],
-          "title": "Return"
-        },
-        "scope": {
-          "anyOf": [
-            {
-              "type": "object"
-            },
-            {
-              "type": "null"
-            }
-          ],
-          "default": null,
-          "title": "Scope"
-        }
-      },
-      "required": [
-        "function",
-        "return"
-      ],
-      "title": "FunctionBlock",
-      "type": "object"
-    },
-    "GetBlock": {
-      "additionalProperties": false,
-      "properties": {
-        "description": {
-          "anyOf": [
-            {
-              "type": "string"
-            },
-            {
-              "type": "null"
-            }
-          ],
-          "default": null,
-          "title": "Description"
-        },
-        "spec": {
-          "default": null,
-          "title": "Spec"
-        },
-        "defs": {
-          "additionalProperties": {
-            "anyOf": [
-              {
-                "type": "integer"
-              },
-              {
-                "type": "number"
-              },
-              {
-                "type": "string"
-              },
-              {
-                "$ref": "#/$defs/FunctionBlock"
-              },
-              {
-                "$ref": "#/$defs/CallBlock"
-              },
-              {
-                "$ref": "#/$defs/WatsonxModelBlock"
-              },
-              {
-                "$ref": "#/$defs/BamModelBlock"
-              },
-              {
-                "$ref": "#/$defs/CodeBlock"
-              },
-              {
-                "$ref": "#/$defs/ApiBlock"
-              },
-              {
-                "$ref": "#/$defs/GetBlock"
-              },
-              {
-                "$ref": "#/$defs/DataBlock"
-              },
-              {
-                "$ref": "#/$defs/IfBlock"
-              },
-              {
-                "$ref": "#/$defs/RepeatBlock"
-              },
-              {
-                "$ref": "#/$defs/RepeatUntilBlock"
-              },
-              {
-                "$ref": "#/$defs/ForBlock"
-              },
-              {
-                "$ref": "#/$defs/DocumentBlock"
-              },
-              {
-                "$ref": "#/$defs/SequenceBlock"
-              },
-              {
-                "$ref": "#/$defs/ArrayBlock"
-              },
-              {
-                "$ref": "#/$defs/ReadBlock"
-              },
-              {
-                "$ref": "#/$defs/IncludeBlock"
-              },
-              {
-                "$ref": "#/$defs/ErrorBlock"
-              },
-              {
-                "$ref": "#/$defs/EmptyBlock"
-              },
-              {
-                "items": {
-                  "anyOf": [
-                    {
-                      "type": "integer"
-                    },
-                    {
-                      "type": "number"
-                    },
-                    {
-                      "type": "string"
-                    },
-                    {
-                      "$ref": "#/$defs/FunctionBlock"
-                    },
-                    {
-                      "$ref": "#/$defs/CallBlock"
-                    },
-                    {
-                      "$ref": "#/$defs/WatsonxModelBlock"
-                    },
-                    {
-                      "$ref": "#/$defs/BamModelBlock"
-                    },
-                    {
-                      "$ref": "#/$defs/CodeBlock"
-                    },
-                    {
-                      "$ref": "#/$defs/ApiBlock"
-                    },
-                    {
-                      "$ref": "#/$defs/GetBlock"
-                    },
-                    {
-                      "$ref": "#/$defs/DataBlock"
-                    },
-                    {
-                      "$ref": "#/$defs/IfBlock"
-                    },
-                    {
-                      "$ref": "#/$defs/RepeatBlock"
-                    },
-                    {
-                      "$ref": "#/$defs/RepeatUntilBlock"
-                    },
-                    {
-                      "$ref": "#/$defs/ForBlock"
-                    },
-                    {
-                      "$ref": "#/$defs/DocumentBlock"
-                    },
-                    {
-                      "$ref": "#/$defs/SequenceBlock"
-                    },
-                    {
-                      "$ref": "#/$defs/ArrayBlock"
-                    },
-                    {
-                      "$ref": "#/$defs/ReadBlock"
-                    },
-                    {
-                      "$ref": "#/$defs/IncludeBlock"
-                    },
-                    {
-                      "$ref": "#/$defs/ErrorBlock"
-                    },
-                    {
-                      "$ref": "#/$defs/EmptyBlock"
-                    }
-                  ]
-                },
-                "type": "array"
-              }
-            ]
-          },
-          "default": {},
-          "title": "Defs",
-          "type": "object"
-        },
-        "def": {
-          "anyOf": [
-            {
-              "type": "string"
-            },
-            {
-              "type": "null"
-            }
-          ],
-          "default": null,
-          "title": "Def"
-        },
-        "show_result": {
-          "default": true,
-          "title": "Show Result",
-          "type": "boolean"
-        },
-        "result": {
-          "anyOf": [
-            {},
-            {
-              "type": "null"
-            }
-          ],
-          "default": null,
-          "title": "Result"
-        },
-        "parser": {
-          "anyOf": [
-            {
-              "enum": [
-                "json",
-                "yaml"
-              ],
-              "type": "string"
-            },
-            {
-              "$ref": "#/$defs/PdlParser"
-            },
-            {
-              "$ref": "#/$defs/RegexParser"
-            },
-            {
-              "type": "null"
-            }
-          ],
-          "default": null,
-          "title": "Parser"
-        },
-        "location": {
-          "anyOf": [
-            {
-              "$ref": "#/$defs/LocationType"
-            },
-            {
-              "type": "null"
-            }
-          ],
-          "default": null
-        },
-        "has_error": {
-          "default": false,
-          "title": "Has Error",
-          "type": "boolean"
-        },
-        "fallback": {
-          "anyOf": [
-            {
-              "type": "integer"
-            },
-            {
-              "type": "number"
-            },
-            {
-              "type": "string"
-            },
-            {
-              "$ref": "#/$defs/FunctionBlock"
-            },
-            {
-              "$ref": "#/$defs/CallBlock"
-            },
-            {
-              "$ref": "#/$defs/WatsonxModelBlock"
-            },
-            {
-              "$ref": "#/$defs/BamModelBlock"
-            },
-            {
-              "$ref": "#/$defs/CodeBlock"
-            },
-            {
-              "$ref": "#/$defs/ApiBlock"
-            },
-            {
-              "$ref": "#/$defs/GetBlock"
-            },
-            {
-              "$ref": "#/$defs/DataBlock"
-            },
-            {
-              "$ref": "#/$defs/IfBlock"
-            },
-            {
-              "$ref": "#/$defs/RepeatBlock"
-            },
-            {
-              "$ref": "#/$defs/RepeatUntilBlock"
-            },
-            {
-              "$ref": "#/$defs/ForBlock"
-            },
-            {
-              "$ref": "#/$defs/DocumentBlock"
-            },
-            {
-              "$ref": "#/$defs/SequenceBlock"
-            },
-            {
-              "$ref": "#/$defs/ArrayBlock"
-            },
-            {
-              "$ref": "#/$defs/ReadBlock"
-            },
-            {
-              "$ref": "#/$defs/IncludeBlock"
-            },
-            {
-              "$ref": "#/$defs/ErrorBlock"
-            },
-            {
-              "$ref": "#/$defs/EmptyBlock"
-            },
-            {
-              "items": {
-                "anyOf": [
-                  {
-                    "type": "integer"
-                  },
-                  {
-                    "type": "number"
-                  },
-                  {
-                    "type": "string"
-                  },
-                  {
-                    "$ref": "#/$defs/FunctionBlock"
-                  },
-                  {
-                    "$ref": "#/$defs/CallBlock"
-                  },
-                  {
-                    "$ref": "#/$defs/WatsonxModelBlock"
-                  },
-                  {
-                    "$ref": "#/$defs/BamModelBlock"
-                  },
-                  {
-                    "$ref": "#/$defs/CodeBlock"
-                  },
-                  {
-                    "$ref": "#/$defs/ApiBlock"
-                  },
-                  {
-                    "$ref": "#/$defs/GetBlock"
-                  },
-                  {
-                    "$ref": "#/$defs/DataBlock"
-                  },
-                  {
-                    "$ref": "#/$defs/IfBlock"
-                  },
-                  {
-                    "$ref": "#/$defs/RepeatBlock"
-                  },
-                  {
-                    "$ref": "#/$defs/RepeatUntilBlock"
-                  },
-                  {
-                    "$ref": "#/$defs/ForBlock"
-                  },
-                  {
-                    "$ref": "#/$defs/DocumentBlock"
-                  },
-                  {
-                    "$ref": "#/$defs/SequenceBlock"
-                  },
-                  {
-                    "$ref": "#/$defs/ArrayBlock"
-                  },
-                  {
-                    "$ref": "#/$defs/ReadBlock"
-                  },
-                  {
-                    "$ref": "#/$defs/IncludeBlock"
-                  },
-                  {
-                    "$ref": "#/$defs/ErrorBlock"
-                  },
-                  {
-                    "$ref": "#/$defs/EmptyBlock"
-                  }
-                ]
-              },
-              "type": "array"
-            },
-            {
-              "type": "null"
-            }
-          ],
-          "default": null,
-          "title": "Fallback"
-        },
-        "kind": {
-          "const": "get",
-          "default": "get",
-          "enum": [
-            "get"
-          ],
-          "title": "Kind",
-          "type": "string"
-        },
-        "get": {
-          "title": "Get",
-          "type": "string"
-        }
-      },
-      "required": [
-        "get"
-      ],
-      "title": "GetBlock",
-      "type": "object"
-    },
-    "IfBlock": {
-      "additionalProperties": false,
-      "properties": {
-        "description": {
-          "anyOf": [
-            {
-              "type": "string"
-            },
-            {
-              "type": "null"
-            }
-          ],
-          "default": null,
-          "title": "Description"
-        },
-        "spec": {
-          "default": null,
-          "title": "Spec"
-        },
-        "defs": {
-          "additionalProperties": {
-            "anyOf": [
-              {
-                "type": "integer"
-              },
-              {
-                "type": "number"
-              },
-              {
-                "type": "string"
-              },
-              {
-                "$ref": "#/$defs/FunctionBlock"
-              },
-              {
-                "$ref": "#/$defs/CallBlock"
-              },
-              {
-                "$ref": "#/$defs/WatsonxModelBlock"
-              },
-              {
-                "$ref": "#/$defs/BamModelBlock"
-              },
-              {
-                "$ref": "#/$defs/CodeBlock"
-              },
-              {
-                "$ref": "#/$defs/ApiBlock"
-              },
-              {
-                "$ref": "#/$defs/GetBlock"
-              },
-              {
-                "$ref": "#/$defs/DataBlock"
-              },
-              {
-                "$ref": "#/$defs/IfBlock"
-              },
-              {
-                "$ref": "#/$defs/RepeatBlock"
-              },
-              {
-                "$ref": "#/$defs/RepeatUntilBlock"
-              },
-              {
-                "$ref": "#/$defs/ForBlock"
-              },
-              {
-                "$ref": "#/$defs/DocumentBlock"
-              },
-              {
-                "$ref": "#/$defs/SequenceBlock"
-              },
-              {
-                "$ref": "#/$defs/ArrayBlock"
-              },
-              {
-                "$ref": "#/$defs/ReadBlock"
-              },
-              {
-                "$ref": "#/$defs/IncludeBlock"
-              },
-              {
-                "$ref": "#/$defs/ErrorBlock"
-              },
-              {
-                "$ref": "#/$defs/EmptyBlock"
-              },
-              {
-                "items": {
-                  "anyOf": [
-                    {
-                      "type": "integer"
-                    },
-                    {
-                      "type": "number"
-                    },
-                    {
-                      "type": "string"
-                    },
-                    {
-                      "$ref": "#/$defs/FunctionBlock"
-                    },
-                    {
-                      "$ref": "#/$defs/CallBlock"
-                    },
-                    {
-                      "$ref": "#/$defs/WatsonxModelBlock"
-                    },
-                    {
-                      "$ref": "#/$defs/BamModelBlock"
-                    },
-                    {
-                      "$ref": "#/$defs/CodeBlock"
-                    },
-                    {
-                      "$ref": "#/$defs/ApiBlock"
-                    },
-                    {
-                      "$ref": "#/$defs/GetBlock"
-                    },
-                    {
-                      "$ref": "#/$defs/DataBlock"
-                    },
-                    {
-                      "$ref": "#/$defs/IfBlock"
-                    },
-                    {
-                      "$ref": "#/$defs/RepeatBlock"
-                    },
-                    {
-                      "$ref": "#/$defs/RepeatUntilBlock"
-                    },
-                    {
-                      "$ref": "#/$defs/ForBlock"
-                    },
-                    {
-                      "$ref": "#/$defs/DocumentBlock"
-                    },
-                    {
-                      "$ref": "#/$defs/SequenceBlock"
-                    },
-                    {
-                      "$ref": "#/$defs/ArrayBlock"
-                    },
-                    {
-                      "$ref": "#/$defs/ReadBlock"
-                    },
-                    {
-                      "$ref": "#/$defs/IncludeBlock"
-                    },
-                    {
-                      "$ref": "#/$defs/ErrorBlock"
-                    },
-                    {
-                      "$ref": "#/$defs/EmptyBlock"
-                    }
-                  ]
-                },
-                "type": "array"
-              }
-            ]
-          },
-          "default": {},
-          "title": "Defs",
-          "type": "object"
-        },
-        "def": {
-          "anyOf": [
-            {
-              "type": "string"
-            },
-            {
-              "type": "null"
-            }
-          ],
-          "default": null,
-          "title": "Def"
-        },
-        "show_result": {
-          "default": true,
-          "title": "Show Result",
-          "type": "boolean"
-        },
-        "result": {
-          "anyOf": [
-            {},
-            {
-              "type": "null"
-            }
-          ],
-          "default": null,
-          "title": "Result"
-        },
-        "parser": {
-          "anyOf": [
-            {
-              "enum": [
-                "json",
-                "yaml"
-              ],
-              "type": "string"
-            },
-            {
-              "$ref": "#/$defs/PdlParser"
-            },
-            {
-              "$ref": "#/$defs/RegexParser"
-            },
-            {
-              "type": "null"
-            }
-          ],
-          "default": null,
-          "title": "Parser"
-        },
-        "location": {
-          "anyOf": [
-            {
-              "$ref": "#/$defs/LocationType"
-            },
-            {
-              "type": "null"
-            }
-          ],
-          "default": null
-        },
-        "has_error": {
-          "default": false,
-          "title": "Has Error",
-          "type": "boolean"
-        },
-        "fallback": {
-          "anyOf": [
-            {
-              "type": "integer"
-            },
-            {
-              "type": "number"
-            },
-            {
-              "type": "string"
-            },
-            {
-              "$ref": "#/$defs/FunctionBlock"
-            },
-            {
-              "$ref": "#/$defs/CallBlock"
-            },
-            {
-              "$ref": "#/$defs/WatsonxModelBlock"
-            },
-            {
-              "$ref": "#/$defs/BamModelBlock"
-            },
-            {
-              "$ref": "#/$defs/CodeBlock"
-            },
-            {
-              "$ref": "#/$defs/ApiBlock"
-            },
-            {
-              "$ref": "#/$defs/GetBlock"
-            },
-            {
-              "$ref": "#/$defs/DataBlock"
-            },
-            {
-              "$ref": "#/$defs/IfBlock"
-            },
-            {
-              "$ref": "#/$defs/RepeatBlock"
-            },
-            {
-              "$ref": "#/$defs/RepeatUntilBlock"
-            },
-            {
-              "$ref": "#/$defs/ForBlock"
-            },
-            {
-              "$ref": "#/$defs/DocumentBlock"
-            },
-            {
-              "$ref": "#/$defs/SequenceBlock"
-            },
-            {
-              "$ref": "#/$defs/ArrayBlock"
-            },
-            {
-              "$ref": "#/$defs/ReadBlock"
-            },
-            {
-              "$ref": "#/$defs/IncludeBlock"
-            },
-            {
-              "$ref": "#/$defs/ErrorBlock"
-            },
-            {
-              "$ref": "#/$defs/EmptyBlock"
-            },
-            {
-              "items": {
-                "anyOf": [
-                  {
-                    "type": "integer"
-                  },
-                  {
-                    "type": "number"
-                  },
-                  {
-                    "type": "string"
-                  },
-                  {
-                    "$ref": "#/$defs/FunctionBlock"
-                  },
-                  {
-                    "$ref": "#/$defs/CallBlock"
-                  },
-                  {
-                    "$ref": "#/$defs/WatsonxModelBlock"
-                  },
-                  {
-                    "$ref": "#/$defs/BamModelBlock"
-                  },
-                  {
-                    "$ref": "#/$defs/CodeBlock"
-                  },
-                  {
-                    "$ref": "#/$defs/ApiBlock"
-                  },
-                  {
-                    "$ref": "#/$defs/GetBlock"
-                  },
-                  {
-                    "$ref": "#/$defs/DataBlock"
-                  },
-                  {
-                    "$ref": "#/$defs/IfBlock"
-                  },
-                  {
-                    "$ref": "#/$defs/RepeatBlock"
-                  },
-                  {
-                    "$ref": "#/$defs/RepeatUntilBlock"
-                  },
-                  {
-                    "$ref": "#/$defs/ForBlock"
-                  },
-                  {
-                    "$ref": "#/$defs/DocumentBlock"
-                  },
-                  {
-                    "$ref": "#/$defs/SequenceBlock"
-                  },
-                  {
-                    "$ref": "#/$defs/ArrayBlock"
-                  },
-                  {
-                    "$ref": "#/$defs/ReadBlock"
-                  },
-                  {
-                    "$ref": "#/$defs/IncludeBlock"
-                  },
-                  {
-                    "$ref": "#/$defs/ErrorBlock"
-                  },
-                  {
-                    "$ref": "#/$defs/EmptyBlock"
-                  }
-                ]
-              },
-              "type": "array"
-            },
-            {
-              "type": "null"
-            }
-          ],
-          "default": null,
-          "title": "Fallback"
-        },
-        "kind": {
-          "const": "if",
-          "default": "if",
-          "enum": [
-            "if"
-          ],
-          "title": "Kind",
-          "type": "string"
-        },
-        "if": {
-          "title": "If"
-        },
-        "then": {
-          "anyOf": [
-            {
-              "type": "integer"
-            },
-            {
-              "type": "number"
-            },
-            {
-              "type": "string"
-            },
-            {
-              "$ref": "#/$defs/FunctionBlock"
-            },
-            {
-              "$ref": "#/$defs/CallBlock"
-            },
-            {
-              "$ref": "#/$defs/WatsonxModelBlock"
-            },
-            {
-              "$ref": "#/$defs/BamModelBlock"
-            },
-            {
-              "$ref": "#/$defs/CodeBlock"
-            },
-            {
-              "$ref": "#/$defs/ApiBlock"
-            },
-            {
-              "$ref": "#/$defs/GetBlock"
-            },
-            {
-              "$ref": "#/$defs/DataBlock"
-            },
-            {
-              "$ref": "#/$defs/IfBlock"
-            },
-            {
-              "$ref": "#/$defs/RepeatBlock"
-            },
-            {
-              "$ref": "#/$defs/RepeatUntilBlock"
-            },
-            {
-              "$ref": "#/$defs/ForBlock"
-            },
-            {
-              "$ref": "#/$defs/DocumentBlock"
-            },
-            {
-              "$ref": "#/$defs/SequenceBlock"
-            },
-            {
-              "$ref": "#/$defs/ArrayBlock"
-            },
-            {
-              "$ref": "#/$defs/ReadBlock"
-            },
-            {
-              "$ref": "#/$defs/IncludeBlock"
-            },
-            {
-              "$ref": "#/$defs/ErrorBlock"
-            },
-            {
-              "$ref": "#/$defs/EmptyBlock"
-            },
-            {
-              "items": {
-                "anyOf": [
-                  {
-                    "type": "integer"
-                  },
-                  {
-                    "type": "number"
-                  },
-                  {
-                    "type": "string"
-                  },
-                  {
-                    "$ref": "#/$defs/FunctionBlock"
-                  },
-                  {
-                    "$ref": "#/$defs/CallBlock"
-                  },
-                  {
-                    "$ref": "#/$defs/WatsonxModelBlock"
-                  },
-                  {
-                    "$ref": "#/$defs/BamModelBlock"
-                  },
-                  {
-                    "$ref": "#/$defs/CodeBlock"
-                  },
-                  {
-                    "$ref": "#/$defs/ApiBlock"
-                  },
-                  {
-                    "$ref": "#/$defs/GetBlock"
-                  },
-                  {
-                    "$ref": "#/$defs/DataBlock"
-                  },
-                  {
-                    "$ref": "#/$defs/IfBlock"
-                  },
-                  {
-                    "$ref": "#/$defs/RepeatBlock"
-                  },
-                  {
-                    "$ref": "#/$defs/RepeatUntilBlock"
-                  },
-                  {
-                    "$ref": "#/$defs/ForBlock"
-                  },
-                  {
-                    "$ref": "#/$defs/DocumentBlock"
-                  },
-                  {
-                    "$ref": "#/$defs/SequenceBlock"
-                  },
-                  {
-                    "$ref": "#/$defs/ArrayBlock"
-                  },
-                  {
-                    "$ref": "#/$defs/ReadBlock"
-                  },
-                  {
-                    "$ref": "#/$defs/IncludeBlock"
-                  },
-                  {
-                    "$ref": "#/$defs/ErrorBlock"
-                  },
-                  {
-                    "$ref": "#/$defs/EmptyBlock"
-                  }
-                ]
-              },
-              "type": "array"
-            }
-          ],
-          "title": "Then"
-        },
-        "else": {
-          "anyOf": [
-            {
-              "type": "integer"
-            },
-            {
-              "type": "number"
-            },
-            {
-              "type": "string"
-            },
-            {
-              "$ref": "#/$defs/FunctionBlock"
-            },
-            {
-              "$ref": "#/$defs/CallBlock"
-            },
-            {
-              "$ref": "#/$defs/WatsonxModelBlock"
-            },
-            {
-              "$ref": "#/$defs/BamModelBlock"
-            },
-            {
-              "$ref": "#/$defs/CodeBlock"
-            },
-            {
-              "$ref": "#/$defs/ApiBlock"
-            },
-            {
-              "$ref": "#/$defs/GetBlock"
-            },
-            {
-              "$ref": "#/$defs/DataBlock"
-            },
-            {
-              "$ref": "#/$defs/IfBlock"
-            },
-            {
-              "$ref": "#/$defs/RepeatBlock"
-            },
-            {
-              "$ref": "#/$defs/RepeatUntilBlock"
-            },
-            {
-              "$ref": "#/$defs/ForBlock"
-            },
-            {
-              "$ref": "#/$defs/DocumentBlock"
-            },
-            {
-              "$ref": "#/$defs/SequenceBlock"
-            },
-            {
-              "$ref": "#/$defs/ArrayBlock"
-            },
-            {
-              "$ref": "#/$defs/ReadBlock"
-            },
-            {
-              "$ref": "#/$defs/IncludeBlock"
-            },
-            {
-              "$ref": "#/$defs/ErrorBlock"
-            },
-            {
-              "$ref": "#/$defs/EmptyBlock"
-            },
-            {
-              "items": {
-                "anyOf": [
-                  {
-                    "type": "integer"
-                  },
-                  {
-                    "type": "number"
-                  },
-                  {
-                    "type": "string"
-                  },
-                  {
-                    "$ref": "#/$defs/FunctionBlock"
-                  },
-                  {
-                    "$ref": "#/$defs/CallBlock"
-                  },
-                  {
-                    "$ref": "#/$defs/WatsonxModelBlock"
-                  },
-                  {
-                    "$ref": "#/$defs/BamModelBlock"
-                  },
-                  {
-                    "$ref": "#/$defs/CodeBlock"
-                  },
-                  {
-                    "$ref": "#/$defs/ApiBlock"
-                  },
-                  {
-                    "$ref": "#/$defs/GetBlock"
-                  },
-                  {
-                    "$ref": "#/$defs/DataBlock"
-                  },
-                  {
-                    "$ref": "#/$defs/IfBlock"
-                  },
-                  {
-                    "$ref": "#/$defs/RepeatBlock"
-                  },
-                  {
-                    "$ref": "#/$defs/RepeatUntilBlock"
-                  },
-                  {
-                    "$ref": "#/$defs/ForBlock"
-                  },
-                  {
-                    "$ref": "#/$defs/DocumentBlock"
-                  },
-                  {
-                    "$ref": "#/$defs/SequenceBlock"
-                  },
-                  {
-                    "$ref": "#/$defs/ArrayBlock"
-                  },
-                  {
-                    "$ref": "#/$defs/ReadBlock"
-                  },
-                  {
-                    "$ref": "#/$defs/IncludeBlock"
-                  },
-                  {
-                    "$ref": "#/$defs/ErrorBlock"
-                  },
-                  {
-                    "$ref": "#/$defs/EmptyBlock"
-                  }
-                ]
-              },
-              "type": "array"
-            },
-            {
-              "type": "null"
-            }
-          ],
-          "default": null,
-          "title": "Else"
-        },
-        "if_result": {
-          "anyOf": [
-            {
-              "type": "boolean"
-            },
-            {
-              "type": "null"
-            }
-          ],
-          "default": null,
-          "title": "If Result"
-        }
-      },
-      "required": [
-        "if",
-        "then"
-      ],
-      "title": "IfBlock",
-      "type": "object"
-    },
-    "IncludeBlock": {
-      "additionalProperties": false,
-      "properties": {
-        "description": {
-          "anyOf": [
-            {
-              "type": "string"
-            },
-            {
-              "type": "null"
-            }
-          ],
-          "default": null,
-          "title": "Description"
-        },
-        "spec": {
-          "default": null,
-          "title": "Spec"
-        },
-        "defs": {
-          "additionalProperties": {
-            "anyOf": [
-              {
-                "type": "integer"
-              },
-              {
-                "type": "number"
-              },
-              {
-                "type": "string"
-              },
-              {
-                "$ref": "#/$defs/FunctionBlock"
-              },
-              {
-                "$ref": "#/$defs/CallBlock"
-              },
-              {
-                "$ref": "#/$defs/WatsonxModelBlock"
-              },
-              {
-                "$ref": "#/$defs/BamModelBlock"
-              },
-              {
-                "$ref": "#/$defs/CodeBlock"
-              },
-              {
-                "$ref": "#/$defs/ApiBlock"
-              },
-              {
-                "$ref": "#/$defs/GetBlock"
-              },
-              {
-                "$ref": "#/$defs/DataBlock"
-              },
-              {
-                "$ref": "#/$defs/IfBlock"
-              },
-              {
-                "$ref": "#/$defs/RepeatBlock"
-              },
-              {
-                "$ref": "#/$defs/RepeatUntilBlock"
-              },
-              {
-                "$ref": "#/$defs/ForBlock"
-              },
-              {
-                "$ref": "#/$defs/DocumentBlock"
-              },
-              {
-                "$ref": "#/$defs/SequenceBlock"
-              },
-              {
-                "$ref": "#/$defs/ArrayBlock"
-              },
-              {
-                "$ref": "#/$defs/ReadBlock"
-              },
-              {
-                "$ref": "#/$defs/IncludeBlock"
-              },
-              {
-                "$ref": "#/$defs/ErrorBlock"
-              },
-              {
-                "$ref": "#/$defs/EmptyBlock"
-              },
-              {
-                "items": {
-                  "anyOf": [
-                    {
-                      "type": "integer"
-                    },
-                    {
-                      "type": "number"
-                    },
-                    {
-                      "type": "string"
-                    },
-                    {
-                      "$ref": "#/$defs/FunctionBlock"
-                    },
-                    {
-                      "$ref": "#/$defs/CallBlock"
-                    },
-                    {
-                      "$ref": "#/$defs/WatsonxModelBlock"
-                    },
-                    {
-                      "$ref": "#/$defs/BamModelBlock"
-                    },
-                    {
-                      "$ref": "#/$defs/CodeBlock"
-                    },
-                    {
-                      "$ref": "#/$defs/ApiBlock"
-                    },
-                    {
-                      "$ref": "#/$defs/GetBlock"
-                    },
-                    {
-                      "$ref": "#/$defs/DataBlock"
-                    },
-                    {
-                      "$ref": "#/$defs/IfBlock"
-                    },
-                    {
-                      "$ref": "#/$defs/RepeatBlock"
-                    },
-                    {
-                      "$ref": "#/$defs/RepeatUntilBlock"
-                    },
-                    {
-                      "$ref": "#/$defs/ForBlock"
-                    },
-                    {
-                      "$ref": "#/$defs/DocumentBlock"
-                    },
-                    {
-                      "$ref": "#/$defs/SequenceBlock"
-                    },
-                    {
-                      "$ref": "#/$defs/ArrayBlock"
-                    },
-                    {
-                      "$ref": "#/$defs/ReadBlock"
-                    },
-                    {
-                      "$ref": "#/$defs/IncludeBlock"
-                    },
-                    {
-                      "$ref": "#/$defs/ErrorBlock"
-                    },
-                    {
-                      "$ref": "#/$defs/EmptyBlock"
-                    }
-                  ]
-                },
-                "type": "array"
-              }
-            ]
-          },
-          "default": {},
-          "title": "Defs",
-          "type": "object"
-        },
-        "def": {
-          "anyOf": [
-            {
-              "type": "string"
-            },
-            {
-              "type": "null"
-            }
-          ],
-          "default": null,
-          "title": "Def"
-        },
-        "show_result": {
-          "default": true,
-          "title": "Show Result",
-          "type": "boolean"
-        },
-        "result": {
-          "anyOf": [
-            {},
-            {
-              "type": "null"
-            }
-          ],
-          "default": null,
-          "title": "Result"
-        },
-        "parser": {
-          "anyOf": [
-            {
-              "enum": [
-                "json",
-                "yaml"
-              ],
-              "type": "string"
-            },
-            {
-              "$ref": "#/$defs/PdlParser"
-            },
-            {
-              "$ref": "#/$defs/RegexParser"
-            },
-            {
-              "type": "null"
-            }
-          ],
-          "default": null,
-          "title": "Parser"
-        },
-        "location": {
-          "anyOf": [
-            {
-              "$ref": "#/$defs/LocationType"
-            },
-            {
-              "type": "null"
-            }
-          ],
-          "default": null
-        },
-        "has_error": {
-          "default": false,
-          "title": "Has Error",
-          "type": "boolean"
-        },
-        "fallback": {
-          "anyOf": [
-            {
-              "type": "integer"
-            },
-            {
-              "type": "number"
-            },
-            {
-              "type": "string"
-            },
-            {
-              "$ref": "#/$defs/FunctionBlock"
-            },
-            {
-              "$ref": "#/$defs/CallBlock"
-            },
-            {
-              "$ref": "#/$defs/WatsonxModelBlock"
-            },
-            {
-              "$ref": "#/$defs/BamModelBlock"
-            },
-            {
-              "$ref": "#/$defs/CodeBlock"
-            },
-            {
-              "$ref": "#/$defs/ApiBlock"
-            },
-            {
-              "$ref": "#/$defs/GetBlock"
-            },
-            {
-              "$ref": "#/$defs/DataBlock"
-            },
-            {
-              "$ref": "#/$defs/IfBlock"
-            },
-            {
-              "$ref": "#/$defs/RepeatBlock"
-            },
-            {
-              "$ref": "#/$defs/RepeatUntilBlock"
-            },
-            {
-              "$ref": "#/$defs/ForBlock"
-            },
-            {
-              "$ref": "#/$defs/DocumentBlock"
-            },
-            {
-              "$ref": "#/$defs/SequenceBlock"
-            },
-            {
-              "$ref": "#/$defs/ArrayBlock"
-            },
-            {
-              "$ref": "#/$defs/ReadBlock"
-            },
-            {
-              "$ref": "#/$defs/IncludeBlock"
-            },
-            {
-              "$ref": "#/$defs/ErrorBlock"
-            },
-            {
-              "$ref": "#/$defs/EmptyBlock"
-            },
-            {
-              "items": {
-                "anyOf": [
-                  {
-                    "type": "integer"
-                  },
-                  {
-                    "type": "number"
-                  },
-                  {
-                    "type": "string"
-                  },
-                  {
-                    "$ref": "#/$defs/FunctionBlock"
-                  },
-                  {
-                    "$ref": "#/$defs/CallBlock"
-                  },
-                  {
-                    "$ref": "#/$defs/WatsonxModelBlock"
-                  },
-                  {
-                    "$ref": "#/$defs/BamModelBlock"
-                  },
-                  {
-                    "$ref": "#/$defs/CodeBlock"
-                  },
-                  {
-                    "$ref": "#/$defs/ApiBlock"
-                  },
-                  {
-                    "$ref": "#/$defs/GetBlock"
-                  },
-                  {
-                    "$ref": "#/$defs/DataBlock"
-                  },
-                  {
-                    "$ref": "#/$defs/IfBlock"
-                  },
-                  {
-                    "$ref": "#/$defs/RepeatBlock"
-                  },
-                  {
-                    "$ref": "#/$defs/RepeatUntilBlock"
-                  },
-                  {
-                    "$ref": "#/$defs/ForBlock"
-                  },
-                  {
-                    "$ref": "#/$defs/DocumentBlock"
-                  },
-                  {
-                    "$ref": "#/$defs/SequenceBlock"
-                  },
-                  {
-                    "$ref": "#/$defs/ArrayBlock"
-                  },
-                  {
-                    "$ref": "#/$defs/ReadBlock"
-                  },
-                  {
-                    "$ref": "#/$defs/IncludeBlock"
-                  },
-                  {
-                    "$ref": "#/$defs/ErrorBlock"
-                  },
-                  {
-                    "$ref": "#/$defs/EmptyBlock"
-                  }
-                ]
-              },
-              "type": "array"
-            },
-            {
-              "type": "null"
-            }
-          ],
-          "default": null,
-          "title": "Fallback"
-        },
-        "kind": {
-          "const": "include",
-          "default": "include",
-          "enum": [
-            "include"
-          ],
-          "title": "Kind",
-          "type": "string"
-        },
-        "include": {
-          "title": "Include",
-          "type": "string"
-        },
-        "trace": {
-          "anyOf": [
-            {
-              "type": "integer"
-            },
-            {
-              "type": "number"
-            },
-            {
-              "type": "string"
-            },
-            {
-              "$ref": "#/$defs/FunctionBlock"
-            },
-            {
-              "$ref": "#/$defs/CallBlock"
-            },
-            {
-              "$ref": "#/$defs/WatsonxModelBlock"
-            },
-            {
-              "$ref": "#/$defs/BamModelBlock"
-            },
-            {
-              "$ref": "#/$defs/CodeBlock"
-            },
-            {
-              "$ref": "#/$defs/ApiBlock"
-            },
-            {
-              "$ref": "#/$defs/GetBlock"
-            },
-            {
-              "$ref": "#/$defs/DataBlock"
-            },
-            {
-              "$ref": "#/$defs/IfBlock"
-            },
-            {
-              "$ref": "#/$defs/RepeatBlock"
-            },
-            {
-              "$ref": "#/$defs/RepeatUntilBlock"
-            },
-            {
-              "$ref": "#/$defs/ForBlock"
-            },
-            {
-              "$ref": "#/$defs/DocumentBlock"
-            },
-            {
-              "$ref": "#/$defs/SequenceBlock"
-            },
-            {
-              "$ref": "#/$defs/ArrayBlock"
-            },
-            {
-              "$ref": "#/$defs/ReadBlock"
-            },
-            {
-              "$ref": "#/$defs/IncludeBlock"
-            },
-            {
-              "$ref": "#/$defs/ErrorBlock"
-            },
-            {
-              "$ref": "#/$defs/EmptyBlock"
-            },
-            {
-              "type": "null"
-            }
-          ],
-          "default": null,
-          "title": "Trace"
-        }
-      },
-      "required": [
-        "include"
-      ],
-      "title": "IncludeBlock",
-      "type": "object"
-    },
-    "IterationType": {
-      "enum": [
-        "sequence",
-        "array",
-        "document"
-      ],
-      "title": "IterationType",
-      "type": "string"
-    },
-    "LengthPenalty": {
-      "additionalProperties": true,
-      "properties": {
-        "decay_factor": {
-          "anyOf": [
-            {
-              "exclusiveMinimum": 1.0,
-              "type": "number"
-            },
-            {
-              "type": "null"
-            }
-          ],
-          "default": null,
-          "title": "Decay factor"
-        },
-        "start_index": {
-          "anyOf": [
-            {
-              "minimum": 1,
-              "type": "integer"
-            },
-            {
-              "type": "null"
-            }
-          ],
-          "default": null,
-          "title": "Start index"
-        }
-      },
-      "title": "LengthPenalty",
-      "type": "object"
-    },
-    "LocationType": {
-      "additionalProperties": false,
-      "properties": {
-        "path": {
-          "items": {
-            "type": "string"
-          },
-          "title": "Path",
-          "type": "array"
-        },
-        "file": {
-          "title": "File",
-          "type": "string"
-        },
-        "table": {
-          "additionalProperties": {
-            "type": "integer"
-          },
-          "title": "Table",
-          "type": "object"
-        }
-      },
-      "required": [
-        "path",
-        "file",
-        "table"
-      ],
-      "title": "LocationType",
-      "type": "object"
-    },
-    "ModerationHAP": {
-      "additionalProperties": true,
-      "properties": {
-        "input": {
-          "anyOf": [
-            {
-              "$ref": "#/$defs/ModerationHAPInput"
-            },
-            {
-              "type": "null"
-            }
-          ],
-          "default": null
-        },
-        "output": {
-          "anyOf": [
-            {
-              "$ref": "#/$defs/ModerationHAPOutput"
-            },
-            {
-              "type": "null"
-            }
-          ],
-          "default": null
-        }
-      },
-      "title": "ModerationHAP",
-      "type": "object"
-    },
-    "ModerationHAPInput": {
-      "additionalProperties": true,
-      "properties": {
-        "enabled": {
-          "anyOf": [
-            {
-              "type": "boolean"
-            },
-            {
-              "type": "null"
-            }
-          ],
-          "default": false,
-          "title": "Enabled"
-        },
-        "send_tokens": {
-          "anyOf": [
-            {
-              "type": "boolean"
-            },
-            {
-              "type": "null"
-            }
-          ],
-          "default": false,
-          "title": "Send Tokens"
-        },
-        "threshold": {
-          "anyOf": [
-            {
-              "maximum": 0.99,
-              "minimum": 0.01,
-              "multipleOf": 0.01,
-              "type": "number"
-            },
-            {
-              "type": "null"
-            }
-          ],
-          "default": 0.75,
-          "title": "Threshold"
-        }
-      },
-      "title": "ModerationHAPInput",
-      "type": "object"
-    },
-    "ModerationHAPOutput": {
-      "additionalProperties": true,
-      "properties": {
-        "enabled": {
-          "anyOf": [
-            {
-              "type": "boolean"
-            },
-            {
-              "type": "null"
-            }
-          ],
-          "default": false,
-          "title": "Enabled"
-        },
-        "send_tokens": {
-          "anyOf": [
-            {
-              "type": "boolean"
-            },
-            {
-              "type": "null"
-            }
-          ],
-          "default": false,
-          "title": "Send Tokens"
-        },
-        "threshold": {
-          "anyOf": [
-            {
-              "maximum": 0.99,
-              "minimum": 0.01,
-              "multipleOf": 0.01,
-              "type": "number"
-            },
-            {
-              "type": "null"
-            }
-          ],
-          "default": 0.75,
-          "title": "Threshold"
-        }
-      },
-      "title": "ModerationHAPOutput",
-      "type": "object"
-    },
-    "ModerationParameters": {
-      "additionalProperties": true,
-      "properties": {
-        "hap": {
-          "anyOf": [
-            {
-              "$ref": "#/$defs/ModerationHAP"
-            },
-            {
-              "type": "null"
-            }
-          ],
-          "default": null
-        },
-        "social_bias": {
-          "anyOf": [
-            {
-              "$ref": "#/$defs/ModerationSocialBias"
-            },
-            {
-              "type": "null"
-            }
-          ],
-          "default": null
-        }
-      },
-      "title": "ModerationParameters",
-      "type": "object"
-    },
-    "ModerationSocialBias": {
-      "additionalProperties": true,
-      "properties": {
-        "input": {
-          "anyOf": [
-            {
-              "$ref": "#/$defs/ModerationSocialBiasInput"
-            },
-            {
-              "type": "null"
-            }
-          ],
-          "default": null
-        },
-        "output": {
-          "anyOf": [
-            {
-              "$ref": "#/$defs/ModerationSocialBiasOutput"
-            },
-            {
-              "type": "null"
-            }
-          ],
-          "default": null
-        }
-      },
-      "title": "ModerationSocialBias",
-      "type": "object"
-    },
-    "ModerationSocialBiasInput": {
-      "additionalProperties": true,
-      "properties": {
-        "enabled": {
-          "anyOf": [
-            {
-              "type": "boolean"
-            },
-            {
-              "type": "null"
-            }
-          ],
-          "default": false,
-          "title": "Enabled"
-        },
-        "send_tokens": {
-          "anyOf": [
-            {
-              "type": "boolean"
-            },
-            {
-              "type": "null"
-            }
-          ],
-          "default": false,
-          "title": "Send Tokens"
-        },
-        "threshold": {
-          "anyOf": [
-            {
-              "maximum": 0.99,
-              "minimum": 0.01,
-              "multipleOf": 0.01,
-              "type": "number"
-            },
-            {
-              "type": "null"
-            }
-          ],
-          "default": 0.75,
-          "title": "Threshold"
-        }
-      },
-      "title": "ModerationSocialBiasInput",
-      "type": "object"
-    },
-    "ModerationSocialBiasOutput": {
-      "additionalProperties": true,
-      "properties": {
-        "enabled": {
-          "anyOf": [
-            {
-              "type": "boolean"
-            },
-            {
-              "type": "null"
-            }
-          ],
-          "default": false,
-          "title": "Enabled"
-        },
-        "send_tokens": {
-          "anyOf": [
-            {
-              "type": "boolean"
-            },
-            {
-              "type": "null"
-            }
-          ],
-          "default": false,
-          "title": "Send Tokens"
-        },
-        "threshold": {
-          "anyOf": [
-            {
-              "maximum": 0.99,
-              "minimum": 0.01,
-              "multipleOf": 0.01,
-              "type": "number"
-            },
-            {
-              "type": "null"
-            }
-          ],
-          "default": 0.75,
-          "title": "Threshold"
-        }
-      },
-      "title": "ModerationSocialBiasOutput",
-      "type": "object"
-    },
-    "PdlBlock": {
-      "anyOf": [
-        {
-          "type": "integer"
-        },
-        {
-          "type": "number"
-        },
-        {
-          "type": "string"
-        },
-        {
-          "$ref": "#/$defs/FunctionBlock"
-        },
-        {
-          "$ref": "#/$defs/CallBlock"
-        },
-        {
-          "$ref": "#/$defs/WatsonxModelBlock"
-        },
-        {
-          "$ref": "#/$defs/BamModelBlock"
-        },
-        {
-          "$ref": "#/$defs/CodeBlock"
-        },
-        {
-          "$ref": "#/$defs/ApiBlock"
-        },
-        {
-          "$ref": "#/$defs/GetBlock"
-        },
-        {
-          "$ref": "#/$defs/DataBlock"
-        },
-        {
-          "$ref": "#/$defs/IfBlock"
-        },
-        {
-          "$ref": "#/$defs/RepeatBlock"
-        },
-        {
-          "$ref": "#/$defs/RepeatUntilBlock"
-        },
-        {
-          "$ref": "#/$defs/ForBlock"
-        },
-        {
-          "$ref": "#/$defs/DocumentBlock"
-        },
-        {
-          "$ref": "#/$defs/SequenceBlock"
-        },
-        {
-          "$ref": "#/$defs/ArrayBlock"
-        },
-        {
-          "$ref": "#/$defs/ReadBlock"
-        },
-        {
-          "$ref": "#/$defs/IncludeBlock"
-        },
-        {
-          "$ref": "#/$defs/ErrorBlock"
-        },
-        {
-          "$ref": "#/$defs/EmptyBlock"
-        }
-      ],
-      "title": "PdlBlock"
-    },
-    "PdlBlocks": {
-      "anyOf": [
-        {
-          "type": "integer"
-        },
-        {
-          "type": "number"
-        },
-        {
-          "type": "string"
-        },
-        {
-          "$ref": "#/$defs/FunctionBlock"
-        },
-        {
-          "$ref": "#/$defs/CallBlock"
-        },
-        {
-          "$ref": "#/$defs/WatsonxModelBlock"
-        },
-        {
-          "$ref": "#/$defs/BamModelBlock"
-        },
-        {
-          "$ref": "#/$defs/CodeBlock"
-        },
-        {
-          "$ref": "#/$defs/ApiBlock"
-        },
-        {
-          "$ref": "#/$defs/GetBlock"
-        },
-        {
-          "$ref": "#/$defs/DataBlock"
-        },
-        {
-          "$ref": "#/$defs/IfBlock"
-        },
-        {
-          "$ref": "#/$defs/RepeatBlock"
-        },
-        {
-          "$ref": "#/$defs/RepeatUntilBlock"
-        },
-        {
-          "$ref": "#/$defs/ForBlock"
-        },
-        {
-          "$ref": "#/$defs/DocumentBlock"
-        },
-        {
-          "$ref": "#/$defs/SequenceBlock"
-        },
-        {
-          "$ref": "#/$defs/ArrayBlock"
-        },
-        {
-          "$ref": "#/$defs/ReadBlock"
-        },
-        {
-          "$ref": "#/$defs/IncludeBlock"
-        },
-        {
-          "$ref": "#/$defs/ErrorBlock"
-        },
-        {
-          "$ref": "#/$defs/EmptyBlock"
-        },
-        {
-          "items": {
-            "anyOf": [
-              {
-                "type": "integer"
-              },
-              {
-                "type": "number"
-              },
-              {
-                "type": "string"
-              },
-              {
-                "$ref": "#/$defs/FunctionBlock"
-              },
-              {
-                "$ref": "#/$defs/CallBlock"
-              },
-              {
-                "$ref": "#/$defs/WatsonxModelBlock"
-              },
-              {
-                "$ref": "#/$defs/BamModelBlock"
-              },
-              {
-                "$ref": "#/$defs/CodeBlock"
-              },
-              {
-                "$ref": "#/$defs/ApiBlock"
-              },
-              {
-                "$ref": "#/$defs/GetBlock"
-              },
-              {
-                "$ref": "#/$defs/DataBlock"
-              },
-              {
-                "$ref": "#/$defs/IfBlock"
-              },
-              {
-                "$ref": "#/$defs/RepeatBlock"
-              },
-              {
-                "$ref": "#/$defs/RepeatUntilBlock"
-              },
-              {
-                "$ref": "#/$defs/ForBlock"
-              },
-              {
-                "$ref": "#/$defs/DocumentBlock"
-              },
-              {
-                "$ref": "#/$defs/SequenceBlock"
-              },
-              {
-                "$ref": "#/$defs/ArrayBlock"
-              },
-              {
-                "$ref": "#/$defs/ReadBlock"
-              },
-              {
-                "$ref": "#/$defs/IncludeBlock"
-              },
-              {
-                "$ref": "#/$defs/ErrorBlock"
-              },
-              {
-                "$ref": "#/$defs/EmptyBlock"
-              }
-            ]
-          },
-          "type": "array"
-        }
-      ],
-      "title": "PdlBlocks"
-    },
-    "PdlParser": {
-      "additionalProperties": false,
-      "properties": {
-        "description": {
-          "anyOf": [
-            {
-              "type": "string"
-            },
-            {
-              "type": "null"
-            }
-          ],
-          "default": null,
-          "title": "Description"
-        },
-        "spec": {
-          "anyOf": [
-            {
-              "type": "object"
-            },
-            {
-              "type": "null"
-            }
-          ],
-          "default": null,
-          "title": "Spec"
-        },
-        "pdl": {
-          "anyOf": [
-            {
-              "type": "integer"
-            },
-            {
-              "type": "number"
-            },
-            {
-<<<<<<< HEAD
-              "type": "null"
-            }
-          ],
-          "default": 0.75,
-          "title": "Threshold"
-        }
-      },
-      "title": "ModerationSocialBiasOutput",
-      "type": "object"
-    },
-    "OpenAIModelBlock": {
-      "additionalProperties": false,
-      "properties": {
-        "description": {
-          "anyOf": [
-            {
-              "type": "string"
-            },
-            {
-              "type": "null"
-            }
-          ],
-          "default": null,
-          "title": "Description"
-        },
-        "spec": {
-          "default": null,
-          "title": "Spec"
-        },
-        "defs": {
-          "additionalProperties": {
-            "anyOf": [
-              {
-                "type": "string"
-              },
-              {
-                "$ref": "#/$defs/FunctionBlock"
-              },
-              {
-                "$ref": "#/$defs/CallBlock"
-              },
-              {
-                "$ref": "#/$defs/WatsonxModelBlock"
-              },
-              {
-                "$ref": "#/$defs/BamModelBlock"
-              },
-              {
-                "$ref": "#/$defs/OpenAIModelBlock"
-              },
-              {
-                "$ref": "#/$defs/CodeBlock"
-              },
-              {
-                "$ref": "#/$defs/ApiBlock"
-              },
-              {
-                "$ref": "#/$defs/GetBlock"
-              },
-              {
-                "$ref": "#/$defs/DataBlock"
-              },
-              {
-                "$ref": "#/$defs/IfBlock"
-              },
-              {
-                "$ref": "#/$defs/RepeatBlock"
-              },
-              {
-                "$ref": "#/$defs/RepeatUntilBlock"
-              },
-              {
-                "$ref": "#/$defs/ForBlock"
-              },
-              {
-                "$ref": "#/$defs/DocumentBlock"
-              },
-              {
-                "$ref": "#/$defs/ReadBlock"
-              },
-              {
-                "$ref": "#/$defs/IncludeBlock"
-              },
-              {
-                "$ref": "#/$defs/ErrorBlock"
-              },
-              {
-                "$ref": "#/$defs/EmptyBlock"
-              },
-              {
-                "items": {
-                  "anyOf": [
-                    {
-                      "type": "string"
-                    },
-                    {
-                      "$ref": "#/$defs/FunctionBlock"
-                    },
-                    {
-                      "$ref": "#/$defs/CallBlock"
-                    },
-                    {
-                      "$ref": "#/$defs/WatsonxModelBlock"
-                    },
-                    {
-                      "$ref": "#/$defs/BamModelBlock"
-                    },
-                    {
-                      "$ref": "#/$defs/OpenAIModelBlock"
-                    },
-                    {
-                      "$ref": "#/$defs/CodeBlock"
-                    },
-                    {
-                      "$ref": "#/$defs/ApiBlock"
-                    },
-                    {
-                      "$ref": "#/$defs/GetBlock"
-                    },
-                    {
-                      "$ref": "#/$defs/DataBlock"
-                    },
-                    {
-                      "$ref": "#/$defs/IfBlock"
-                    },
-                    {
-                      "$ref": "#/$defs/RepeatBlock"
-                    },
-                    {
-                      "$ref": "#/$defs/RepeatUntilBlock"
-                    },
-                    {
-                      "$ref": "#/$defs/ForBlock"
-                    },
-                    {
-                      "$ref": "#/$defs/DocumentBlock"
-                    },
-                    {
-                      "$ref": "#/$defs/ReadBlock"
-                    },
-                    {
-                      "$ref": "#/$defs/IncludeBlock"
-                    },
-                    {
-                      "$ref": "#/$defs/ErrorBlock"
-                    },
-                    {
-                      "$ref": "#/$defs/EmptyBlock"
-                    }
-                  ]
-                },
-                "type": "array"
-              }
-            ]
-          },
-          "default": {},
-          "title": "Defs",
-          "type": "object"
-        },
-        "def": {
-          "anyOf": [
-            {
-              "type": "string"
-            },
-            {
-              "type": "null"
-            }
-          ],
-          "default": null,
-          "title": "Def"
-        },
-        "show_result": {
-          "default": true,
-          "title": "Show Result",
-          "type": "boolean"
-        },
-        "result": {
-          "anyOf": [
-            {},
-            {
-              "type": "null"
-            }
-          ],
-          "default": null,
-          "title": "Result"
-        },
-        "parser": {
-          "anyOf": [
-            {
-              "enum": [
-                "json",
-                "yaml"
-              ],
-              "type": "string"
-            },
-            {
-              "$ref": "#/$defs/PdlParser"
-            },
-            {
-              "$ref": "#/$defs/RegexParser"
-            },
-            {
-              "type": "null"
-            }
-          ],
-          "default": null,
-          "title": "Parser"
-        },
-        "location": {
-          "anyOf": [
-            {
-              "$ref": "#/$defs/LocationType"
-            },
-            {
-              "type": "null"
-            }
-          ],
-          "default": null
-        },
-        "has_error": {
-          "default": false,
-          "title": "Has Error",
-          "type": "boolean"
-        },
-        "fallback": {
-          "anyOf": [
-            {
-              "type": "string"
-            },
-            {
-              "$ref": "#/$defs/FunctionBlock"
-            },
-            {
-              "$ref": "#/$defs/CallBlock"
-            },
-            {
-              "$ref": "#/$defs/WatsonxModelBlock"
-            },
-            {
-              "$ref": "#/$defs/BamModelBlock"
-            },
-            {
-              "$ref": "#/$defs/OpenAIModelBlock"
-            },
-            {
-              "$ref": "#/$defs/CodeBlock"
-            },
-            {
-              "$ref": "#/$defs/ApiBlock"
-            },
-            {
-              "$ref": "#/$defs/GetBlock"
-            },
-            {
-              "$ref": "#/$defs/DataBlock"
-            },
-            {
-              "$ref": "#/$defs/IfBlock"
-            },
-            {
-              "$ref": "#/$defs/RepeatBlock"
-            },
-            {
-              "$ref": "#/$defs/RepeatUntilBlock"
-            },
-            {
-              "$ref": "#/$defs/ForBlock"
-            },
-            {
-              "$ref": "#/$defs/DocumentBlock"
-            },
-            {
-              "$ref": "#/$defs/ReadBlock"
-            },
-            {
-              "$ref": "#/$defs/IncludeBlock"
-            },
-            {
-              "$ref": "#/$defs/ErrorBlock"
-            },
-            {
-              "$ref": "#/$defs/EmptyBlock"
-            },
-            {
-              "items": {
-                "anyOf": [
-                  {
-                    "type": "string"
-                  },
-                  {
-                    "$ref": "#/$defs/FunctionBlock"
-                  },
-                  {
-                    "$ref": "#/$defs/CallBlock"
-                  },
-                  {
-                    "$ref": "#/$defs/WatsonxModelBlock"
-                  },
-                  {
-                    "$ref": "#/$defs/BamModelBlock"
-                  },
-                  {
-                    "$ref": "#/$defs/OpenAIModelBlock"
-                  },
-                  {
-                    "$ref": "#/$defs/CodeBlock"
-                  },
-                  {
-                    "$ref": "#/$defs/ApiBlock"
-                  },
-                  {
-                    "$ref": "#/$defs/GetBlock"
-                  },
-                  {
-                    "$ref": "#/$defs/DataBlock"
-                  },
-                  {
-                    "$ref": "#/$defs/IfBlock"
-                  },
-                  {
-                    "$ref": "#/$defs/RepeatBlock"
-                  },
-                  {
-                    "$ref": "#/$defs/RepeatUntilBlock"
-                  },
-                  {
-                    "$ref": "#/$defs/ForBlock"
-                  },
-                  {
-                    "$ref": "#/$defs/DocumentBlock"
-                  },
-                  {
-                    "$ref": "#/$defs/ReadBlock"
-                  },
-                  {
-                    "$ref": "#/$defs/IncludeBlock"
-                  },
-                  {
-                    "$ref": "#/$defs/ErrorBlock"
-                  },
-                  {
-                    "$ref": "#/$defs/EmptyBlock"
-                  }
-                ]
-              },
-              "type": "array"
-            },
-            {
-              "type": "null"
-            }
-          ],
-          "default": null,
-          "title": "Fallback"
-        },
-        "kind": {
-          "const": "model",
-          "default": "model",
-          "enum": [
-            "model"
-          ],
-          "title": "Kind",
-          "type": "string"
-        },
-        "model": {
-          "title": "Model",
-          "type": "string"
-        },
-        "input": {
-          "anyOf": [
-            {
-              "type": "string"
-            },
-            {
-              "$ref": "#/$defs/FunctionBlock"
-            },
-            {
-              "$ref": "#/$defs/CallBlock"
-            },
-            {
-              "$ref": "#/$defs/WatsonxModelBlock"
-            },
-            {
-              "$ref": "#/$defs/BamModelBlock"
-            },
-            {
-              "$ref": "#/$defs/OpenAIModelBlock"
-            },
-            {
-              "$ref": "#/$defs/CodeBlock"
-            },
-            {
-              "$ref": "#/$defs/ApiBlock"
-            },
-            {
-=======
-              "type": "string"
-            },
-            {
-              "$ref": "#/$defs/FunctionBlock"
-            },
-            {
-              "$ref": "#/$defs/CallBlock"
-            },
-            {
-              "$ref": "#/$defs/WatsonxModelBlock"
-            },
-            {
-              "$ref": "#/$defs/BamModelBlock"
-            },
-            {
-              "$ref": "#/$defs/CodeBlock"
-            },
-            {
-              "$ref": "#/$defs/ApiBlock"
-            },
-            {
->>>>>>> f4bf8a0f
-              "$ref": "#/$defs/GetBlock"
-            },
-            {
-              "$ref": "#/$defs/DataBlock"
-            },
-            {
-              "$ref": "#/$defs/IfBlock"
-<<<<<<< HEAD
-            },
-            {
-              "$ref": "#/$defs/RepeatBlock"
-            },
-            {
-              "$ref": "#/$defs/RepeatUntilBlock"
-            },
-            {
-              "$ref": "#/$defs/ForBlock"
-            },
-            {
-              "$ref": "#/$defs/DocumentBlock"
-            },
-            {
-              "$ref": "#/$defs/ReadBlock"
-            },
-            {
-              "$ref": "#/$defs/IncludeBlock"
-            },
-            {
-              "$ref": "#/$defs/ErrorBlock"
-            },
-            {
-              "$ref": "#/$defs/EmptyBlock"
-            },
-            {
-              "items": {
-                "anyOf": [
-                  {
-                    "type": "string"
-                  },
-                  {
-                    "$ref": "#/$defs/FunctionBlock"
-                  },
-                  {
-                    "$ref": "#/$defs/CallBlock"
-                  },
-                  {
-                    "$ref": "#/$defs/WatsonxModelBlock"
-                  },
-                  {
-                    "$ref": "#/$defs/BamModelBlock"
-                  },
-                  {
-                    "$ref": "#/$defs/OpenAIModelBlock"
-                  },
-                  {
-                    "$ref": "#/$defs/CodeBlock"
-                  },
-                  {
-                    "$ref": "#/$defs/ApiBlock"
-                  },
-                  {
-                    "$ref": "#/$defs/GetBlock"
-                  },
-                  {
-                    "$ref": "#/$defs/DataBlock"
-                  },
-                  {
-                    "$ref": "#/$defs/IfBlock"
-                  },
-                  {
-                    "$ref": "#/$defs/RepeatBlock"
-                  },
-                  {
-                    "$ref": "#/$defs/RepeatUntilBlock"
-                  },
-                  {
-                    "$ref": "#/$defs/ForBlock"
-                  },
-                  {
-                    "$ref": "#/$defs/DocumentBlock"
-                  },
-                  {
-                    "$ref": "#/$defs/ReadBlock"
-                  },
-                  {
-                    "$ref": "#/$defs/IncludeBlock"
-                  },
-                  {
-                    "$ref": "#/$defs/ErrorBlock"
-                  },
-                  {
-                    "$ref": "#/$defs/EmptyBlock"
-                  }
-                ]
-              },
-              "type": "array"
-            },
-            {
-              "type": "null"
-            }
-          ],
-          "default": null,
-          "title": "Input"
-        },
-        "platform": {
-          "const": "openai",
-          "default": "openai",
-          "enum": [
-            "openai"
-          ],
-          "title": "Platform",
-          "type": "string"
-        },
-        "params": {
-          "anyOf": [
-            {
-              "type": "object"
-            },
-            {
-              "type": "null"
-            }
-          ],
-          "default": null,
-          "title": "Params"
-        }
-      },
-      "required": [
-        "model"
-      ],
-      "title": "OpenAIModelBlock",
-      "type": "object"
-    },
-    "PDLTextGenerationParameters": {
-      "additionalProperties": false,
-      "properties": {
-        "beam_width": {
-          "anyOf": [
-            {
-              "maximum": 3,
-              "minimum": 0,
-              "type": "integer"
-            },
-            {
-              "type": "null"
-            }
-          ],
-          "default": null,
-          "title": "Beam width"
-        },
-        "decoding_method": {
-          "anyOf": [
-            {
-              "$ref": "#/$defs/DecodingMethod"
-            },
-            {
-              "type": "null"
-            }
-          ],
-          "default": null
-        },
-        "include_stop_sequence": {
-          "anyOf": [
-            {
-              "type": "boolean"
-            },
-            {
-              "type": "null"
-            }
-          ],
-          "default": null,
-          "title": "Include Stop Sequence"
-        },
-        "length_penalty": {
-          "anyOf": [
-            {
-              "$ref": "#/$defs/LengthPenalty"
-            },
-            {
-              "type": "null"
-            }
-          ],
-          "default": null
-        },
-        "max_new_tokens": {
-          "anyOf": [
-            {
-              "minimum": 0,
-              "type": "integer"
-            },
-            {
-              "type": "null"
-            }
-          ],
-          "default": null,
-          "title": "Max new tokens"
-        },
-        "min_new_tokens": {
-          "anyOf": [
-            {
-              "minimum": 0,
-              "type": "integer"
-            },
-            {
-              "type": "null"
-            }
-          ],
-          "default": null,
-          "title": "Min new tokens"
-        },
-        "random_seed": {
-          "anyOf": [
-            {
-              "maximum": 4294967295,
-              "minimum": 1,
-              "type": "integer"
-            },
-            {
-              "type": "null"
-            }
-          ],
-          "default": null,
-          "title": "Random seed"
-        },
-        "repetition_penalty": {
-          "anyOf": [
-            {
-              "maximum": 2.0,
-              "minimum": 1.0,
-              "multipleOf": 0.01,
-              "type": "number"
-            },
-            {
-              "type": "null"
-            }
-          ],
-          "default": null,
-          "title": "Repetition penalty"
-        },
-        "return_options": {
-          "anyOf": [
-            {
-              "$ref": "#/$defs/TextGenerationReturnOptions"
-            },
-            {
-              "type": "null"
-            }
-          ],
-          "default": null
-        },
-        "stop_sequences": {
-          "anyOf": [
-            {
-              "items": {
-                "type": "string"
-              },
-              "maxItems": 6,
-              "minItems": 1,
-              "type": "array"
-=======
->>>>>>> f4bf8a0f
-            },
-            {
-              "$ref": "#/$defs/RepeatBlock"
-            },
-            {
-              "$ref": "#/$defs/RepeatUntilBlock"
-            },
-            {
-              "$ref": "#/$defs/ForBlock"
-            },
-            {
-              "$ref": "#/$defs/DocumentBlock"
-            },
-            {
-              "$ref": "#/$defs/SequenceBlock"
-            },
-            {
-              "$ref": "#/$defs/ArrayBlock"
-            },
-            {
-              "$ref": "#/$defs/ReadBlock"
-            },
-            {
-              "$ref": "#/$defs/IncludeBlock"
-            },
-            {
-              "$ref": "#/$defs/ErrorBlock"
-            },
-            {
-              "$ref": "#/$defs/EmptyBlock"
-            },
-            {
-              "items": {
-                "anyOf": [
-                  {
-                    "type": "integer"
-                  },
-                  {
-                    "type": "number"
-                  },
-                  {
-                    "type": "string"
-                  },
-                  {
-                    "$ref": "#/$defs/FunctionBlock"
-                  },
-                  {
-                    "$ref": "#/$defs/CallBlock"
-                  },
-                  {
-                    "$ref": "#/$defs/WatsonxModelBlock"
-                  },
-                  {
-                    "$ref": "#/$defs/BamModelBlock"
-                  },
-                  {
-                    "$ref": "#/$defs/CodeBlock"
-                  },
-                  {
-                    "$ref": "#/$defs/ApiBlock"
-                  },
-                  {
-                    "$ref": "#/$defs/GetBlock"
-                  },
-                  {
-                    "$ref": "#/$defs/DataBlock"
-                  },
-                  {
-                    "$ref": "#/$defs/IfBlock"
-                  },
-                  {
-                    "$ref": "#/$defs/RepeatBlock"
-                  },
-                  {
-                    "$ref": "#/$defs/RepeatUntilBlock"
-                  },
-                  {
-                    "$ref": "#/$defs/ForBlock"
-                  },
-                  {
-                    "$ref": "#/$defs/DocumentBlock"
-                  },
-                  {
-                    "$ref": "#/$defs/SequenceBlock"
-                  },
-                  {
-                    "$ref": "#/$defs/ArrayBlock"
-                  },
-                  {
-                    "$ref": "#/$defs/ReadBlock"
-                  },
-                  {
-                    "$ref": "#/$defs/IncludeBlock"
-                  },
-                  {
-                    "$ref": "#/$defs/ErrorBlock"
-                  },
-                  {
-                    "$ref": "#/$defs/EmptyBlock"
-                  }
-                ]
-              },
-              "type": "array"
-            }
-          ],
-          "title": "Pdl"
-        }
-      },
-      "required": [
-        "pdl"
-      ],
-      "title": "PdlParser",
-      "type": "object"
-    },
-    "Program": {
-      "anyOf": [
-        {
-<<<<<<< HEAD
-          "type": "string"
-        },
-        {
-          "$ref": "#/$defs/FunctionBlock"
-        },
-        {
-          "$ref": "#/$defs/CallBlock"
-        },
-        {
-          "$ref": "#/$defs/WatsonxModelBlock"
-        },
-        {
-          "$ref": "#/$defs/BamModelBlock"
-        },
-        {
-          "$ref": "#/$defs/OpenAIModelBlock"
-        },
-        {
-          "$ref": "#/$defs/CodeBlock"
-        },
-        {
-          "$ref": "#/$defs/ApiBlock"
-        },
-        {
-          "$ref": "#/$defs/GetBlock"
-        },
-        {
-          "$ref": "#/$defs/DataBlock"
-        },
-        {
-          "$ref": "#/$defs/IfBlock"
-        },
-        {
-          "$ref": "#/$defs/RepeatBlock"
-        },
-        {
-          "$ref": "#/$defs/RepeatUntilBlock"
-        },
-        {
-          "$ref": "#/$defs/ForBlock"
-        },
-        {
-          "$ref": "#/$defs/DocumentBlock"
-        },
-        {
-          "$ref": "#/$defs/ReadBlock"
-        },
-        {
-          "$ref": "#/$defs/IncludeBlock"
-=======
-          "type": "integer"
->>>>>>> f4bf8a0f
-        },
-        {
-          "type": "number"
-        },
-        {
-          "type": "string"
-        },
-        {
-          "$ref": "#/$defs/FunctionBlock"
-        },
-        {
-          "$ref": "#/$defs/CallBlock"
-        },
-        {
-          "$ref": "#/$defs/WatsonxModelBlock"
-        },
-        {
-          "$ref": "#/$defs/BamModelBlock"
-        },
-        {
-          "$ref": "#/$defs/OpenAIModelBlock"
-        },
-        {
-          "$ref": "#/$defs/CodeBlock"
-        },
-        {
-          "$ref": "#/$defs/ApiBlock"
-        },
-        {
-          "$ref": "#/$defs/GetBlock"
-        },
-        {
-          "$ref": "#/$defs/DataBlock"
-        },
-        {
-          "$ref": "#/$defs/IfBlock"
-        },
-        {
-          "$ref": "#/$defs/RepeatBlock"
-        },
-        {
-          "$ref": "#/$defs/RepeatUntilBlock"
-        },
-        {
-          "$ref": "#/$defs/ForBlock"
-        },
-        {
-          "$ref": "#/$defs/DocumentBlock"
-        },
-        {
-          "$ref": "#/$defs/SequenceBlock"
-        },
-        {
-          "$ref": "#/$defs/ArrayBlock"
-        },
-        {
-          "$ref": "#/$defs/ReadBlock"
-        },
-        {
-          "$ref": "#/$defs/IncludeBlock"
-        },
-        {
-          "$ref": "#/$defs/ErrorBlock"
-        },
-        {
-          "$ref": "#/$defs/EmptyBlock"
-        }
-      ],
-      "description": "Prompt Description Program (PDL)",
-      "title": "Program"
-    },
-    "PromptTemplateData": {
-      "additionalProperties": true,
-      "properties": {
-        "example_file_ids": {
-          "anyOf": [
-            {
-              "items": {
-                "type": "string"
-              },
-              "maxItems": 5,
-              "minItems": 0,
-              "type": "array"
-            },
-            {
-              "type": "null"
-            }
-          ],
-          "default": null,
-          "title": "Example File Ids"
-        }
-      },
-      "title": "PromptTemplateData",
-      "type": "object"
-    },
-    "ReadBlock": {
-      "additionalProperties": false,
-      "properties": {
-        "description": {
-          "anyOf": [
-            {
-              "type": "string"
-            },
-            {
-              "type": "null"
-            }
-          ],
-          "default": null,
-          "title": "Description"
-        },
-        "spec": {
-          "default": null,
-          "title": "Spec"
-        },
-        "defs": {
-          "additionalProperties": {
-            "anyOf": [
-              {
-                "type": "integer"
-              },
-              {
-                "type": "number"
-              },
-              {
-                "type": "string"
-              },
-              {
-                "$ref": "#/$defs/FunctionBlock"
-              },
-              {
-                "$ref": "#/$defs/CallBlock"
-              },
-              {
-                "$ref": "#/$defs/WatsonxModelBlock"
-              },
-              {
-                "$ref": "#/$defs/BamModelBlock"
-              },
-              {
-                "$ref": "#/$defs/OpenAIModelBlock"
-              },
-              {
-                "$ref": "#/$defs/CodeBlock"
-              },
-              {
-                "$ref": "#/$defs/ApiBlock"
-              },
-              {
-                "$ref": "#/$defs/GetBlock"
-              },
-              {
-                "$ref": "#/$defs/DataBlock"
-              },
-              {
-                "$ref": "#/$defs/IfBlock"
-              },
-              {
-                "$ref": "#/$defs/RepeatBlock"
-              },
-              {
-                "$ref": "#/$defs/RepeatUntilBlock"
-              },
-              {
-                "$ref": "#/$defs/ForBlock"
-              },
-              {
-                "$ref": "#/$defs/DocumentBlock"
-              },
-              {
-                "$ref": "#/$defs/SequenceBlock"
-              },
-              {
-                "$ref": "#/$defs/ArrayBlock"
-              },
-              {
-                "$ref": "#/$defs/ReadBlock"
-              },
-              {
-                "$ref": "#/$defs/IncludeBlock"
-              },
-              {
-                "$ref": "#/$defs/ErrorBlock"
-              },
-              {
-                "$ref": "#/$defs/EmptyBlock"
-              },
-              {
-                "items": {
-                  "anyOf": [
-                    {
-                      "type": "integer"
-                    },
-                    {
-                      "type": "number"
-                    },
-                    {
-                      "type": "string"
-                    },
-                    {
-                      "$ref": "#/$defs/FunctionBlock"
-                    },
-                    {
-                      "$ref": "#/$defs/CallBlock"
-                    },
-                    {
-                      "$ref": "#/$defs/WatsonxModelBlock"
-                    },
-                    {
-                      "$ref": "#/$defs/BamModelBlock"
-                    },
-                    {
-                      "$ref": "#/$defs/CodeBlock"
-                    },
-                    {
-                      "$ref": "#/$defs/ApiBlock"
-                    },
-                    {
-                      "$ref": "#/$defs/GetBlock"
-                    },
-                    {
-                      "$ref": "#/$defs/DataBlock"
-                    },
-                    {
-                      "$ref": "#/$defs/IfBlock"
-                    },
-                    {
-                      "$ref": "#/$defs/RepeatBlock"
-                    },
-                    {
-                      "$ref": "#/$defs/RepeatUntilBlock"
-                    },
-                    {
-                      "$ref": "#/$defs/ForBlock"
-                    },
-                    {
-                      "$ref": "#/$defs/DocumentBlock"
-                    },
-                    {
-                      "$ref": "#/$defs/SequenceBlock"
-                    },
-                    {
-                      "$ref": "#/$defs/ArrayBlock"
-                    },
-                    {
-                      "$ref": "#/$defs/ReadBlock"
-                    },
-                    {
-                      "$ref": "#/$defs/IncludeBlock"
-                    },
-                    {
-                      "$ref": "#/$defs/ErrorBlock"
-                    },
-                    {
-                      "$ref": "#/$defs/EmptyBlock"
-                    }
-                  ]
-                },
-                "type": "array"
-              }
-            ]
-          },
-          "default": {},
-          "title": "Defs",
-          "type": "object"
-        },
-        "def": {
-          "anyOf": [
-            {
-              "type": "string"
-            },
-            {
-              "type": "null"
-            }
-          ],
-          "default": null,
-          "title": "Def"
-        },
-        "show_result": {
-          "default": true,
-          "title": "Show Result",
-          "type": "boolean"
-        },
-        "result": {
-          "anyOf": [
-            {},
-            {
-              "type": "null"
-            }
-          ],
-          "default": null,
-          "title": "Result"
-        },
-        "parser": {
-          "anyOf": [
-            {
-              "enum": [
-                "json",
-                "yaml"
-              ],
-              "type": "string"
-            },
-            {
-              "$ref": "#/$defs/PdlParser"
-            },
-            {
-              "$ref": "#/$defs/RegexParser"
-            },
-            {
-              "type": "null"
-            }
-          ],
-          "default": null,
-          "title": "Parser"
-        },
-        "location": {
-          "anyOf": [
-            {
-              "$ref": "#/$defs/LocationType"
-            },
-            {
-              "type": "null"
-            }
-          ],
-          "default": null
-        },
-        "has_error": {
-          "default": false,
-          "title": "Has Error",
-          "type": "boolean"
-        },
-        "fallback": {
-          "anyOf": [
-            {
-              "type": "integer"
-            },
-            {
-              "type": "number"
-            },
-            {
-              "type": "string"
-            },
-            {
-              "$ref": "#/$defs/FunctionBlock"
-            },
-            {
-              "$ref": "#/$defs/CallBlock"
-            },
-            {
-              "$ref": "#/$defs/WatsonxModelBlock"
-            },
-            {
-              "$ref": "#/$defs/BamModelBlock"
-            },
-            {
-              "$ref": "#/$defs/OpenAIModelBlock"
-            },
-            {
-              "$ref": "#/$defs/CodeBlock"
-            },
-            {
-              "$ref": "#/$defs/ApiBlock"
-            },
-            {
-              "$ref": "#/$defs/GetBlock"
-            },
-            {
-              "$ref": "#/$defs/DataBlock"
-            },
-            {
-              "$ref": "#/$defs/IfBlock"
-            },
-            {
-              "$ref": "#/$defs/RepeatBlock"
-            },
-            {
-              "$ref": "#/$defs/RepeatUntilBlock"
-            },
-            {
-              "$ref": "#/$defs/ForBlock"
-            },
-            {
-              "$ref": "#/$defs/DocumentBlock"
-            },
-            {
-              "$ref": "#/$defs/SequenceBlock"
-            },
-            {
-              "$ref": "#/$defs/ArrayBlock"
-            },
-            {
-              "$ref": "#/$defs/ReadBlock"
-            },
-            {
-              "$ref": "#/$defs/IncludeBlock"
-            },
-            {
-              "$ref": "#/$defs/ErrorBlock"
-            },
-            {
-              "$ref": "#/$defs/EmptyBlock"
-            },
-            {
-              "items": {
-                "anyOf": [
-                  {
-                    "type": "integer"
-                  },
-                  {
-                    "type": "number"
-                  },
-                  {
-                    "type": "string"
-                  },
-                  {
-                    "$ref": "#/$defs/FunctionBlock"
-                  },
-                  {
-                    "$ref": "#/$defs/CallBlock"
-                  },
-                  {
-                    "$ref": "#/$defs/WatsonxModelBlock"
-                  },
-                  {
-                    "$ref": "#/$defs/BamModelBlock"
-                  },
-                  {
-                    "$ref": "#/$defs/OpenAIModelBlock"
-                  },
-                  {
-                    "$ref": "#/$defs/CodeBlock"
-                  },
-                  {
-                    "$ref": "#/$defs/ApiBlock"
-                  },
-                  {
-                    "$ref": "#/$defs/GetBlock"
-                  },
-                  {
-                    "$ref": "#/$defs/DataBlock"
-                  },
-                  {
-                    "$ref": "#/$defs/IfBlock"
-                  },
-                  {
-                    "$ref": "#/$defs/RepeatBlock"
-                  },
-                  {
-                    "$ref": "#/$defs/RepeatUntilBlock"
-                  },
-                  {
-                    "$ref": "#/$defs/ForBlock"
-                  },
-                  {
-                    "$ref": "#/$defs/DocumentBlock"
-                  },
-                  {
-                    "$ref": "#/$defs/SequenceBlock"
-                  },
-                  {
-                    "$ref": "#/$defs/ArrayBlock"
-                  },
-                  {
-                    "$ref": "#/$defs/ReadBlock"
-                  },
-                  {
-                    "$ref": "#/$defs/IncludeBlock"
-                  },
-                  {
-                    "$ref": "#/$defs/ErrorBlock"
-                  },
-                  {
-                    "$ref": "#/$defs/EmptyBlock"
-                  }
-                ]
-              },
-              "type": "array"
-            },
-            {
-              "type": "null"
-            }
-          ],
-<<<<<<< HEAD
-          "title": "Pdl"
-        }
-      },
-      "required": [
-        "pdl"
-      ],
-      "title": "PdlParser",
-      "type": "object"
-    },
-    "Program": {
-      "anyOf": [
-        {
-          "type": "string"
-        },
-        {
-          "$ref": "#/$defs/FunctionBlock"
-        },
-        {
-          "$ref": "#/$defs/CallBlock"
-        },
-        {
-          "$ref": "#/$defs/WatsonxModelBlock"
-        },
-        {
-          "$ref": "#/$defs/BamModelBlock"
-        },
-        {
-          "$ref": "#/$defs/OpenAIModelBlock"
-        },
-        {
-          "$ref": "#/$defs/CodeBlock"
-        },
-        {
-          "$ref": "#/$defs/ApiBlock"
-        },
-        {
-          "$ref": "#/$defs/GetBlock"
-        },
-        {
-          "$ref": "#/$defs/DataBlock"
-        },
-        {
-          "$ref": "#/$defs/IfBlock"
-        },
-        {
-          "$ref": "#/$defs/RepeatBlock"
-        },
-        {
-          "$ref": "#/$defs/RepeatUntilBlock"
-        },
-        {
-          "$ref": "#/$defs/ForBlock"
-        },
-        {
-          "$ref": "#/$defs/DocumentBlock"
-=======
-          "default": null,
-          "title": "Fallback"
->>>>>>> f4bf8a0f
-        },
-        "kind": {
-          "const": "read",
-          "default": "read",
-          "enum": [
-            "read"
-          ],
-          "title": "Kind",
-          "type": "string"
-        },
-        "read": {
-          "anyOf": [
-            {
-              "type": "string"
-            },
-            {
-              "type": "null"
-            }
-          ],
-          "title": "Read"
-        },
-        "message": {
-          "anyOf": [
-            {
-              "type": "string"
-            },
-            {
-              "type": "null"
-            }
-          ],
-          "default": null,
-          "title": "Message"
-        },
-        "multiline": {
-          "default": false,
-          "title": "Multiline",
-          "type": "boolean"
-        }
-      },
-      "required": [
-        "read"
-      ],
-      "title": "ReadBlock",
-      "type": "object"
-    },
-    "RegexParser": {
-      "additionalProperties": false,
-      "properties": {
-        "description": {
-          "anyOf": [
-            {
-              "type": "string"
-            },
-            {
-              "type": "null"
-            }
-          ],
-          "default": null,
-          "title": "Description"
-        },
-        "spec": {
-          "anyOf": [
-            {
-              "type": "object"
-            },
-            {
-              "type": "null"
-            }
-          ],
-          "default": null,
-          "title": "Spec"
-        },
-        "regex": {
-          "title": "Regex",
-          "type": "string"
-        },
-        "mode": {
-          "default": "fullmatch",
-          "enum": [
-            "search",
-            "match",
-            "fullmatch",
-            "split",
-            "findall"
-          ],
-          "title": "Mode",
-          "type": "string"
-        }
-      },
-      "required": [
-        "regex"
-      ],
-      "title": "RegexParser",
-      "type": "object"
-    },
-    "RepeatBlock": {
-      "additionalProperties": false,
-      "properties": {
-        "description": {
-          "anyOf": [
-            {
-              "type": "string"
-            },
-            {
-              "type": "null"
-            }
-          ],
-          "default": null,
-          "title": "Description"
-        },
-        "spec": {
-          "default": null,
-          "title": "Spec"
-        },
-        "defs": {
-          "additionalProperties": {
-            "anyOf": [
-              {
-                "type": "integer"
-              },
-              {
-                "type": "number"
-              },
-              {
-                "type": "string"
-              },
-              {
-                "$ref": "#/$defs/FunctionBlock"
-              },
-              {
-                "$ref": "#/$defs/CallBlock"
-              },
-              {
-                "$ref": "#/$defs/WatsonxModelBlock"
-              },
-              {
-                "$ref": "#/$defs/BamModelBlock"
-              },
-              {
-                "$ref": "#/$defs/OpenAIModelBlock"
-              },
-              {
-                "$ref": "#/$defs/CodeBlock"
-              },
-              {
-                "$ref": "#/$defs/ApiBlock"
-              },
-              {
-                "$ref": "#/$defs/GetBlock"
-              },
-              {
-                "$ref": "#/$defs/DataBlock"
-              },
-              {
-                "$ref": "#/$defs/IfBlock"
-              },
-              {
-                "$ref": "#/$defs/RepeatBlock"
-              },
-              {
-                "$ref": "#/$defs/RepeatUntilBlock"
-              },
-              {
-                "$ref": "#/$defs/ForBlock"
-              },
-              {
-                "$ref": "#/$defs/DocumentBlock"
-              },
-              {
-                "$ref": "#/$defs/SequenceBlock"
-              },
-              {
-                "$ref": "#/$defs/ArrayBlock"
-              },
-              {
-                "$ref": "#/$defs/ReadBlock"
-              },
-              {
-                "$ref": "#/$defs/IncludeBlock"
-              },
-              {
-                "$ref": "#/$defs/ErrorBlock"
-              },
-              {
-                "$ref": "#/$defs/EmptyBlock"
-              },
-              {
-                "items": {
-                  "anyOf": [
-                    {
-                      "type": "integer"
-                    },
-                    {
-                      "type": "number"
-                    },
-                    {
-                      "type": "string"
-                    },
-                    {
-                      "$ref": "#/$defs/FunctionBlock"
-                    },
-                    {
-                      "$ref": "#/$defs/CallBlock"
-                    },
-                    {
-                      "$ref": "#/$defs/WatsonxModelBlock"
-                    },
-                    {
-                      "$ref": "#/$defs/BamModelBlock"
-                    },
-                    {
-                      "$ref": "#/$defs/OpenAIModelBlock"
-                    },
-                    {
-                      "$ref": "#/$defs/CodeBlock"
-                    },
-                    {
-                      "$ref": "#/$defs/ApiBlock"
-                    },
-                    {
-                      "$ref": "#/$defs/GetBlock"
-                    },
-                    {
-                      "$ref": "#/$defs/DataBlock"
-                    },
-                    {
-                      "$ref": "#/$defs/IfBlock"
-                    },
-                    {
-                      "$ref": "#/$defs/RepeatBlock"
-                    },
-                    {
-                      "$ref": "#/$defs/RepeatUntilBlock"
-                    },
-                    {
-                      "$ref": "#/$defs/ForBlock"
-                    },
-                    {
-                      "$ref": "#/$defs/DocumentBlock"
-                    },
-                    {
-                      "$ref": "#/$defs/SequenceBlock"
-                    },
-                    {
-                      "$ref": "#/$defs/ArrayBlock"
-                    },
-                    {
-                      "$ref": "#/$defs/ReadBlock"
-                    },
-                    {
-                      "$ref": "#/$defs/IncludeBlock"
-                    },
-                    {
-                      "$ref": "#/$defs/ErrorBlock"
-                    },
-                    {
-                      "$ref": "#/$defs/EmptyBlock"
-                    }
-                  ]
-                },
-                "type": "array"
-              }
-            ]
-          },
-          "default": {},
-          "title": "Defs",
-          "type": "object"
-        },
-        "def": {
-          "anyOf": [
-            {
-              "type": "string"
-            },
-            {
-              "type": "null"
-            }
-          ],
-          "default": null,
-          "title": "Def"
-        },
-        "show_result": {
-          "default": true,
-          "title": "Show Result",
-          "type": "boolean"
-        },
-        "result": {
-          "anyOf": [
-            {},
-            {
-              "type": "null"
-            }
-          ],
-          "default": null,
-          "title": "Result"
-        },
-        "parser": {
-          "anyOf": [
-            {
-              "enum": [
-                "json",
-                "yaml"
-              ],
-              "type": "string"
-            },
-            {
-              "$ref": "#/$defs/PdlParser"
-            },
-            {
-              "$ref": "#/$defs/RegexParser"
-            },
-            {
-              "type": "null"
-            }
-          ],
-          "default": null,
-          "title": "Parser"
-        },
-        "location": {
-          "anyOf": [
-            {
-              "$ref": "#/$defs/LocationType"
-            },
-            {
-              "type": "null"
-            }
-          ],
-          "default": null
-        },
-        "has_error": {
-          "default": false,
-          "title": "Has Error",
-          "type": "boolean"
-        },
-        "fallback": {
-          "anyOf": [
-            {
-              "type": "integer"
-            },
-            {
-              "type": "number"
-            },
-            {
-              "type": "string"
-            },
-            {
-              "$ref": "#/$defs/FunctionBlock"
-            },
-            {
-              "$ref": "#/$defs/CallBlock"
-            },
-            {
-              "$ref": "#/$defs/WatsonxModelBlock"
-            },
-            {
-              "$ref": "#/$defs/BamModelBlock"
-            },
-            {
-              "$ref": "#/$defs/CodeBlock"
-            },
-            {
-              "$ref": "#/$defs/ApiBlock"
-            },
-            {
-              "$ref": "#/$defs/GetBlock"
-            },
-            {
-              "$ref": "#/$defs/DataBlock"
-            },
-            {
-              "$ref": "#/$defs/IfBlock"
-            },
-            {
-              "$ref": "#/$defs/RepeatBlock"
-            },
-            {
-              "$ref": "#/$defs/RepeatUntilBlock"
-            },
-            {
-              "$ref": "#/$defs/ForBlock"
-            },
-            {
-              "$ref": "#/$defs/DocumentBlock"
-            },
-            {
-              "$ref": "#/$defs/SequenceBlock"
-            },
-            {
-              "$ref": "#/$defs/ArrayBlock"
-            },
-            {
-              "$ref": "#/$defs/ReadBlock"
-            },
-            {
-              "$ref": "#/$defs/IncludeBlock"
-            },
-            {
-              "$ref": "#/$defs/ErrorBlock"
-            },
-            {
-              "$ref": "#/$defs/EmptyBlock"
-            },
-            {
-              "items": {
-                "anyOf": [
-                  {
-                    "type": "integer"
-                  },
-                  {
-                    "type": "number"
-                  },
-                  {
-                    "type": "string"
-                  },
-                  {
-                    "$ref": "#/$defs/FunctionBlock"
-                  },
-                  {
-                    "$ref": "#/$defs/CallBlock"
-                  },
-                  {
-                    "$ref": "#/$defs/WatsonxModelBlock"
-                  },
-                  {
-                    "$ref": "#/$defs/BamModelBlock"
-                  },
-                  {
-                    "$ref": "#/$defs/CodeBlock"
-                  },
-                  {
-                    "$ref": "#/$defs/ApiBlock"
-                  },
-                  {
-                    "$ref": "#/$defs/GetBlock"
-                  },
-                  {
-                    "$ref": "#/$defs/DataBlock"
-                  },
-                  {
-                    "$ref": "#/$defs/IfBlock"
-                  },
-                  {
-                    "$ref": "#/$defs/RepeatBlock"
-                  },
-                  {
-                    "$ref": "#/$defs/RepeatUntilBlock"
-                  },
-                  {
-                    "$ref": "#/$defs/ForBlock"
-                  },
-                  {
-                    "$ref": "#/$defs/DocumentBlock"
-                  },
-                  {
-                    "$ref": "#/$defs/SequenceBlock"
-                  },
-                  {
-                    "$ref": "#/$defs/ArrayBlock"
-                  },
-                  {
-                    "$ref": "#/$defs/ReadBlock"
-                  },
-                  {
-                    "$ref": "#/$defs/IncludeBlock"
-                  },
-                  {
-                    "$ref": "#/$defs/ErrorBlock"
-                  },
-                  {
-                    "$ref": "#/$defs/EmptyBlock"
-                  }
-                ]
-              },
-              "type": "array"
-            },
-            {
-              "type": "null"
-            }
-          ],
-          "default": null,
-          "title": "Fallback"
-        },
-        "kind": {
-          "const": "repeat",
-          "default": "repeat",
-          "enum": [
-            "repeat"
-          ],
-          "title": "Kind",
-          "type": "string"
-        },
-        "repeat": {
-          "anyOf": [
-            {
-              "type": "integer"
-            },
-            {
-              "type": "number"
-            },
-            {
-              "type": "string"
-            },
-            {
-              "$ref": "#/$defs/FunctionBlock"
-            },
-            {
-              "$ref": "#/$defs/CallBlock"
-            },
-            {
-              "$ref": "#/$defs/WatsonxModelBlock"
-            },
-            {
-              "$ref": "#/$defs/BamModelBlock"
-            },
-            {
-              "$ref": "#/$defs/OpenAIModelBlock"
-            },
-            {
-              "$ref": "#/$defs/CodeBlock"
-            },
-            {
-              "$ref": "#/$defs/ApiBlock"
-            },
-            {
-              "$ref": "#/$defs/GetBlock"
-            },
-            {
-              "$ref": "#/$defs/DataBlock"
-            },
-            {
-              "$ref": "#/$defs/IfBlock"
-            },
-            {
-              "$ref": "#/$defs/RepeatBlock"
-            },
-            {
-              "$ref": "#/$defs/RepeatUntilBlock"
-            },
-            {
-              "$ref": "#/$defs/ForBlock"
-            },
-            {
-              "$ref": "#/$defs/DocumentBlock"
-            },
-            {
-              "$ref": "#/$defs/SequenceBlock"
-            },
-            {
-              "$ref": "#/$defs/ArrayBlock"
-            },
-            {
-              "$ref": "#/$defs/ReadBlock"
-            },
-            {
-              "$ref": "#/$defs/IncludeBlock"
-            },
-            {
-              "$ref": "#/$defs/ErrorBlock"
-            },
-            {
-              "$ref": "#/$defs/EmptyBlock"
-            },
-            {
-              "items": {
-                "anyOf": [
-                  {
-                    "type": "integer"
-                  },
-                  {
-                    "type": "number"
-                  },
-                  {
-                    "type": "string"
-                  },
-                  {
-                    "$ref": "#/$defs/FunctionBlock"
-                  },
-                  {
-                    "$ref": "#/$defs/CallBlock"
-                  },
-                  {
-                    "$ref": "#/$defs/WatsonxModelBlock"
-                  },
-                  {
-                    "$ref": "#/$defs/BamModelBlock"
-                  },
-                  {
-                    "$ref": "#/$defs/OpenAIModelBlock"
-                  },
-                  {
-                    "$ref": "#/$defs/CodeBlock"
-                  },
-                  {
-                    "$ref": "#/$defs/ApiBlock"
-                  },
-                  {
-                    "$ref": "#/$defs/GetBlock"
-                  },
-                  {
-                    "$ref": "#/$defs/DataBlock"
-                  },
-                  {
-                    "$ref": "#/$defs/IfBlock"
-                  },
-                  {
-                    "$ref": "#/$defs/RepeatBlock"
-                  },
-                  {
-                    "$ref": "#/$defs/RepeatUntilBlock"
-                  },
-                  {
-                    "$ref": "#/$defs/ForBlock"
-                  },
-                  {
-                    "$ref": "#/$defs/DocumentBlock"
-                  },
-                  {
-                    "$ref": "#/$defs/SequenceBlock"
-                  },
-                  {
-                    "$ref": "#/$defs/ArrayBlock"
-                  },
-                  {
-                    "$ref": "#/$defs/ReadBlock"
-                  },
-                  {
-                    "$ref": "#/$defs/IncludeBlock"
-                  },
-                  {
-                    "$ref": "#/$defs/ErrorBlock"
-                  },
-                  {
-                    "$ref": "#/$defs/EmptyBlock"
-                  }
-                ]
-              },
-              "type": "array"
-            }
-          ],
-          "title": "Repeat"
-        },
-        "num_iterations": {
-          "title": "Num Iterations",
-          "type": "integer"
-        },
-        "as": {
-          "allOf": [
-            {
-              "$ref": "#/$defs/IterationType"
-            }
-          ],
-          "default": "sequence"
-        },
-        "trace": {
-          "anyOf": [
-            {
-              "items": {
-                "anyOf": [
-                  {
-                    "type": "integer"
-                  },
-                  {
-                    "type": "number"
-                  },
-                  {
-                    "type": "string"
-                  },
-                  {
-                    "$ref": "#/$defs/FunctionBlock"
-                  },
-                  {
-                    "$ref": "#/$defs/CallBlock"
-                  },
-                  {
-                    "$ref": "#/$defs/WatsonxModelBlock"
-                  },
-                  {
-                    "$ref": "#/$defs/BamModelBlock"
-                  },
-                  {
-                    "$ref": "#/$defs/CodeBlock"
-                  },
-                  {
-                    "$ref": "#/$defs/ApiBlock"
-                  },
-                  {
-                    "$ref": "#/$defs/GetBlock"
-                  },
-                  {
-                    "$ref": "#/$defs/DataBlock"
-                  },
-                  {
-                    "$ref": "#/$defs/IfBlock"
-                  },
-                  {
-                    "$ref": "#/$defs/RepeatBlock"
-                  },
-                  {
-                    "$ref": "#/$defs/RepeatUntilBlock"
-                  },
-                  {
-                    "$ref": "#/$defs/ForBlock"
-                  },
-                  {
-                    "$ref": "#/$defs/DocumentBlock"
-                  },
-                  {
-                    "$ref": "#/$defs/SequenceBlock"
-                  },
-                  {
-                    "$ref": "#/$defs/ArrayBlock"
-                  },
-                  {
-                    "$ref": "#/$defs/ReadBlock"
-                  },
-                  {
-                    "$ref": "#/$defs/IncludeBlock"
-                  },
-                  {
-                    "$ref": "#/$defs/ErrorBlock"
-                  },
-                  {
-                    "$ref": "#/$defs/EmptyBlock"
-                  },
-                  {
-                    "items": {
-                      "anyOf": [
-                        {
-                          "type": "integer"
-                        },
-                        {
-                          "type": "number"
-                        },
-                        {
-                          "type": "string"
-                        },
-                        {
-                          "$ref": "#/$defs/FunctionBlock"
-                        },
-                        {
-                          "$ref": "#/$defs/CallBlock"
-                        },
-                        {
-                          "$ref": "#/$defs/WatsonxModelBlock"
-                        },
-                        {
-                          "$ref": "#/$defs/BamModelBlock"
-                        },
-                        {
-                          "$ref": "#/$defs/CodeBlock"
-                        },
-                        {
-                          "$ref": "#/$defs/ApiBlock"
-                        },
-                        {
-                          "$ref": "#/$defs/GetBlock"
-                        },
-                        {
-                          "$ref": "#/$defs/DataBlock"
-                        },
-                        {
-                          "$ref": "#/$defs/IfBlock"
-                        },
-                        {
-                          "$ref": "#/$defs/RepeatBlock"
-                        },
-                        {
-                          "$ref": "#/$defs/RepeatUntilBlock"
-                        },
-                        {
-                          "$ref": "#/$defs/ForBlock"
-                        },
-                        {
-                          "$ref": "#/$defs/DocumentBlock"
-                        },
-                        {
-                          "$ref": "#/$defs/SequenceBlock"
-                        },
-                        {
-                          "$ref": "#/$defs/ArrayBlock"
-                        },
-                        {
-                          "$ref": "#/$defs/ReadBlock"
-                        },
-                        {
-                          "$ref": "#/$defs/IncludeBlock"
-                        },
-                        {
-                          "$ref": "#/$defs/ErrorBlock"
-                        },
-                        {
-                          "$ref": "#/$defs/EmptyBlock"
-                        }
-                      ]
-                    },
-                    "type": "array"
-                  }
-                ]
-              },
-              "type": "array"
-            },
-            {
-              "type": "null"
-            }
-          ],
-          "default": null,
-          "title": "Trace"
-        }
-      },
-      "required": [
-        "repeat",
-        "num_iterations"
-      ],
-      "title": "RepeatBlock",
-      "type": "object"
-    },
-    "RepeatUntilBlock": {
-      "additionalProperties": false,
-      "properties": {
-        "description": {
-          "anyOf": [
-            {
-              "type": "string"
-            },
-            {
-              "type": "null"
-            }
-          ],
-          "default": null,
-          "title": "Description"
-        },
-        "spec": {
-          "default": null,
-          "title": "Spec"
-        },
-        "defs": {
-          "additionalProperties": {
-            "anyOf": [
-              {
-                "type": "integer"
-              },
-              {
-                "type": "number"
-              },
-              {
-                "type": "string"
-              },
-              {
-                "$ref": "#/$defs/FunctionBlock"
-              },
-              {
-                "$ref": "#/$defs/CallBlock"
-              },
-              {
-                "$ref": "#/$defs/WatsonxModelBlock"
-              },
-              {
-                "$ref": "#/$defs/BamModelBlock"
-              },
-              {
-                "$ref": "#/$defs/OpenAIModelBlock"
-              },
-              {
-                "$ref": "#/$defs/CodeBlock"
-              },
-              {
-                "$ref": "#/$defs/ApiBlock"
-              },
-              {
-                "$ref": "#/$defs/GetBlock"
-              },
-              {
-                "$ref": "#/$defs/DataBlock"
-              },
-              {
-                "$ref": "#/$defs/IfBlock"
-              },
-              {
-                "$ref": "#/$defs/RepeatBlock"
-              },
-              {
-                "$ref": "#/$defs/RepeatUntilBlock"
-              },
-              {
-                "$ref": "#/$defs/ForBlock"
-              },
-              {
-                "$ref": "#/$defs/DocumentBlock"
-              },
-              {
-                "$ref": "#/$defs/SequenceBlock"
-              },
-              {
-                "$ref": "#/$defs/ArrayBlock"
-              },
-              {
-                "$ref": "#/$defs/ReadBlock"
-              },
-              {
-                "$ref": "#/$defs/IncludeBlock"
-              },
-              {
-                "$ref": "#/$defs/ErrorBlock"
-              },
-              {
-                "$ref": "#/$defs/EmptyBlock"
-              },
-              {
-                "items": {
-                  "anyOf": [
-                    {
-                      "type": "integer"
-                    },
-                    {
-                      "type": "number"
-                    },
-                    {
-                      "type": "string"
-                    },
-                    {
-                      "$ref": "#/$defs/FunctionBlock"
-                    },
-                    {
-                      "$ref": "#/$defs/CallBlock"
-                    },
-                    {
-                      "$ref": "#/$defs/WatsonxModelBlock"
-                    },
-                    {
-                      "$ref": "#/$defs/BamModelBlock"
-                    },
-                    {
-                      "$ref": "#/$defs/OpenAIModelBlock"
-                    },
-                    {
-                      "$ref": "#/$defs/CodeBlock"
-                    },
-                    {
-                      "$ref": "#/$defs/ApiBlock"
-                    },
-                    {
-                      "$ref": "#/$defs/GetBlock"
-                    },
-                    {
-                      "$ref": "#/$defs/DataBlock"
-                    },
-                    {
-                      "$ref": "#/$defs/IfBlock"
-                    },
-                    {
-                      "$ref": "#/$defs/RepeatBlock"
-                    },
-                    {
-                      "$ref": "#/$defs/RepeatUntilBlock"
-                    },
-                    {
-                      "$ref": "#/$defs/ForBlock"
-                    },
-                    {
-                      "$ref": "#/$defs/DocumentBlock"
-                    },
-                    {
-                      "$ref": "#/$defs/SequenceBlock"
-                    },
-                    {
-                      "$ref": "#/$defs/ArrayBlock"
-                    },
-                    {
-                      "$ref": "#/$defs/ReadBlock"
-                    },
-                    {
-                      "$ref": "#/$defs/IncludeBlock"
-                    },
-                    {
-                      "$ref": "#/$defs/ErrorBlock"
-                    },
-                    {
-                      "$ref": "#/$defs/EmptyBlock"
-                    }
-                  ]
-                },
-                "type": "array"
-              }
-            ]
-          },
-          "default": {},
-          "title": "Defs",
-          "type": "object"
-        },
-        "def": {
-          "anyOf": [
-            {
-              "type": "string"
-            },
-            {
-              "type": "null"
-            }
-          ],
-          "default": null,
-          "title": "Def"
-        },
-        "show_result": {
-          "default": true,
-          "title": "Show Result",
-          "type": "boolean"
-        },
-        "result": {
-          "anyOf": [
-            {},
-            {
-              "type": "null"
-            }
-          ],
-          "default": null,
-          "title": "Result"
-        },
-        "parser": {
-          "anyOf": [
-            {
-              "enum": [
-                "json",
-                "yaml"
-              ],
-              "type": "string"
-            },
-            {
-              "$ref": "#/$defs/PdlParser"
-            },
-            {
-              "$ref": "#/$defs/RegexParser"
-            },
-            {
-              "type": "null"
-            }
-          ],
-          "default": null,
-          "title": "Parser"
-        },
-        "location": {
-          "anyOf": [
-            {
-              "$ref": "#/$defs/LocationType"
-            },
-            {
-              "type": "null"
-            }
-          ],
-          "default": null
-        },
-        "has_error": {
-          "default": false,
-          "title": "Has Error",
-          "type": "boolean"
-        },
-        "fallback": {
-          "anyOf": [
-            {
-              "type": "integer"
-            },
-            {
-              "type": "number"
-            },
-            {
-              "type": "string"
-            },
-            {
-              "$ref": "#/$defs/FunctionBlock"
-            },
-            {
-              "$ref": "#/$defs/CallBlock"
-            },
-            {
-              "$ref": "#/$defs/WatsonxModelBlock"
-            },
-            {
-              "$ref": "#/$defs/BamModelBlock"
-            },
-            {
-              "$ref": "#/$defs/OpenAIModelBlock"
-            },
-            {
-              "$ref": "#/$defs/CodeBlock"
-            },
-            {
-              "$ref": "#/$defs/ApiBlock"
-            },
-            {
-              "$ref": "#/$defs/GetBlock"
-            },
-            {
-              "$ref": "#/$defs/DataBlock"
-            },
-            {
-              "$ref": "#/$defs/IfBlock"
-            },
-            {
-              "$ref": "#/$defs/RepeatBlock"
-            },
-            {
-              "$ref": "#/$defs/RepeatUntilBlock"
-            },
-            {
-              "$ref": "#/$defs/ForBlock"
-            },
-            {
-              "$ref": "#/$defs/DocumentBlock"
-            },
-            {
-              "$ref": "#/$defs/SequenceBlock"
-            },
-            {
-              "$ref": "#/$defs/ArrayBlock"
-            },
-            {
-              "$ref": "#/$defs/ReadBlock"
-            },
-            {
-              "$ref": "#/$defs/IncludeBlock"
-            },
-            {
-              "$ref": "#/$defs/ErrorBlock"
-            },
-            {
-              "$ref": "#/$defs/EmptyBlock"
-            },
-            {
-              "items": {
-                "anyOf": [
-                  {
-                    "type": "integer"
-                  },
-                  {
-                    "type": "number"
-                  },
-                  {
-                    "type": "string"
-                  },
-                  {
-                    "$ref": "#/$defs/FunctionBlock"
-                  },
-                  {
-                    "$ref": "#/$defs/CallBlock"
-                  },
-                  {
-                    "$ref": "#/$defs/WatsonxModelBlock"
-                  },
-                  {
-                    "$ref": "#/$defs/BamModelBlock"
-                  },
-                  {
-                    "$ref": "#/$defs/OpenAIModelBlock"
-                  },
-                  {
-                    "$ref": "#/$defs/CodeBlock"
-                  },
-                  {
-                    "$ref": "#/$defs/ApiBlock"
-                  },
-                  {
-                    "$ref": "#/$defs/GetBlock"
-                  },
-                  {
-                    "$ref": "#/$defs/DataBlock"
-                  },
-                  {
-                    "$ref": "#/$defs/IfBlock"
-                  },
-                  {
-                    "$ref": "#/$defs/RepeatBlock"
-                  },
-                  {
-                    "$ref": "#/$defs/RepeatUntilBlock"
-                  },
-                  {
-                    "$ref": "#/$defs/ForBlock"
-                  },
-                  {
-                    "$ref": "#/$defs/DocumentBlock"
-                  },
-                  {
-                    "$ref": "#/$defs/SequenceBlock"
-                  },
-                  {
-                    "$ref": "#/$defs/ArrayBlock"
-                  },
-                  {
-                    "$ref": "#/$defs/ReadBlock"
-                  },
-                  {
-                    "$ref": "#/$defs/IncludeBlock"
-                  },
-                  {
-                    "$ref": "#/$defs/ErrorBlock"
-                  },
-                  {
-                    "$ref": "#/$defs/EmptyBlock"
-                  }
-                ]
-              },
-              "type": "array"
-            },
-            {
-              "type": "null"
-            }
-          ],
-          "default": null,
-          "title": "Fallback"
-        },
-        "kind": {
-          "const": "repeat_until",
-          "default": "repeat_until",
-          "enum": [
-            "repeat_until"
-          ],
-          "title": "Kind",
-          "type": "string"
-        },
-        "repeat": {
-          "anyOf": [
-            {
-              "type": "integer"
-            },
-            {
-              "type": "number"
-            },
-            {
-              "type": "string"
-            },
-            {
-              "$ref": "#/$defs/FunctionBlock"
-            },
-            {
-              "$ref": "#/$defs/CallBlock"
-            },
-            {
-              "$ref": "#/$defs/WatsonxModelBlock"
-            },
-            {
-              "$ref": "#/$defs/BamModelBlock"
-            },
-            {
-              "$ref": "#/$defs/OpenAIModelBlock"
-            },
-            {
-              "$ref": "#/$defs/CodeBlock"
-            },
-            {
-              "$ref": "#/$defs/ApiBlock"
-            },
-            {
-              "$ref": "#/$defs/GetBlock"
-            },
-            {
-              "$ref": "#/$defs/DataBlock"
-            },
-            {
-              "$ref": "#/$defs/IfBlock"
-            },
-            {
-              "$ref": "#/$defs/RepeatBlock"
-            },
-            {
-              "$ref": "#/$defs/RepeatUntilBlock"
-            },
-            {
-              "$ref": "#/$defs/ForBlock"
-            },
-            {
-              "$ref": "#/$defs/DocumentBlock"
-            },
-            {
-              "$ref": "#/$defs/SequenceBlock"
-            },
-            {
-              "$ref": "#/$defs/ArrayBlock"
-            },
-            {
-              "$ref": "#/$defs/ReadBlock"
-            },
-            {
-              "$ref": "#/$defs/IncludeBlock"
-            },
-            {
-              "$ref": "#/$defs/ErrorBlock"
-            },
-            {
-              "$ref": "#/$defs/EmptyBlock"
-            },
-            {
-              "items": {
-                "anyOf": [
-                  {
-                    "type": "integer"
-                  },
-                  {
-                    "type": "number"
-                  },
-                  {
-                    "type": "string"
-                  },
-                  {
-                    "$ref": "#/$defs/FunctionBlock"
-                  },
-                  {
-                    "$ref": "#/$defs/CallBlock"
-                  },
-                  {
-                    "$ref": "#/$defs/WatsonxModelBlock"
-                  },
-                  {
-                    "$ref": "#/$defs/BamModelBlock"
-                  },
-                  {
-                    "$ref": "#/$defs/OpenAIModelBlock"
-                  },
-                  {
-                    "$ref": "#/$defs/CodeBlock"
-                  },
-                  {
-                    "$ref": "#/$defs/ApiBlock"
-                  },
-                  {
-                    "$ref": "#/$defs/GetBlock"
-                  },
-                  {
-                    "$ref": "#/$defs/DataBlock"
-                  },
-                  {
-                    "$ref": "#/$defs/IfBlock"
-                  },
-                  {
-                    "$ref": "#/$defs/RepeatBlock"
-                  },
-                  {
-                    "$ref": "#/$defs/RepeatUntilBlock"
-                  },
-                  {
-                    "$ref": "#/$defs/ForBlock"
-                  },
-                  {
-                    "$ref": "#/$defs/DocumentBlock"
-                  },
-                  {
-                    "$ref": "#/$defs/SequenceBlock"
-                  },
-                  {
-                    "$ref": "#/$defs/ArrayBlock"
-                  },
-                  {
-                    "$ref": "#/$defs/ReadBlock"
-                  },
-                  {
-                    "$ref": "#/$defs/IncludeBlock"
-                  },
-                  {
-                    "$ref": "#/$defs/ErrorBlock"
-                  },
-                  {
-                    "$ref": "#/$defs/EmptyBlock"
-                  }
-                ]
-              },
-              "type": "array"
-            }
-          ],
-          "title": "Repeat"
-        },
-        "until": {
-          "title": "Until"
-        },
-        "as": {
-          "allOf": [
-            {
-              "$ref": "#/$defs/IterationType"
-            }
-          ],
-          "default": "sequence"
         },
         "trace": {
           "anyOf": [
@@ -12520,13 +5845,13 @@
         }
       },
       "required": [
-        "repeat",
-        "until"
+        "for",
+        "repeat"
       ],
-      "title": "RepeatUntilBlock",
+      "title": "ForBlock",
       "type": "object"
     },
-    "SequenceBlock": {
+    "FunctionBlock": {
       "additionalProperties": false,
       "properties": {
         "description": {
@@ -12919,15 +6244,26 @@
           "title": "Fallback"
         },
         "kind": {
-          "const": "sequence",
-          "default": "sequence",
+          "const": "function",
+          "default": "function",
           "enum": [
-            "sequence"
+            "function"
           ],
           "title": "Kind",
           "type": "string"
         },
-        "sequence": {
+        "function": {
+          "anyOf": [
+            {
+              "type": "object"
+            },
+            {
+              "type": "null"
+            }
+          ],
+          "title": "Function"
+        },
+        "return": {
           "anyOf": [
             {
               "type": "integer"
@@ -12981,15 +6317,12 @@
               "$ref": "#/$defs/DocumentBlock"
             },
             {
-<<<<<<< HEAD
-=======
               "$ref": "#/$defs/SequenceBlock"
             },
             {
               "$ref": "#/$defs/ArrayBlock"
             },
             {
->>>>>>> f4bf8a0f
               "$ref": "#/$defs/ReadBlock"
             },
             {
@@ -13004,7 +6337,12 @@
             {
               "items": {
                 "anyOf": [
-<<<<<<< HEAD
+                  {
+                    "type": "integer"
+                  },
+                  {
+                    "type": "number"
+                  },
                   {
                     "type": "string"
                   },
@@ -13051,10 +6389,362 @@
                     "$ref": "#/$defs/DocumentBlock"
                   },
                   {
+                    "$ref": "#/$defs/SequenceBlock"
+                  },
+                  {
+                    "$ref": "#/$defs/ArrayBlock"
+                  },
+                  {
                     "$ref": "#/$defs/ReadBlock"
                   },
-=======
->>>>>>> f4bf8a0f
+                  {
+                    "$ref": "#/$defs/IncludeBlock"
+                  },
+                  {
+                    "$ref": "#/$defs/ErrorBlock"
+                  },
+                  {
+                    "$ref": "#/$defs/EmptyBlock"
+                  }
+                ]
+              },
+              "type": "array"
+            }
+          ],
+          "title": "Return"
+        },
+        "scope": {
+          "anyOf": [
+            {
+              "type": "object"
+            },
+            {
+              "type": "null"
+            }
+          ],
+          "default": null,
+          "title": "Scope"
+        }
+      },
+      "required": [
+        "function",
+        "return"
+      ],
+      "title": "FunctionBlock",
+      "type": "object"
+    },
+    "GetBlock": {
+      "additionalProperties": false,
+      "properties": {
+        "description": {
+          "anyOf": [
+            {
+              "type": "string"
+            },
+            {
+              "type": "null"
+            }
+          ],
+          "default": null,
+          "title": "Description"
+        },
+        "spec": {
+          "default": null,
+          "title": "Spec"
+        },
+        "defs": {
+          "additionalProperties": {
+            "anyOf": [
+              {
+                "type": "integer"
+              },
+              {
+                "type": "number"
+              },
+              {
+                "type": "string"
+              },
+              {
+                "$ref": "#/$defs/FunctionBlock"
+              },
+              {
+                "$ref": "#/$defs/CallBlock"
+              },
+              {
+                "$ref": "#/$defs/WatsonxModelBlock"
+              },
+              {
+                "$ref": "#/$defs/BamModelBlock"
+              },
+              {
+                "$ref": "#/$defs/OpenAIModelBlock"
+              },
+              {
+                "$ref": "#/$defs/CodeBlock"
+              },
+              {
+                "$ref": "#/$defs/ApiBlock"
+              },
+              {
+                "$ref": "#/$defs/GetBlock"
+              },
+              {
+                "$ref": "#/$defs/DataBlock"
+              },
+              {
+                "$ref": "#/$defs/IfBlock"
+              },
+              {
+                "$ref": "#/$defs/RepeatBlock"
+              },
+              {
+                "$ref": "#/$defs/RepeatUntilBlock"
+              },
+              {
+                "$ref": "#/$defs/ForBlock"
+              },
+              {
+                "$ref": "#/$defs/DocumentBlock"
+              },
+              {
+                "$ref": "#/$defs/SequenceBlock"
+              },
+              {
+                "$ref": "#/$defs/ArrayBlock"
+              },
+              {
+                "$ref": "#/$defs/ReadBlock"
+              },
+              {
+                "$ref": "#/$defs/IncludeBlock"
+              },
+              {
+                "$ref": "#/$defs/ErrorBlock"
+              },
+              {
+                "$ref": "#/$defs/EmptyBlock"
+              },
+              {
+                "items": {
+                  "anyOf": [
+                    {
+                      "type": "integer"
+                    },
+                    {
+                      "type": "number"
+                    },
+                    {
+                      "type": "string"
+                    },
+                    {
+                      "$ref": "#/$defs/FunctionBlock"
+                    },
+                    {
+                      "$ref": "#/$defs/CallBlock"
+                    },
+                    {
+                      "$ref": "#/$defs/WatsonxModelBlock"
+                    },
+                    {
+                      "$ref": "#/$defs/BamModelBlock"
+                    },
+                    {
+                      "$ref": "#/$defs/OpenAIModelBlock"
+                    },
+                    {
+                      "$ref": "#/$defs/CodeBlock"
+                    },
+                    {
+                      "$ref": "#/$defs/ApiBlock"
+                    },
+                    {
+                      "$ref": "#/$defs/GetBlock"
+                    },
+                    {
+                      "$ref": "#/$defs/DataBlock"
+                    },
+                    {
+                      "$ref": "#/$defs/IfBlock"
+                    },
+                    {
+                      "$ref": "#/$defs/RepeatBlock"
+                    },
+                    {
+                      "$ref": "#/$defs/RepeatUntilBlock"
+                    },
+                    {
+                      "$ref": "#/$defs/ForBlock"
+                    },
+                    {
+                      "$ref": "#/$defs/DocumentBlock"
+                    },
+                    {
+                      "$ref": "#/$defs/SequenceBlock"
+                    },
+                    {
+                      "$ref": "#/$defs/ArrayBlock"
+                    },
+                    {
+                      "$ref": "#/$defs/ReadBlock"
+                    },
+                    {
+                      "$ref": "#/$defs/IncludeBlock"
+                    },
+                    {
+                      "$ref": "#/$defs/ErrorBlock"
+                    },
+                    {
+                      "$ref": "#/$defs/EmptyBlock"
+                    }
+                  ]
+                },
+                "type": "array"
+              }
+            ]
+          },
+          "default": {},
+          "title": "Defs",
+          "type": "object"
+        },
+        "def": {
+          "anyOf": [
+            {
+              "type": "string"
+            },
+            {
+              "type": "null"
+            }
+          ],
+          "default": null,
+          "title": "Def"
+        },
+        "show_result": {
+          "default": true,
+          "title": "Show Result",
+          "type": "boolean"
+        },
+        "result": {
+          "anyOf": [
+            {},
+            {
+              "type": "null"
+            }
+          ],
+          "default": null,
+          "title": "Result"
+        },
+        "parser": {
+          "anyOf": [
+            {
+              "enum": [
+                "json",
+                "yaml"
+              ],
+              "type": "string"
+            },
+            {
+              "$ref": "#/$defs/PdlParser"
+            },
+            {
+              "$ref": "#/$defs/RegexParser"
+            },
+            {
+              "type": "null"
+            }
+          ],
+          "default": null,
+          "title": "Parser"
+        },
+        "location": {
+          "anyOf": [
+            {
+              "$ref": "#/$defs/LocationType"
+            },
+            {
+              "type": "null"
+            }
+          ],
+          "default": null
+        },
+        "has_error": {
+          "default": false,
+          "title": "Has Error",
+          "type": "boolean"
+        },
+        "fallback": {
+          "anyOf": [
+            {
+              "type": "integer"
+            },
+            {
+              "type": "number"
+            },
+            {
+              "type": "string"
+            },
+            {
+              "$ref": "#/$defs/FunctionBlock"
+            },
+            {
+              "$ref": "#/$defs/CallBlock"
+            },
+            {
+              "$ref": "#/$defs/WatsonxModelBlock"
+            },
+            {
+              "$ref": "#/$defs/BamModelBlock"
+            },
+            {
+              "$ref": "#/$defs/OpenAIModelBlock"
+            },
+            {
+              "$ref": "#/$defs/CodeBlock"
+            },
+            {
+              "$ref": "#/$defs/ApiBlock"
+            },
+            {
+              "$ref": "#/$defs/GetBlock"
+            },
+            {
+              "$ref": "#/$defs/DataBlock"
+            },
+            {
+              "$ref": "#/$defs/IfBlock"
+            },
+            {
+              "$ref": "#/$defs/RepeatBlock"
+            },
+            {
+              "$ref": "#/$defs/RepeatUntilBlock"
+            },
+            {
+              "$ref": "#/$defs/ForBlock"
+            },
+            {
+              "$ref": "#/$defs/DocumentBlock"
+            },
+            {
+              "$ref": "#/$defs/SequenceBlock"
+            },
+            {
+              "$ref": "#/$defs/ArrayBlock"
+            },
+            {
+              "$ref": "#/$defs/ReadBlock"
+            },
+            {
+              "$ref": "#/$defs/IncludeBlock"
+            },
+            {
+              "$ref": "#/$defs/ErrorBlock"
+            },
+            {
+              "$ref": "#/$defs/EmptyBlock"
+            },
+            {
+              "items": {
+                "anyOf": [
                   {
                     "type": "integer"
                   },
@@ -13123,11 +6813,3238 @@
                   },
                   {
                     "$ref": "#/$defs/EmptyBlock"
-<<<<<<< HEAD
+                  }
+                ]
+              },
+              "type": "array"
+            },
+            {
+              "type": "null"
+            }
+          ],
+          "default": null,
+          "title": "Fallback"
+        },
+        "kind": {
+          "const": "get",
+          "default": "get",
+          "enum": [
+            "get"
+          ],
+          "title": "Kind",
+          "type": "string"
+        },
+        "get": {
+          "title": "Get",
+          "type": "string"
+        }
+      },
+      "required": [
+        "get"
+      ],
+      "title": "GetBlock",
+      "type": "object"
+    },
+    "IfBlock": {
+      "additionalProperties": false,
+      "properties": {
+        "description": {
+          "anyOf": [
+            {
+              "type": "string"
+            },
+            {
+              "type": "null"
+            }
+          ],
+          "default": null,
+          "title": "Description"
+        },
+        "spec": {
+          "default": null,
+          "title": "Spec"
+        },
+        "defs": {
+          "additionalProperties": {
+            "anyOf": [
+              {
+                "type": "integer"
+              },
+              {
+                "type": "number"
+              },
+              {
+                "type": "string"
+              },
+              {
+                "$ref": "#/$defs/FunctionBlock"
+              },
+              {
+                "$ref": "#/$defs/CallBlock"
+              },
+              {
+                "$ref": "#/$defs/WatsonxModelBlock"
+              },
+              {
+                "$ref": "#/$defs/BamModelBlock"
+              },
+              {
+                "$ref": "#/$defs/OpenAIModelBlock"
+              },
+              {
+                "$ref": "#/$defs/CodeBlock"
+              },
+              {
+                "$ref": "#/$defs/ApiBlock"
+              },
+              {
+                "$ref": "#/$defs/GetBlock"
+              },
+              {
+                "$ref": "#/$defs/DataBlock"
+              },
+              {
+                "$ref": "#/$defs/IfBlock"
+              },
+              {
+                "$ref": "#/$defs/RepeatBlock"
+              },
+              {
+                "$ref": "#/$defs/RepeatUntilBlock"
+              },
+              {
+                "$ref": "#/$defs/ForBlock"
+              },
+              {
+                "$ref": "#/$defs/DocumentBlock"
+              },
+              {
+                "$ref": "#/$defs/SequenceBlock"
+              },
+              {
+                "$ref": "#/$defs/ArrayBlock"
+              },
+              {
+                "$ref": "#/$defs/ReadBlock"
+              },
+              {
+                "$ref": "#/$defs/IncludeBlock"
+              },
+              {
+                "$ref": "#/$defs/ErrorBlock"
+              },
+              {
+                "$ref": "#/$defs/EmptyBlock"
+              },
+              {
+                "items": {
+                  "anyOf": [
+                    {
+                      "type": "integer"
+                    },
+                    {
+                      "type": "number"
+                    },
+                    {
+                      "type": "string"
+                    },
+                    {
+                      "$ref": "#/$defs/FunctionBlock"
+                    },
+                    {
+                      "$ref": "#/$defs/CallBlock"
+                    },
+                    {
+                      "$ref": "#/$defs/WatsonxModelBlock"
+                    },
+                    {
+                      "$ref": "#/$defs/BamModelBlock"
+                    },
+                    {
+                      "$ref": "#/$defs/OpenAIModelBlock"
+                    },
+                    {
+                      "$ref": "#/$defs/CodeBlock"
+                    },
+                    {
+                      "$ref": "#/$defs/ApiBlock"
+                    },
+                    {
+                      "$ref": "#/$defs/GetBlock"
+                    },
+                    {
+                      "$ref": "#/$defs/DataBlock"
+                    },
+                    {
+                      "$ref": "#/$defs/IfBlock"
+                    },
+                    {
+                      "$ref": "#/$defs/RepeatBlock"
+                    },
+                    {
+                      "$ref": "#/$defs/RepeatUntilBlock"
+                    },
+                    {
+                      "$ref": "#/$defs/ForBlock"
+                    },
+                    {
+                      "$ref": "#/$defs/DocumentBlock"
+                    },
+                    {
+                      "$ref": "#/$defs/SequenceBlock"
+                    },
+                    {
+                      "$ref": "#/$defs/ArrayBlock"
+                    },
+                    {
+                      "$ref": "#/$defs/ReadBlock"
+                    },
+                    {
+                      "$ref": "#/$defs/IncludeBlock"
+                    },
+                    {
+                      "$ref": "#/$defs/ErrorBlock"
+                    },
+                    {
+                      "$ref": "#/$defs/EmptyBlock"
+                    }
+                  ]
+                },
+                "type": "array"
+              }
+            ]
+          },
+          "default": {},
+          "title": "Defs",
+          "type": "object"
+        },
+        "def": {
+          "anyOf": [
+            {
+              "type": "string"
+            },
+            {
+              "type": "null"
+            }
+          ],
+          "default": null,
+          "title": "Def"
+        },
+        "show_result": {
+          "default": true,
+          "title": "Show Result",
+          "type": "boolean"
+        },
+        "result": {
+          "anyOf": [
+            {},
+            {
+              "type": "null"
+            }
+          ],
+          "default": null,
+          "title": "Result"
+        },
+        "parser": {
+          "anyOf": [
+            {
+              "enum": [
+                "json",
+                "yaml"
+              ],
+              "type": "string"
+            },
+            {
+              "$ref": "#/$defs/PdlParser"
+            },
+            {
+              "$ref": "#/$defs/RegexParser"
+            },
+            {
+              "type": "null"
+            }
+          ],
+          "default": null,
+          "title": "Parser"
+        },
+        "location": {
+          "anyOf": [
+            {
+              "$ref": "#/$defs/LocationType"
+            },
+            {
+              "type": "null"
+            }
+          ],
+          "default": null
+        },
+        "has_error": {
+          "default": false,
+          "title": "Has Error",
+          "type": "boolean"
+        },
+        "fallback": {
+          "anyOf": [
+            {
+              "type": "integer"
+            },
+            {
+              "type": "number"
+            },
+            {
+              "type": "string"
+            },
+            {
+              "$ref": "#/$defs/FunctionBlock"
+            },
+            {
+              "$ref": "#/$defs/CallBlock"
+            },
+            {
+              "$ref": "#/$defs/WatsonxModelBlock"
+            },
+            {
+              "$ref": "#/$defs/BamModelBlock"
+            },
+            {
+              "$ref": "#/$defs/OpenAIModelBlock"
+            },
+            {
+              "$ref": "#/$defs/CodeBlock"
+            },
+            {
+              "$ref": "#/$defs/ApiBlock"
+            },
+            {
+              "$ref": "#/$defs/GetBlock"
+            },
+            {
+              "$ref": "#/$defs/DataBlock"
+            },
+            {
+              "$ref": "#/$defs/IfBlock"
+            },
+            {
+              "$ref": "#/$defs/RepeatBlock"
+            },
+            {
+              "$ref": "#/$defs/RepeatUntilBlock"
+            },
+            {
+              "$ref": "#/$defs/ForBlock"
+            },
+            {
+              "$ref": "#/$defs/DocumentBlock"
+            },
+            {
+              "$ref": "#/$defs/SequenceBlock"
+            },
+            {
+              "$ref": "#/$defs/ArrayBlock"
+            },
+            {
+              "$ref": "#/$defs/ReadBlock"
+            },
+            {
+              "$ref": "#/$defs/IncludeBlock"
+            },
+            {
+              "$ref": "#/$defs/ErrorBlock"
+            },
+            {
+              "$ref": "#/$defs/EmptyBlock"
+            },
+            {
+              "items": {
+                "anyOf": [
+                  {
+                    "type": "integer"
+                  },
+                  {
+                    "type": "number"
+                  },
+                  {
+                    "type": "string"
+                  },
+                  {
+                    "$ref": "#/$defs/FunctionBlock"
+                  },
+                  {
+                    "$ref": "#/$defs/CallBlock"
+                  },
+                  {
+                    "$ref": "#/$defs/WatsonxModelBlock"
+                  },
+                  {
+                    "$ref": "#/$defs/BamModelBlock"
+                  },
+                  {
+                    "$ref": "#/$defs/OpenAIModelBlock"
+                  },
+                  {
+                    "$ref": "#/$defs/CodeBlock"
+                  },
+                  {
+                    "$ref": "#/$defs/ApiBlock"
+                  },
+                  {
+                    "$ref": "#/$defs/GetBlock"
+                  },
+                  {
+                    "$ref": "#/$defs/DataBlock"
+                  },
+                  {
+                    "$ref": "#/$defs/IfBlock"
+                  },
+                  {
+                    "$ref": "#/$defs/RepeatBlock"
+                  },
+                  {
+                    "$ref": "#/$defs/RepeatUntilBlock"
+                  },
+                  {
+                    "$ref": "#/$defs/ForBlock"
+                  },
+                  {
+                    "$ref": "#/$defs/DocumentBlock"
+                  },
+                  {
+                    "$ref": "#/$defs/SequenceBlock"
+                  },
+                  {
+                    "$ref": "#/$defs/ArrayBlock"
+                  },
+                  {
+                    "$ref": "#/$defs/ReadBlock"
+                  },
+                  {
+                    "$ref": "#/$defs/IncludeBlock"
+                  },
+                  {
+                    "$ref": "#/$defs/ErrorBlock"
+                  },
+                  {
+                    "$ref": "#/$defs/EmptyBlock"
+                  }
+                ]
+              },
+              "type": "array"
+            },
+            {
+              "type": "null"
+            }
+          ],
+          "default": null,
+          "title": "Fallback"
+        },
+        "kind": {
+          "const": "if",
+          "default": "if",
+          "enum": [
+            "if"
+          ],
+          "title": "Kind",
+          "type": "string"
+        },
+        "if": {
+          "title": "If"
+        },
+        "then": {
+          "anyOf": [
+            {
+              "type": "integer"
+            },
+            {
+              "type": "number"
+            },
+            {
+              "type": "string"
+            },
+            {
+              "$ref": "#/$defs/FunctionBlock"
+            },
+            {
+              "$ref": "#/$defs/CallBlock"
+            },
+            {
+              "$ref": "#/$defs/WatsonxModelBlock"
+            },
+            {
+              "$ref": "#/$defs/BamModelBlock"
+            },
+            {
+              "$ref": "#/$defs/OpenAIModelBlock"
+            },
+            {
+              "$ref": "#/$defs/CodeBlock"
+            },
+            {
+              "$ref": "#/$defs/ApiBlock"
+            },
+            {
+              "$ref": "#/$defs/GetBlock"
+            },
+            {
+              "$ref": "#/$defs/DataBlock"
+            },
+            {
+              "$ref": "#/$defs/IfBlock"
+            },
+            {
+              "$ref": "#/$defs/RepeatBlock"
+            },
+            {
+              "$ref": "#/$defs/RepeatUntilBlock"
+            },
+            {
+              "$ref": "#/$defs/ForBlock"
+            },
+            {
+              "$ref": "#/$defs/DocumentBlock"
+            },
+            {
+              "$ref": "#/$defs/SequenceBlock"
+            },
+            {
+              "$ref": "#/$defs/ArrayBlock"
+            },
+            {
+              "$ref": "#/$defs/ReadBlock"
+            },
+            {
+              "$ref": "#/$defs/IncludeBlock"
+            },
+            {
+              "$ref": "#/$defs/ErrorBlock"
+            },
+            {
+              "$ref": "#/$defs/EmptyBlock"
+            },
+            {
+              "items": {
+                "anyOf": [
+                  {
+                    "type": "integer"
+                  },
+                  {
+                    "type": "number"
+                  },
+                  {
+                    "type": "string"
+                  },
+                  {
+                    "$ref": "#/$defs/FunctionBlock"
+                  },
+                  {
+                    "$ref": "#/$defs/CallBlock"
+                  },
+                  {
+                    "$ref": "#/$defs/WatsonxModelBlock"
+                  },
+                  {
+                    "$ref": "#/$defs/BamModelBlock"
+                  },
+                  {
+                    "$ref": "#/$defs/OpenAIModelBlock"
+                  },
+                  {
+                    "$ref": "#/$defs/CodeBlock"
+                  },
+                  {
+                    "$ref": "#/$defs/ApiBlock"
+                  },
+                  {
+                    "$ref": "#/$defs/GetBlock"
+                  },
+                  {
+                    "$ref": "#/$defs/DataBlock"
+                  },
+                  {
+                    "$ref": "#/$defs/IfBlock"
+                  },
+                  {
+                    "$ref": "#/$defs/RepeatBlock"
+                  },
+                  {
+                    "$ref": "#/$defs/RepeatUntilBlock"
+                  },
+                  {
+                    "$ref": "#/$defs/ForBlock"
+                  },
+                  {
+                    "$ref": "#/$defs/DocumentBlock"
+                  },
+                  {
+                    "$ref": "#/$defs/SequenceBlock"
+                  },
+                  {
+                    "$ref": "#/$defs/ArrayBlock"
+                  },
+                  {
+                    "$ref": "#/$defs/ReadBlock"
+                  },
+                  {
+                    "$ref": "#/$defs/IncludeBlock"
+                  },
+                  {
+                    "$ref": "#/$defs/ErrorBlock"
+                  },
+                  {
+                    "$ref": "#/$defs/EmptyBlock"
+                  }
+                ]
+              },
+              "type": "array"
+            }
+          ],
+          "title": "Then"
+        },
+        "else": {
+          "anyOf": [
+            {
+              "type": "integer"
+            },
+            {
+              "type": "number"
+            },
+            {
+              "type": "string"
+            },
+            {
+              "$ref": "#/$defs/FunctionBlock"
+            },
+            {
+              "$ref": "#/$defs/CallBlock"
+            },
+            {
+              "$ref": "#/$defs/WatsonxModelBlock"
+            },
+            {
+              "$ref": "#/$defs/BamModelBlock"
+            },
+            {
+              "$ref": "#/$defs/OpenAIModelBlock"
+            },
+            {
+              "$ref": "#/$defs/CodeBlock"
+            },
+            {
+              "$ref": "#/$defs/ApiBlock"
+            },
+            {
+              "$ref": "#/$defs/GetBlock"
+            },
+            {
+              "$ref": "#/$defs/DataBlock"
+            },
+            {
+              "$ref": "#/$defs/IfBlock"
+            },
+            {
+              "$ref": "#/$defs/RepeatBlock"
+            },
+            {
+              "$ref": "#/$defs/RepeatUntilBlock"
+            },
+            {
+              "$ref": "#/$defs/ForBlock"
+            },
+            {
+              "$ref": "#/$defs/DocumentBlock"
+            },
+            {
+              "$ref": "#/$defs/SequenceBlock"
+            },
+            {
+              "$ref": "#/$defs/ArrayBlock"
+            },
+            {
+              "$ref": "#/$defs/ReadBlock"
+            },
+            {
+              "$ref": "#/$defs/IncludeBlock"
+            },
+            {
+              "$ref": "#/$defs/ErrorBlock"
+            },
+            {
+              "$ref": "#/$defs/EmptyBlock"
+            },
+            {
+              "items": {
+                "anyOf": [
+                  {
+                    "type": "integer"
+                  },
+                  {
+                    "type": "number"
+                  },
+                  {
+                    "type": "string"
+                  },
+                  {
+                    "$ref": "#/$defs/FunctionBlock"
+                  },
+                  {
+                    "$ref": "#/$defs/CallBlock"
+                  },
+                  {
+                    "$ref": "#/$defs/WatsonxModelBlock"
+                  },
+                  {
+                    "$ref": "#/$defs/BamModelBlock"
+                  },
+                  {
+                    "$ref": "#/$defs/OpenAIModelBlock"
+                  },
+                  {
+                    "$ref": "#/$defs/CodeBlock"
+                  },
+                  {
+                    "$ref": "#/$defs/ApiBlock"
+                  },
+                  {
+                    "$ref": "#/$defs/GetBlock"
+                  },
+                  {
+                    "$ref": "#/$defs/DataBlock"
+                  },
+                  {
+                    "$ref": "#/$defs/IfBlock"
+                  },
+                  {
+                    "$ref": "#/$defs/RepeatBlock"
+                  },
+                  {
+                    "$ref": "#/$defs/RepeatUntilBlock"
+                  },
+                  {
+                    "$ref": "#/$defs/ForBlock"
+                  },
+                  {
+                    "$ref": "#/$defs/DocumentBlock"
+                  },
+                  {
+                    "$ref": "#/$defs/SequenceBlock"
+                  },
+                  {
+                    "$ref": "#/$defs/ArrayBlock"
+                  },
+                  {
+                    "$ref": "#/$defs/ReadBlock"
+                  },
+                  {
+                    "$ref": "#/$defs/IncludeBlock"
+                  },
+                  {
+                    "$ref": "#/$defs/ErrorBlock"
+                  },
+                  {
+                    "$ref": "#/$defs/EmptyBlock"
+                  }
+                ]
+              },
+              "type": "array"
+            },
+            {
+              "type": "null"
+            }
+          ],
+          "default": null,
+          "title": "Else"
+        },
+        "if_result": {
+          "anyOf": [
+            {
+              "type": "boolean"
+            },
+            {
+              "type": "null"
+            }
+          ],
+          "default": null,
+          "title": "If Result"
+        }
+      },
+      "required": [
+        "if",
+        "then"
+      ],
+      "title": "IfBlock",
+      "type": "object"
+    },
+    "IncludeBlock": {
+      "additionalProperties": false,
+      "properties": {
+        "description": {
+          "anyOf": [
+            {
+              "type": "string"
+            },
+            {
+              "type": "null"
+            }
+          ],
+          "default": null,
+          "title": "Description"
+        },
+        "spec": {
+          "default": null,
+          "title": "Spec"
+        },
+        "defs": {
+          "additionalProperties": {
+            "anyOf": [
+              {
+                "type": "integer"
+              },
+              {
+                "type": "number"
+              },
+              {
+                "type": "string"
+              },
+              {
+                "$ref": "#/$defs/FunctionBlock"
+              },
+              {
+                "$ref": "#/$defs/CallBlock"
+              },
+              {
+                "$ref": "#/$defs/WatsonxModelBlock"
+              },
+              {
+                "$ref": "#/$defs/BamModelBlock"
+              },
+              {
+                "$ref": "#/$defs/OpenAIModelBlock"
+              },
+              {
+                "$ref": "#/$defs/CodeBlock"
+              },
+              {
+                "$ref": "#/$defs/ApiBlock"
+              },
+              {
+                "$ref": "#/$defs/GetBlock"
+              },
+              {
+                "$ref": "#/$defs/DataBlock"
+              },
+              {
+                "$ref": "#/$defs/IfBlock"
+              },
+              {
+                "$ref": "#/$defs/RepeatBlock"
+              },
+              {
+                "$ref": "#/$defs/RepeatUntilBlock"
+              },
+              {
+                "$ref": "#/$defs/ForBlock"
+              },
+              {
+                "$ref": "#/$defs/DocumentBlock"
+              },
+              {
+                "$ref": "#/$defs/SequenceBlock"
+              },
+              {
+                "$ref": "#/$defs/ArrayBlock"
+              },
+              {
+                "$ref": "#/$defs/ReadBlock"
+              },
+              {
+                "$ref": "#/$defs/IncludeBlock"
+              },
+              {
+                "$ref": "#/$defs/ErrorBlock"
+              },
+              {
+                "$ref": "#/$defs/EmptyBlock"
+              },
+              {
+                "items": {
+                  "anyOf": [
+                    {
+                      "type": "integer"
+                    },
+                    {
+                      "type": "number"
+                    },
+                    {
+                      "type": "string"
+                    },
+                    {
+                      "$ref": "#/$defs/FunctionBlock"
+                    },
+                    {
+                      "$ref": "#/$defs/CallBlock"
+                    },
+                    {
+                      "$ref": "#/$defs/WatsonxModelBlock"
+                    },
+                    {
+                      "$ref": "#/$defs/BamModelBlock"
+                    },
+                    {
+                      "$ref": "#/$defs/OpenAIModelBlock"
+                    },
+                    {
+                      "$ref": "#/$defs/CodeBlock"
+                    },
+                    {
+                      "$ref": "#/$defs/ApiBlock"
+                    },
+                    {
+                      "$ref": "#/$defs/GetBlock"
+                    },
+                    {
+                      "$ref": "#/$defs/DataBlock"
+                    },
+                    {
+                      "$ref": "#/$defs/IfBlock"
+                    },
+                    {
+                      "$ref": "#/$defs/RepeatBlock"
+                    },
+                    {
+                      "$ref": "#/$defs/RepeatUntilBlock"
+                    },
+                    {
+                      "$ref": "#/$defs/ForBlock"
+                    },
+                    {
+                      "$ref": "#/$defs/DocumentBlock"
+                    },
+                    {
+                      "$ref": "#/$defs/SequenceBlock"
+                    },
+                    {
+                      "$ref": "#/$defs/ArrayBlock"
+                    },
+                    {
+                      "$ref": "#/$defs/ReadBlock"
+                    },
+                    {
+                      "$ref": "#/$defs/IncludeBlock"
+                    },
+                    {
+                      "$ref": "#/$defs/ErrorBlock"
+                    },
+                    {
+                      "$ref": "#/$defs/EmptyBlock"
+                    }
+                  ]
+                },
+                "type": "array"
+              }
+            ]
+          },
+          "default": {},
+          "title": "Defs",
+          "type": "object"
+        },
+        "def": {
+          "anyOf": [
+            {
+              "type": "string"
+            },
+            {
+              "type": "null"
+            }
+          ],
+          "default": null,
+          "title": "Def"
+        },
+        "show_result": {
+          "default": true,
+          "title": "Show Result",
+          "type": "boolean"
+        },
+        "result": {
+          "anyOf": [
+            {},
+            {
+              "type": "null"
+            }
+          ],
+          "default": null,
+          "title": "Result"
+        },
+        "parser": {
+          "anyOf": [
+            {
+              "enum": [
+                "json",
+                "yaml"
+              ],
+              "type": "string"
+            },
+            {
+              "$ref": "#/$defs/PdlParser"
+            },
+            {
+              "$ref": "#/$defs/RegexParser"
+            },
+            {
+              "type": "null"
+            }
+          ],
+          "default": null,
+          "title": "Parser"
+        },
+        "location": {
+          "anyOf": [
+            {
+              "$ref": "#/$defs/LocationType"
+            },
+            {
+              "type": "null"
+            }
+          ],
+          "default": null
+        },
+        "has_error": {
+          "default": false,
+          "title": "Has Error",
+          "type": "boolean"
+        },
+        "fallback": {
+          "anyOf": [
+            {
+              "type": "integer"
+            },
+            {
+              "type": "number"
+            },
+            {
+              "type": "string"
+            },
+            {
+              "$ref": "#/$defs/FunctionBlock"
+            },
+            {
+              "$ref": "#/$defs/CallBlock"
+            },
+            {
+              "$ref": "#/$defs/WatsonxModelBlock"
+            },
+            {
+              "$ref": "#/$defs/BamModelBlock"
+            },
+            {
+              "$ref": "#/$defs/OpenAIModelBlock"
+            },
+            {
+              "$ref": "#/$defs/CodeBlock"
+            },
+            {
+              "$ref": "#/$defs/ApiBlock"
+            },
+            {
+              "$ref": "#/$defs/GetBlock"
+            },
+            {
+              "$ref": "#/$defs/DataBlock"
+            },
+            {
+              "$ref": "#/$defs/IfBlock"
+            },
+            {
+              "$ref": "#/$defs/RepeatBlock"
+            },
+            {
+              "$ref": "#/$defs/RepeatUntilBlock"
+            },
+            {
+              "$ref": "#/$defs/ForBlock"
+            },
+            {
+              "$ref": "#/$defs/DocumentBlock"
+            },
+            {
+              "$ref": "#/$defs/SequenceBlock"
+            },
+            {
+              "$ref": "#/$defs/ArrayBlock"
+            },
+            {
+              "$ref": "#/$defs/ReadBlock"
+            },
+            {
+              "$ref": "#/$defs/IncludeBlock"
+            },
+            {
+              "$ref": "#/$defs/ErrorBlock"
+            },
+            {
+              "$ref": "#/$defs/EmptyBlock"
+            },
+            {
+              "items": {
+                "anyOf": [
+                  {
+                    "type": "integer"
+                  },
+                  {
+                    "type": "number"
+                  },
+                  {
+                    "type": "string"
+                  },
+                  {
+                    "$ref": "#/$defs/FunctionBlock"
+                  },
+                  {
+                    "$ref": "#/$defs/CallBlock"
+                  },
+                  {
+                    "$ref": "#/$defs/WatsonxModelBlock"
+                  },
+                  {
+                    "$ref": "#/$defs/BamModelBlock"
+                  },
+                  {
+                    "$ref": "#/$defs/OpenAIModelBlock"
+                  },
+                  {
+                    "$ref": "#/$defs/CodeBlock"
+                  },
+                  {
+                    "$ref": "#/$defs/ApiBlock"
+                  },
+                  {
+                    "$ref": "#/$defs/GetBlock"
+                  },
+                  {
+                    "$ref": "#/$defs/DataBlock"
+                  },
+                  {
+                    "$ref": "#/$defs/IfBlock"
+                  },
+                  {
+                    "$ref": "#/$defs/RepeatBlock"
+                  },
+                  {
+                    "$ref": "#/$defs/RepeatUntilBlock"
+                  },
+                  {
+                    "$ref": "#/$defs/ForBlock"
+                  },
+                  {
+                    "$ref": "#/$defs/DocumentBlock"
+                  },
+                  {
+                    "$ref": "#/$defs/SequenceBlock"
+                  },
+                  {
+                    "$ref": "#/$defs/ArrayBlock"
+                  },
+                  {
+                    "$ref": "#/$defs/ReadBlock"
+                  },
+                  {
+                    "$ref": "#/$defs/IncludeBlock"
+                  },
+                  {
+                    "$ref": "#/$defs/ErrorBlock"
+                  },
+                  {
+                    "$ref": "#/$defs/EmptyBlock"
+                  }
+                ]
+              },
+              "type": "array"
+            },
+            {
+              "type": "null"
+            }
+          ],
+          "default": null,
+          "title": "Fallback"
+        },
+        "kind": {
+          "const": "include",
+          "default": "include",
+          "enum": [
+            "include"
+          ],
+          "title": "Kind",
+          "type": "string"
+        },
+        "include": {
+          "title": "Include",
+          "type": "string"
+        },
+        "trace": {
+          "anyOf": [
+            {
+              "type": "integer"
+            },
+            {
+              "type": "number"
+            },
+            {
+              "type": "string"
+            },
+            {
+              "$ref": "#/$defs/FunctionBlock"
+            },
+            {
+              "$ref": "#/$defs/CallBlock"
+            },
+            {
+              "$ref": "#/$defs/WatsonxModelBlock"
+            },
+            {
+              "$ref": "#/$defs/BamModelBlock"
+            },
+            {
+              "$ref": "#/$defs/OpenAIModelBlock"
+            },
+            {
+              "$ref": "#/$defs/CodeBlock"
+            },
+            {
+              "$ref": "#/$defs/ApiBlock"
+            },
+            {
+              "$ref": "#/$defs/GetBlock"
+            },
+            {
+              "$ref": "#/$defs/DataBlock"
+            },
+            {
+              "$ref": "#/$defs/IfBlock"
+            },
+            {
+              "$ref": "#/$defs/RepeatBlock"
+            },
+            {
+              "$ref": "#/$defs/RepeatUntilBlock"
+            },
+            {
+              "$ref": "#/$defs/ForBlock"
+            },
+            {
+              "$ref": "#/$defs/DocumentBlock"
+            },
+            {
+              "$ref": "#/$defs/SequenceBlock"
+            },
+            {
+              "$ref": "#/$defs/ArrayBlock"
+            },
+            {
+              "$ref": "#/$defs/ReadBlock"
+            },
+            {
+              "$ref": "#/$defs/IncludeBlock"
+            },
+            {
+              "$ref": "#/$defs/ErrorBlock"
+            },
+            {
+              "$ref": "#/$defs/EmptyBlock"
+            },
+            {
+              "type": "null"
+            }
+          ],
+          "default": null,
+          "title": "Trace"
+        }
+      },
+      "required": [
+        "include"
+      ],
+      "title": "IncludeBlock",
+      "type": "object"
+    },
+    "IterationType": {
+      "enum": [
+        "sequence",
+        "array",
+        "document"
+      ],
+      "title": "IterationType",
+      "type": "string"
+    },
+    "LengthPenalty": {
+      "additionalProperties": true,
+      "properties": {
+        "decay_factor": {
+          "anyOf": [
+            {
+              "exclusiveMinimum": 1.0,
+              "type": "number"
+            },
+            {
+              "type": "null"
+            }
+          ],
+          "default": null,
+          "title": "Decay factor"
+        },
+        "start_index": {
+          "anyOf": [
+            {
+              "minimum": 1,
+              "type": "integer"
+            },
+            {
+              "type": "null"
+            }
+          ],
+          "default": null,
+          "title": "Start index"
+        }
+      },
+      "title": "LengthPenalty",
+      "type": "object"
+    },
+    "LocationType": {
+      "additionalProperties": false,
+      "properties": {
+        "path": {
+          "items": {
+            "type": "string"
+          },
+          "title": "Path",
+          "type": "array"
+        },
+        "file": {
+          "title": "File",
+          "type": "string"
+        },
+        "table": {
+          "additionalProperties": {
+            "type": "integer"
+          },
+          "title": "Table",
+          "type": "object"
+        }
+      },
+      "required": [
+        "path",
+        "file",
+        "table"
+      ],
+      "title": "LocationType",
+      "type": "object"
+    },
+    "ModerationHAP": {
+      "additionalProperties": true,
+      "properties": {
+        "input": {
+          "anyOf": [
+            {
+              "$ref": "#/$defs/ModerationHAPInput"
+            },
+            {
+              "type": "null"
+            }
+          ],
+          "default": null
+        },
+        "output": {
+          "anyOf": [
+            {
+              "$ref": "#/$defs/ModerationHAPOutput"
+            },
+            {
+              "type": "null"
+            }
+          ],
+          "default": null
+        }
+      },
+      "title": "ModerationHAP",
+      "type": "object"
+    },
+    "ModerationHAPInput": {
+      "additionalProperties": true,
+      "properties": {
+        "enabled": {
+          "anyOf": [
+            {
+              "type": "boolean"
+            },
+            {
+              "type": "null"
+            }
+          ],
+          "default": false,
+          "title": "Enabled"
+        },
+        "send_tokens": {
+          "anyOf": [
+            {
+              "type": "boolean"
+            },
+            {
+              "type": "null"
+            }
+          ],
+          "default": false,
+          "title": "Send Tokens"
+        },
+        "threshold": {
+          "anyOf": [
+            {
+              "maximum": 0.99,
+              "minimum": 0.01,
+              "multipleOf": 0.01,
+              "type": "number"
+            },
+            {
+              "type": "null"
+            }
+          ],
+          "default": 0.75,
+          "title": "Threshold"
+        }
+      },
+      "title": "ModerationHAPInput",
+      "type": "object"
+    },
+    "ModerationHAPOutput": {
+      "additionalProperties": true,
+      "properties": {
+        "enabled": {
+          "anyOf": [
+            {
+              "type": "boolean"
+            },
+            {
+              "type": "null"
+            }
+          ],
+          "default": false,
+          "title": "Enabled"
+        },
+        "send_tokens": {
+          "anyOf": [
+            {
+              "type": "boolean"
+            },
+            {
+              "type": "null"
+            }
+          ],
+          "default": false,
+          "title": "Send Tokens"
+        },
+        "threshold": {
+          "anyOf": [
+            {
+              "maximum": 0.99,
+              "minimum": 0.01,
+              "multipleOf": 0.01,
+              "type": "number"
+            },
+            {
+              "type": "null"
+            }
+          ],
+          "default": 0.75,
+          "title": "Threshold"
+        }
+      },
+      "title": "ModerationHAPOutput",
+      "type": "object"
+    },
+    "ModerationParameters": {
+      "additionalProperties": true,
+      "properties": {
+        "hap": {
+          "anyOf": [
+            {
+              "$ref": "#/$defs/ModerationHAP"
+            },
+            {
+              "type": "null"
+            }
+          ],
+          "default": null
+        },
+        "social_bias": {
+          "anyOf": [
+            {
+              "$ref": "#/$defs/ModerationSocialBias"
+            },
+            {
+              "type": "null"
+            }
+          ],
+          "default": null
+        }
+      },
+      "title": "ModerationParameters",
+      "type": "object"
+    },
+    "ModerationSocialBias": {
+      "additionalProperties": true,
+      "properties": {
+        "input": {
+          "anyOf": [
+            {
+              "$ref": "#/$defs/ModerationSocialBiasInput"
+            },
+            {
+              "type": "null"
+            }
+          ],
+          "default": null
+        },
+        "output": {
+          "anyOf": [
+            {
+              "$ref": "#/$defs/ModerationSocialBiasOutput"
+            },
+            {
+              "type": "null"
+            }
+          ],
+          "default": null
+        }
+      },
+      "title": "ModerationSocialBias",
+      "type": "object"
+    },
+    "ModerationSocialBiasInput": {
+      "additionalProperties": true,
+      "properties": {
+        "enabled": {
+          "anyOf": [
+            {
+              "type": "boolean"
+            },
+            {
+              "type": "null"
+            }
+          ],
+          "default": false,
+          "title": "Enabled"
+        },
+        "send_tokens": {
+          "anyOf": [
+            {
+              "type": "boolean"
+            },
+            {
+              "type": "null"
+            }
+          ],
+          "default": false,
+          "title": "Send Tokens"
+        },
+        "threshold": {
+          "anyOf": [
+            {
+              "maximum": 0.99,
+              "minimum": 0.01,
+              "multipleOf": 0.01,
+              "type": "number"
+            },
+            {
+              "type": "null"
+            }
+          ],
+          "default": 0.75,
+          "title": "Threshold"
+        }
+      },
+      "title": "ModerationSocialBiasInput",
+      "type": "object"
+    },
+    "ModerationSocialBiasOutput": {
+      "additionalProperties": true,
+      "properties": {
+        "enabled": {
+          "anyOf": [
+            {
+              "type": "boolean"
+            },
+            {
+              "type": "null"
+            }
+          ],
+          "default": false,
+          "title": "Enabled"
+        },
+        "send_tokens": {
+          "anyOf": [
+            {
+              "type": "boolean"
+            },
+            {
+              "type": "null"
+            }
+          ],
+          "default": false,
+          "title": "Send Tokens"
+        },
+        "threshold": {
+          "anyOf": [
+            {
+              "maximum": 0.99,
+              "minimum": 0.01,
+              "multipleOf": 0.01,
+              "type": "number"
+            },
+            {
+              "type": "null"
+            }
+          ],
+          "default": 0.75,
+          "title": "Threshold"
+        }
+      },
+      "title": "ModerationSocialBiasOutput",
+      "type": "object"
+    },
+    "PdlBlock": {
+      "anyOf": [
+        {
+          "type": "integer"
+        },
+        {
+          "type": "number"
+        },
+        {
+          "type": "string"
+        },
+        {
+          "$ref": "#/$defs/FunctionBlock"
+        },
+        {
+          "$ref": "#/$defs/CallBlock"
+        },
+        {
+          "$ref": "#/$defs/WatsonxModelBlock"
+        },
+        {
+          "$ref": "#/$defs/BamModelBlock"
+        },
+        {
+          "$ref": "#/$defs/OpenAIModelBlock"
+        },
+        {
+          "$ref": "#/$defs/CodeBlock"
+        },
+        {
+          "$ref": "#/$defs/ApiBlock"
+        },
+        {
+          "$ref": "#/$defs/GetBlock"
+        },
+        {
+          "$ref": "#/$defs/DataBlock"
+        },
+        {
+          "$ref": "#/$defs/IfBlock"
+        },
+        {
+          "$ref": "#/$defs/RepeatBlock"
+        },
+        {
+          "$ref": "#/$defs/RepeatUntilBlock"
+        },
+        {
+          "$ref": "#/$defs/ForBlock"
+        },
+        {
+          "$ref": "#/$defs/DocumentBlock"
+        },
+        {
+          "$ref": "#/$defs/SequenceBlock"
+        },
+        {
+          "$ref": "#/$defs/ArrayBlock"
+        },
+        {
+          "$ref": "#/$defs/ReadBlock"
+        },
+        {
+          "$ref": "#/$defs/IncludeBlock"
+        },
+        {
+          "$ref": "#/$defs/ErrorBlock"
+        },
+        {
+          "$ref": "#/$defs/EmptyBlock"
+        }
+      ],
+      "title": "PdlBlock"
+    },
+    "PdlBlocks": {
+      "anyOf": [
+        {
+          "type": "integer"
+        },
+        {
+          "type": "number"
+        },
+        {
+          "type": "string"
+        },
+        {
+          "$ref": "#/$defs/FunctionBlock"
+        },
+        {
+          "$ref": "#/$defs/CallBlock"
+        },
+        {
+          "$ref": "#/$defs/WatsonxModelBlock"
+        },
+        {
+          "$ref": "#/$defs/BamModelBlock"
+        },
+        {
+          "$ref": "#/$defs/OpenAIModelBlock"
+        },
+        {
+          "$ref": "#/$defs/CodeBlock"
+        },
+        {
+          "$ref": "#/$defs/ApiBlock"
+        },
+        {
+          "$ref": "#/$defs/GetBlock"
+        },
+        {
+          "$ref": "#/$defs/DataBlock"
+        },
+        {
+          "$ref": "#/$defs/IfBlock"
+        },
+        {
+          "$ref": "#/$defs/RepeatBlock"
+        },
+        {
+          "$ref": "#/$defs/RepeatUntilBlock"
+        },
+        {
+          "$ref": "#/$defs/ForBlock"
+        },
+        {
+          "$ref": "#/$defs/DocumentBlock"
+        },
+        {
+          "$ref": "#/$defs/SequenceBlock"
+        },
+        {
+          "$ref": "#/$defs/ArrayBlock"
+        },
+        {
+          "$ref": "#/$defs/ReadBlock"
+        },
+        {
+          "$ref": "#/$defs/IncludeBlock"
+        },
+        {
+          "$ref": "#/$defs/ErrorBlock"
+        },
+        {
+          "$ref": "#/$defs/EmptyBlock"
+        },
+        {
+          "items": {
+            "anyOf": [
+              {
+                "type": "integer"
+              },
+              {
+                "type": "number"
+              },
+              {
+                "type": "string"
+              },
+              {
+                "$ref": "#/$defs/FunctionBlock"
+              },
+              {
+                "$ref": "#/$defs/CallBlock"
+              },
+              {
+                "$ref": "#/$defs/WatsonxModelBlock"
+              },
+              {
+                "$ref": "#/$defs/BamModelBlock"
+              },
+              {
+                "$ref": "#/$defs/OpenAIModelBlock"
+              },
+              {
+                "$ref": "#/$defs/CodeBlock"
+              },
+              {
+                "$ref": "#/$defs/ApiBlock"
+              },
+              {
+                "$ref": "#/$defs/GetBlock"
+              },
+              {
+                "$ref": "#/$defs/DataBlock"
+              },
+              {
+                "$ref": "#/$defs/IfBlock"
+              },
+              {
+                "$ref": "#/$defs/RepeatBlock"
+              },
+              {
+                "$ref": "#/$defs/RepeatUntilBlock"
+              },
+              {
+                "$ref": "#/$defs/ForBlock"
+              },
+              {
+                "$ref": "#/$defs/DocumentBlock"
+              },
+              {
+                "$ref": "#/$defs/SequenceBlock"
+              },
+              {
+                "$ref": "#/$defs/ArrayBlock"
+              },
+              {
+                "$ref": "#/$defs/ReadBlock"
+              },
+              {
+                "$ref": "#/$defs/IncludeBlock"
+              },
+              {
+                "$ref": "#/$defs/ErrorBlock"
+              },
+              {
+                "$ref": "#/$defs/EmptyBlock"
+              }
+            ]
+          },
+          "type": "array"
+        }
+      ],
+      "title": "PdlBlocks"
+    },
+    "PdlParser": {
+      "additionalProperties": false,
+      "properties": {
+        "description": {
+          "anyOf": [
+            {
+              "type": "string"
+            },
+            {
+              "type": "null"
+            }
+          ],
+          "default": null,
+          "title": "Description"
+        },
+        "spec": {
+          "anyOf": [
+            {
+              "type": "object"
+            },
+            {
+              "type": "null"
+            }
+          ],
+          "default": null,
+          "title": "Spec"
+        },
+        "pdl": {
+          "anyOf": [
+            {
+              "type": "integer"
+            },
+            {
+              "type": "number"
+            },
+            {
+              "type": "string"
+            },
+            {
+              "$ref": "#/$defs/FunctionBlock"
+            },
+            {
+              "$ref": "#/$defs/CallBlock"
+            },
+            {
+              "$ref": "#/$defs/WatsonxModelBlock"
+            },
+            {
+              "$ref": "#/$defs/BamModelBlock"
+            },
+            {
+              "$ref": "#/$defs/OpenAIModelBlock"
+            },
+            {
+              "$ref": "#/$defs/CodeBlock"
+            },
+            {
+              "$ref": "#/$defs/ApiBlock"
+            },
+            {
+              "$ref": "#/$defs/GetBlock"
+            },
+            {
+              "$ref": "#/$defs/DataBlock"
+            },
+            {
+              "$ref": "#/$defs/IfBlock"
+            },
+            {
+              "$ref": "#/$defs/RepeatBlock"
+            },
+            {
+              "$ref": "#/$defs/RepeatUntilBlock"
+            },
+            {
+              "$ref": "#/$defs/ForBlock"
+            },
+            {
+              "$ref": "#/$defs/DocumentBlock"
+            },
+            {
+              "$ref": "#/$defs/SequenceBlock"
+            },
+            {
+              "$ref": "#/$defs/ArrayBlock"
+            },
+            {
+              "$ref": "#/$defs/ReadBlock"
+            },
+            {
+              "$ref": "#/$defs/IncludeBlock"
+            },
+            {
+              "$ref": "#/$defs/ErrorBlock"
+            },
+            {
+              "$ref": "#/$defs/EmptyBlock"
+            },
+            {
+              "items": {
+                "anyOf": [
+                  {
+                    "type": "integer"
+                  },
+                  {
+                    "type": "number"
+                  },
+                  {
+                    "type": "string"
+                  },
+                  {
+                    "$ref": "#/$defs/FunctionBlock"
+                  },
+                  {
+                    "$ref": "#/$defs/CallBlock"
+                  },
+                  {
+                    "$ref": "#/$defs/WatsonxModelBlock"
+                  },
+                  {
+                    "$ref": "#/$defs/BamModelBlock"
+                  },
+                  {
+                    "$ref": "#/$defs/OpenAIModelBlock"
+                  },
+                  {
+                    "$ref": "#/$defs/CodeBlock"
+                  },
+                  {
+                    "$ref": "#/$defs/ApiBlock"
+                  },
+                  {
+                    "$ref": "#/$defs/GetBlock"
+                  },
+                  {
+                    "$ref": "#/$defs/DataBlock"
+                  },
+                  {
+                    "$ref": "#/$defs/IfBlock"
+                  },
+                  {
+                    "$ref": "#/$defs/RepeatBlock"
+                  },
+                  {
+                    "$ref": "#/$defs/RepeatUntilBlock"
+                  },
+                  {
+                    "$ref": "#/$defs/ForBlock"
+                  },
+                  {
+                    "$ref": "#/$defs/DocumentBlock"
+                  },
+                  {
+                    "$ref": "#/$defs/SequenceBlock"
+                  },
+                  {
+                    "$ref": "#/$defs/ArrayBlock"
+                  },
+                  {
+                    "$ref": "#/$defs/ReadBlock"
+                  },
+                  {
+                    "$ref": "#/$defs/IncludeBlock"
+                  },
+                  {
+                    "$ref": "#/$defs/ErrorBlock"
+                  },
+                  {
+                    "$ref": "#/$defs/EmptyBlock"
+                  }
+                ]
+              },
+              "type": "array"
+            }
+          ],
+          "title": "Pdl"
+        }
+      },
+      "required": [
+        "pdl"
+      ],
+      "title": "PdlParser",
+      "type": "object"
+    },
+    "Program": {
+      "anyOf": [
+        {
+          "type": "integer"
+        },
+        {
+          "type": "number"
+        },
+        {
+          "type": "string"
+        },
+        {
+          "$ref": "#/$defs/FunctionBlock"
+        },
+        {
+          "$ref": "#/$defs/CallBlock"
+        },
+        {
+          "$ref": "#/$defs/WatsonxModelBlock"
+        },
+        {
+          "$ref": "#/$defs/BamModelBlock"
+        },
+        {
+          "$ref": "#/$defs/OpenAIModelBlock"
+        },
+        {
+          "$ref": "#/$defs/CodeBlock"
+        },
+        {
+          "$ref": "#/$defs/ApiBlock"
+        },
+        {
+          "$ref": "#/$defs/GetBlock"
+        },
+        {
+          "$ref": "#/$defs/DataBlock"
+        },
+        {
+          "$ref": "#/$defs/IfBlock"
+        },
+        {
+          "$ref": "#/$defs/RepeatBlock"
+        },
+        {
+          "$ref": "#/$defs/RepeatUntilBlock"
+        },
+        {
+          "$ref": "#/$defs/ForBlock"
+        },
+        {
+          "$ref": "#/$defs/DocumentBlock"
+        },
+        {
+          "$ref": "#/$defs/SequenceBlock"
+        },
+        {
+          "$ref": "#/$defs/ArrayBlock"
+        },
+        {
+          "$ref": "#/$defs/ReadBlock"
+        },
+        {
+          "$ref": "#/$defs/IncludeBlock"
+        },
+        {
+          "$ref": "#/$defs/ErrorBlock"
+        },
+        {
+          "$ref": "#/$defs/EmptyBlock"
+        }
+      ],
+      "description": "Prompt Description Program (PDL)",
+      "title": "Program"
+    },
+    "PromptTemplateData": {
+      "additionalProperties": true,
+      "properties": {
+        "example_file_ids": {
+          "anyOf": [
+            {
+              "items": {
+                "type": "string"
+              },
+              "maxItems": 5,
+              "minItems": 0,
+              "type": "array"
+            },
+            {
+              "type": "null"
+            }
+          ],
+          "default": null,
+          "title": "Example File Ids"
+        }
+      },
+      "title": "PromptTemplateData",
+      "type": "object"
+    },
+    "ReadBlock": {
+      "additionalProperties": false,
+      "properties": {
+        "description": {
+          "anyOf": [
+            {
+              "type": "string"
+            },
+            {
+              "type": "null"
+            }
+          ],
+          "default": null,
+          "title": "Description"
+        },
+        "spec": {
+          "default": null,
+          "title": "Spec"
+        },
+        "defs": {
+          "additionalProperties": {
+            "anyOf": [
+              {
+                "type": "integer"
+              },
+              {
+                "type": "number"
+              },
+              {
+                "type": "string"
+              },
+              {
+                "$ref": "#/$defs/FunctionBlock"
+              },
+              {
+                "$ref": "#/$defs/CallBlock"
+              },
+              {
+                "$ref": "#/$defs/WatsonxModelBlock"
+              },
+              {
+                "$ref": "#/$defs/BamModelBlock"
+              },
+              {
+                "$ref": "#/$defs/OpenAIModelBlock"
+              },
+              {
+                "$ref": "#/$defs/CodeBlock"
+              },
+              {
+                "$ref": "#/$defs/ApiBlock"
+              },
+              {
+                "$ref": "#/$defs/GetBlock"
+              },
+              {
+                "$ref": "#/$defs/DataBlock"
+              },
+              {
+                "$ref": "#/$defs/IfBlock"
+              },
+              {
+                "$ref": "#/$defs/RepeatBlock"
+              },
+              {
+                "$ref": "#/$defs/RepeatUntilBlock"
+              },
+              {
+                "$ref": "#/$defs/ForBlock"
+              },
+              {
+                "$ref": "#/$defs/DocumentBlock"
+              },
+              {
+                "$ref": "#/$defs/SequenceBlock"
+              },
+              {
+                "$ref": "#/$defs/ArrayBlock"
+              },
+              {
+                "$ref": "#/$defs/ReadBlock"
+              },
+              {
+                "$ref": "#/$defs/IncludeBlock"
+              },
+              {
+                "$ref": "#/$defs/ErrorBlock"
+              },
+              {
+                "$ref": "#/$defs/EmptyBlock"
+              },
+              {
+                "items": {
+                  "anyOf": [
+                    {
+                      "type": "integer"
+                    },
+                    {
+                      "type": "number"
+                    },
+                    {
+                      "type": "string"
+                    },
+                    {
+                      "$ref": "#/$defs/FunctionBlock"
+                    },
+                    {
+                      "$ref": "#/$defs/CallBlock"
+                    },
+                    {
+                      "$ref": "#/$defs/WatsonxModelBlock"
+                    },
+                    {
+                      "$ref": "#/$defs/BamModelBlock"
+                    },
+                    {
+                      "$ref": "#/$defs/OpenAIModelBlock"
+                    },
+                    {
+                      "$ref": "#/$defs/CodeBlock"
+                    },
+                    {
+                      "$ref": "#/$defs/ApiBlock"
+                    },
+                    {
+                      "$ref": "#/$defs/GetBlock"
+                    },
+                    {
+                      "$ref": "#/$defs/DataBlock"
+                    },
+                    {
+                      "$ref": "#/$defs/IfBlock"
+                    },
+                    {
+                      "$ref": "#/$defs/RepeatBlock"
+                    },
+                    {
+                      "$ref": "#/$defs/RepeatUntilBlock"
+                    },
+                    {
+                      "$ref": "#/$defs/ForBlock"
+                    },
+                    {
+                      "$ref": "#/$defs/DocumentBlock"
+                    },
+                    {
+                      "$ref": "#/$defs/SequenceBlock"
+                    },
+                    {
+                      "$ref": "#/$defs/ArrayBlock"
+                    },
+                    {
+                      "$ref": "#/$defs/ReadBlock"
+                    },
+                    {
+                      "$ref": "#/$defs/IncludeBlock"
+                    },
+                    {
+                      "$ref": "#/$defs/ErrorBlock"
+                    },
+                    {
+                      "$ref": "#/$defs/EmptyBlock"
+                    }
+                  ]
+                },
+                "type": "array"
+              }
+            ]
+          },
+          "default": {},
+          "title": "Defs",
+          "type": "object"
+        },
+        "def": {
+          "anyOf": [
+            {
+              "type": "string"
+            },
+            {
+              "type": "null"
+            }
+          ],
+          "default": null,
+          "title": "Def"
+        },
+        "show_result": {
+          "default": true,
+          "title": "Show Result",
+          "type": "boolean"
+        },
+        "result": {
+          "anyOf": [
+            {},
+            {
+              "type": "null"
+            }
+          ],
+          "default": null,
+          "title": "Result"
+        },
+        "parser": {
+          "anyOf": [
+            {
+              "enum": [
+                "json",
+                "yaml"
+              ],
+              "type": "string"
+            },
+            {
+              "$ref": "#/$defs/PdlParser"
+            },
+            {
+              "$ref": "#/$defs/RegexParser"
+            },
+            {
+              "type": "null"
+            }
+          ],
+          "default": null,
+          "title": "Parser"
+        },
+        "location": {
+          "anyOf": [
+            {
+              "$ref": "#/$defs/LocationType"
+            },
+            {
+              "type": "null"
+            }
+          ],
+          "default": null
+        },
+        "has_error": {
+          "default": false,
+          "title": "Has Error",
+          "type": "boolean"
+        },
+        "fallback": {
+          "anyOf": [
+            {
+              "type": "integer"
+            },
+            {
+              "type": "number"
+            },
+            {
+              "type": "string"
+            },
+            {
+              "$ref": "#/$defs/FunctionBlock"
+            },
+            {
+              "$ref": "#/$defs/CallBlock"
+            },
+            {
+              "$ref": "#/$defs/WatsonxModelBlock"
+            },
+            {
+              "$ref": "#/$defs/BamModelBlock"
+            },
+            {
+              "$ref": "#/$defs/OpenAIModelBlock"
+            },
+            {
+              "$ref": "#/$defs/CodeBlock"
+            },
+            {
+              "$ref": "#/$defs/ApiBlock"
+            },
+            {
+              "$ref": "#/$defs/GetBlock"
+            },
+            {
+              "$ref": "#/$defs/DataBlock"
+            },
+            {
+              "$ref": "#/$defs/IfBlock"
+            },
+            {
+              "$ref": "#/$defs/RepeatBlock"
+            },
+            {
+              "$ref": "#/$defs/RepeatUntilBlock"
+            },
+            {
+              "$ref": "#/$defs/ForBlock"
+            },
+            {
+              "$ref": "#/$defs/DocumentBlock"
+            },
+            {
+              "$ref": "#/$defs/SequenceBlock"
+            },
+            {
+              "$ref": "#/$defs/ArrayBlock"
+            },
+            {
+              "$ref": "#/$defs/ReadBlock"
+            },
+            {
+              "$ref": "#/$defs/IncludeBlock"
+            },
+            {
+              "$ref": "#/$defs/ErrorBlock"
+            },
+            {
+              "$ref": "#/$defs/EmptyBlock"
+            },
+            {
+              "items": {
+                "anyOf": [
+                  {
+                    "type": "integer"
+                  },
+                  {
+                    "type": "number"
+                  },
+                  {
+                    "type": "string"
+                  },
+                  {
+                    "$ref": "#/$defs/FunctionBlock"
+                  },
+                  {
+                    "$ref": "#/$defs/CallBlock"
+                  },
+                  {
+                    "$ref": "#/$defs/WatsonxModelBlock"
+                  },
+                  {
+                    "$ref": "#/$defs/BamModelBlock"
+                  },
+                  {
+                    "$ref": "#/$defs/OpenAIModelBlock"
+                  },
+                  {
+                    "$ref": "#/$defs/CodeBlock"
+                  },
+                  {
+                    "$ref": "#/$defs/ApiBlock"
+                  },
+                  {
+                    "$ref": "#/$defs/GetBlock"
+                  },
+                  {
+                    "$ref": "#/$defs/DataBlock"
+                  },
+                  {
+                    "$ref": "#/$defs/IfBlock"
+                  },
+                  {
+                    "$ref": "#/$defs/RepeatBlock"
+                  },
+                  {
+                    "$ref": "#/$defs/RepeatUntilBlock"
+                  },
+                  {
+                    "$ref": "#/$defs/ForBlock"
+                  },
+                  {
+                    "$ref": "#/$defs/DocumentBlock"
+                  },
+                  {
+                    "$ref": "#/$defs/SequenceBlock"
+                  },
+                  {
+                    "$ref": "#/$defs/ArrayBlock"
+                  },
+                  {
+                    "$ref": "#/$defs/ReadBlock"
+                  },
+                  {
+                    "$ref": "#/$defs/IncludeBlock"
+                  },
+                  {
+                    "$ref": "#/$defs/ErrorBlock"
+                  },
+                  {
+                    "$ref": "#/$defs/EmptyBlock"
+                  }
+                ]
+              },
+              "type": "array"
+            },
+            {
+              "type": "null"
+            }
+          ],
+          "default": null,
+          "title": "Fallback"
+        },
+        "kind": {
+          "const": "read",
+          "default": "read",
+          "enum": [
+            "read"
+          ],
+          "title": "Kind",
+          "type": "string"
+        },
+        "read": {
+          "anyOf": [
+            {
+              "type": "string"
+            },
+            {
+              "type": "null"
+            }
+          ],
+          "title": "Read"
+        },
+        "message": {
+          "anyOf": [
+            {
+              "type": "string"
+            },
+            {
+              "type": "null"
+            }
+          ],
+          "default": null,
+          "title": "Message"
+        },
+        "multiline": {
+          "default": false,
+          "title": "Multiline",
+          "type": "boolean"
+        }
+      },
+      "required": [
+        "read"
+      ],
+      "title": "ReadBlock",
+      "type": "object"
+    },
+    "RegexParser": {
+      "additionalProperties": false,
+      "properties": {
+        "description": {
+          "anyOf": [
+            {
+              "type": "string"
+            },
+            {
+              "type": "null"
+            }
+          ],
+          "default": null,
+          "title": "Description"
+        },
+        "spec": {
+          "anyOf": [
+            {
+              "type": "object"
+            },
+            {
+              "type": "null"
+            }
+          ],
+          "default": null,
+          "title": "Spec"
+        },
+        "regex": {
+          "title": "Regex",
+          "type": "string"
+        },
+        "mode": {
+          "default": "fullmatch",
+          "enum": [
+            "search",
+            "match",
+            "fullmatch",
+            "split",
+            "findall"
+          ],
+          "title": "Mode",
+          "type": "string"
+        }
+      },
+      "required": [
+        "regex"
+      ],
+      "title": "RegexParser",
+      "type": "object"
+    },
+    "RepeatBlock": {
+      "additionalProperties": false,
+      "properties": {
+        "description": {
+          "anyOf": [
+            {
+              "type": "string"
+            },
+            {
+              "type": "null"
+            }
+          ],
+          "default": null,
+          "title": "Description"
+        },
+        "spec": {
+          "default": null,
+          "title": "Spec"
+        },
+        "defs": {
+          "additionalProperties": {
+            "anyOf": [
+              {
+                "type": "integer"
+              },
+              {
+                "type": "number"
+              },
+              {
+                "type": "string"
+              },
+              {
+                "$ref": "#/$defs/FunctionBlock"
+              },
+              {
+                "$ref": "#/$defs/CallBlock"
+              },
+              {
+                "$ref": "#/$defs/WatsonxModelBlock"
+              },
+              {
+                "$ref": "#/$defs/BamModelBlock"
+              },
+              {
+                "$ref": "#/$defs/OpenAIModelBlock"
+              },
+              {
+                "$ref": "#/$defs/CodeBlock"
+              },
+              {
+                "$ref": "#/$defs/ApiBlock"
+              },
+              {
+                "$ref": "#/$defs/GetBlock"
+              },
+              {
+                "$ref": "#/$defs/DataBlock"
+              },
+              {
+                "$ref": "#/$defs/IfBlock"
+              },
+              {
+                "$ref": "#/$defs/RepeatBlock"
+              },
+              {
+                "$ref": "#/$defs/RepeatUntilBlock"
+              },
+              {
+                "$ref": "#/$defs/ForBlock"
+              },
+              {
+                "$ref": "#/$defs/DocumentBlock"
+              },
+              {
+                "$ref": "#/$defs/SequenceBlock"
+              },
+              {
+                "$ref": "#/$defs/ArrayBlock"
+              },
+              {
+                "$ref": "#/$defs/ReadBlock"
+              },
+              {
+                "$ref": "#/$defs/IncludeBlock"
+              },
+              {
+                "$ref": "#/$defs/ErrorBlock"
+              },
+              {
+                "$ref": "#/$defs/EmptyBlock"
+              },
+              {
+                "items": {
+                  "anyOf": [
+                    {
+                      "type": "integer"
+                    },
+                    {
+                      "type": "number"
+                    },
+                    {
+                      "type": "string"
+                    },
+                    {
+                      "$ref": "#/$defs/FunctionBlock"
+                    },
+                    {
+                      "$ref": "#/$defs/CallBlock"
+                    },
+                    {
+                      "$ref": "#/$defs/WatsonxModelBlock"
+                    },
+                    {
+                      "$ref": "#/$defs/BamModelBlock"
+                    },
+                    {
+                      "$ref": "#/$defs/OpenAIModelBlock"
+                    },
+                    {
+                      "$ref": "#/$defs/CodeBlock"
+                    },
+                    {
+                      "$ref": "#/$defs/ApiBlock"
+                    },
+                    {
+                      "$ref": "#/$defs/GetBlock"
+                    },
+                    {
+                      "$ref": "#/$defs/DataBlock"
+                    },
+                    {
+                      "$ref": "#/$defs/IfBlock"
+                    },
+                    {
+                      "$ref": "#/$defs/RepeatBlock"
+                    },
+                    {
+                      "$ref": "#/$defs/RepeatUntilBlock"
+                    },
+                    {
+                      "$ref": "#/$defs/ForBlock"
+                    },
+                    {
+                      "$ref": "#/$defs/DocumentBlock"
+                    },
+                    {
+                      "$ref": "#/$defs/SequenceBlock"
+                    },
+                    {
+                      "$ref": "#/$defs/ArrayBlock"
+                    },
+                    {
+                      "$ref": "#/$defs/ReadBlock"
+                    },
+                    {
+                      "$ref": "#/$defs/IncludeBlock"
+                    },
+                    {
+                      "$ref": "#/$defs/ErrorBlock"
+                    },
+                    {
+                      "$ref": "#/$defs/EmptyBlock"
+                    }
+                  ]
+                },
+                "type": "array"
+              }
+            ]
+          },
+          "default": {},
+          "title": "Defs",
+          "type": "object"
+        },
+        "def": {
+          "anyOf": [
+            {
+              "type": "string"
+            },
+            {
+              "type": "null"
+            }
+          ],
+          "default": null,
+          "title": "Def"
+        },
+        "show_result": {
+          "default": true,
+          "title": "Show Result",
+          "type": "boolean"
+        },
+        "result": {
+          "anyOf": [
+            {},
+            {
+              "type": "null"
+            }
+          ],
+          "default": null,
+          "title": "Result"
+        },
+        "parser": {
+          "anyOf": [
+            {
+              "enum": [
+                "json",
+                "yaml"
+              ],
+              "type": "string"
+            },
+            {
+              "$ref": "#/$defs/PdlParser"
+            },
+            {
+              "$ref": "#/$defs/RegexParser"
+            },
+            {
+              "type": "null"
+            }
+          ],
+          "default": null,
+          "title": "Parser"
+        },
+        "location": {
+          "anyOf": [
+            {
+              "$ref": "#/$defs/LocationType"
+            },
+            {
+              "type": "null"
+            }
+          ],
+          "default": null
+        },
+        "has_error": {
+          "default": false,
+          "title": "Has Error",
+          "type": "boolean"
+        },
+        "fallback": {
+          "anyOf": [
+            {
+              "type": "integer"
+            },
+            {
+              "type": "number"
+            },
+            {
+              "type": "string"
+            },
+            {
+              "$ref": "#/$defs/FunctionBlock"
+            },
+            {
+              "$ref": "#/$defs/CallBlock"
+            },
+            {
+              "$ref": "#/$defs/WatsonxModelBlock"
+            },
+            {
+              "$ref": "#/$defs/BamModelBlock"
+            },
+            {
+              "$ref": "#/$defs/OpenAIModelBlock"
+            },
+            {
+              "$ref": "#/$defs/CodeBlock"
+            },
+            {
+              "$ref": "#/$defs/ApiBlock"
+            },
+            {
+              "$ref": "#/$defs/GetBlock"
+            },
+            {
+              "$ref": "#/$defs/DataBlock"
+            },
+            {
+              "$ref": "#/$defs/IfBlock"
+            },
+            {
+              "$ref": "#/$defs/RepeatBlock"
+            },
+            {
+              "$ref": "#/$defs/RepeatUntilBlock"
+            },
+            {
+              "$ref": "#/$defs/ForBlock"
+            },
+            {
+              "$ref": "#/$defs/DocumentBlock"
+            },
+            {
+              "$ref": "#/$defs/SequenceBlock"
+            },
+            {
+              "$ref": "#/$defs/ArrayBlock"
+            },
+            {
+              "$ref": "#/$defs/ReadBlock"
+            },
+            {
+              "$ref": "#/$defs/IncludeBlock"
+            },
+            {
+              "$ref": "#/$defs/ErrorBlock"
+            },
+            {
+              "$ref": "#/$defs/EmptyBlock"
+            },
+            {
+              "items": {
+                "anyOf": [
+                  {
+                    "type": "integer"
+                  },
+                  {
+                    "type": "number"
+                  },
+                  {
+                    "type": "string"
+                  },
+                  {
+                    "$ref": "#/$defs/FunctionBlock"
+                  },
+                  {
+                    "$ref": "#/$defs/CallBlock"
+                  },
+                  {
+                    "$ref": "#/$defs/WatsonxModelBlock"
+                  },
+                  {
+                    "$ref": "#/$defs/BamModelBlock"
+                  },
+                  {
+                    "$ref": "#/$defs/OpenAIModelBlock"
+                  },
+                  {
+                    "$ref": "#/$defs/CodeBlock"
+                  },
+                  {
+                    "$ref": "#/$defs/ApiBlock"
+                  },
+                  {
+                    "$ref": "#/$defs/GetBlock"
+                  },
+                  {
+                    "$ref": "#/$defs/DataBlock"
+                  },
+                  {
+                    "$ref": "#/$defs/IfBlock"
+                  },
+                  {
+                    "$ref": "#/$defs/RepeatBlock"
+                  },
+                  {
+                    "$ref": "#/$defs/RepeatUntilBlock"
+                  },
+                  {
+                    "$ref": "#/$defs/ForBlock"
+                  },
+                  {
+                    "$ref": "#/$defs/DocumentBlock"
+                  },
+                  {
+                    "$ref": "#/$defs/SequenceBlock"
+                  },
+                  {
+                    "$ref": "#/$defs/ArrayBlock"
+                  },
+                  {
+                    "$ref": "#/$defs/ReadBlock"
+                  },
+                  {
+                    "$ref": "#/$defs/IncludeBlock"
+                  },
+                  {
+                    "$ref": "#/$defs/ErrorBlock"
+                  },
+                  {
+                    "$ref": "#/$defs/EmptyBlock"
+                  }
+                ]
+              },
+              "type": "array"
+            },
+            {
+              "type": "null"
+            }
+          ],
+          "default": null,
+          "title": "Fallback"
+        },
+        "kind": {
+          "const": "repeat",
+          "default": "repeat",
+          "enum": [
+            "repeat"
+          ],
+          "title": "Kind",
+          "type": "string"
+        },
+        "repeat": {
+          "anyOf": [
+            {
+              "type": "integer"
+            },
+            {
+              "type": "number"
+            },
+            {
+              "type": "string"
+            },
+            {
+              "$ref": "#/$defs/FunctionBlock"
+            },
+            {
+              "$ref": "#/$defs/CallBlock"
+            },
+            {
+              "$ref": "#/$defs/WatsonxModelBlock"
+            },
+            {
+              "$ref": "#/$defs/BamModelBlock"
+            },
+            {
+              "$ref": "#/$defs/OpenAIModelBlock"
+            },
+            {
+              "$ref": "#/$defs/CodeBlock"
+            },
+            {
+              "$ref": "#/$defs/ApiBlock"
+            },
+            {
+              "$ref": "#/$defs/GetBlock"
+            },
+            {
+              "$ref": "#/$defs/DataBlock"
+            },
+            {
+              "$ref": "#/$defs/IfBlock"
+            },
+            {
+              "$ref": "#/$defs/RepeatBlock"
+            },
+            {
+              "$ref": "#/$defs/RepeatUntilBlock"
+            },
+            {
+              "$ref": "#/$defs/ForBlock"
+            },
+            {
+              "$ref": "#/$defs/DocumentBlock"
+            },
+            {
+              "$ref": "#/$defs/SequenceBlock"
+            },
+            {
+              "$ref": "#/$defs/ArrayBlock"
+            },
+            {
+              "$ref": "#/$defs/ReadBlock"
+            },
+            {
+              "$ref": "#/$defs/IncludeBlock"
+            },
+            {
+              "$ref": "#/$defs/ErrorBlock"
+            },
+            {
+              "$ref": "#/$defs/EmptyBlock"
+            },
+            {
+              "items": {
+                "anyOf": [
+                  {
+                    "type": "integer"
+                  },
+                  {
+                    "type": "number"
+                  },
+                  {
+                    "type": "string"
+                  },
+                  {
+                    "$ref": "#/$defs/FunctionBlock"
+                  },
+                  {
+                    "$ref": "#/$defs/CallBlock"
+                  },
+                  {
+                    "$ref": "#/$defs/WatsonxModelBlock"
+                  },
+                  {
+                    "$ref": "#/$defs/BamModelBlock"
+                  },
+                  {
+                    "$ref": "#/$defs/OpenAIModelBlock"
+                  },
+                  {
+                    "$ref": "#/$defs/CodeBlock"
+                  },
+                  {
+                    "$ref": "#/$defs/ApiBlock"
+                  },
+                  {
+                    "$ref": "#/$defs/GetBlock"
+                  },
+                  {
+                    "$ref": "#/$defs/DataBlock"
+                  },
+                  {
+                    "$ref": "#/$defs/IfBlock"
+                  },
+                  {
+                    "$ref": "#/$defs/RepeatBlock"
+                  },
+                  {
+                    "$ref": "#/$defs/RepeatUntilBlock"
+                  },
+                  {
+                    "$ref": "#/$defs/ForBlock"
+                  },
+                  {
+                    "$ref": "#/$defs/DocumentBlock"
+                  },
+                  {
+                    "$ref": "#/$defs/SequenceBlock"
+                  },
+                  {
+                    "$ref": "#/$defs/ArrayBlock"
+                  },
+                  {
+                    "$ref": "#/$defs/ReadBlock"
+                  },
+                  {
+                    "$ref": "#/$defs/IncludeBlock"
+                  },
+                  {
+                    "$ref": "#/$defs/ErrorBlock"
+                  },
+                  {
+                    "$ref": "#/$defs/EmptyBlock"
+                  }
+                ]
+              },
+              "type": "array"
+            }
+          ],
+          "title": "Repeat"
+        },
+        "num_iterations": {
+          "title": "Num Iterations",
+          "type": "integer"
+        },
+        "as": {
+          "allOf": [
+            {
+              "$ref": "#/$defs/IterationType"
+            }
+          ],
+          "default": "sequence"
+        },
+        "trace": {
+          "anyOf": [
+            {
+              "items": {
+                "anyOf": [
+                  {
+                    "type": "integer"
+                  },
+                  {
+                    "type": "number"
+                  },
+                  {
+                    "type": "string"
+                  },
+                  {
+                    "$ref": "#/$defs/FunctionBlock"
+                  },
+                  {
+                    "$ref": "#/$defs/CallBlock"
+                  },
+                  {
+                    "$ref": "#/$defs/WatsonxModelBlock"
+                  },
+                  {
+                    "$ref": "#/$defs/BamModelBlock"
+                  },
+                  {
+                    "$ref": "#/$defs/OpenAIModelBlock"
+                  },
+                  {
+                    "$ref": "#/$defs/CodeBlock"
+                  },
+                  {
+                    "$ref": "#/$defs/ApiBlock"
+                  },
+                  {
+                    "$ref": "#/$defs/GetBlock"
+                  },
+                  {
+                    "$ref": "#/$defs/DataBlock"
+                  },
+                  {
+                    "$ref": "#/$defs/IfBlock"
+                  },
+                  {
+                    "$ref": "#/$defs/RepeatBlock"
+                  },
+                  {
+                    "$ref": "#/$defs/RepeatUntilBlock"
+                  },
+                  {
+                    "$ref": "#/$defs/ForBlock"
+                  },
+                  {
+                    "$ref": "#/$defs/DocumentBlock"
+                  },
+                  {
+                    "$ref": "#/$defs/SequenceBlock"
+                  },
+                  {
+                    "$ref": "#/$defs/ArrayBlock"
+                  },
+                  {
+                    "$ref": "#/$defs/ReadBlock"
+                  },
+                  {
+                    "$ref": "#/$defs/IncludeBlock"
+                  },
+                  {
+                    "$ref": "#/$defs/ErrorBlock"
+                  },
+                  {
+                    "$ref": "#/$defs/EmptyBlock"
                   },
                   {
                     "items": {
                       "anyOf": [
+                        {
+                          "type": "integer"
+                        },
+                        {
+                          "type": "number"
+                        },
                         {
                           "type": "string"
                         },
@@ -13174,6 +10091,12 @@
                           "$ref": "#/$defs/DocumentBlock"
                         },
                         {
+                          "$ref": "#/$defs/SequenceBlock"
+                        },
+                        {
+                          "$ref": "#/$defs/ArrayBlock"
+                        },
+                        {
                           "$ref": "#/$defs/ReadBlock"
                         },
                         {
@@ -13188,8 +10111,1282 @@
                       ]
                     },
                     "type": "array"
-=======
->>>>>>> f4bf8a0f
+                  }
+                ]
+              },
+              "type": "array"
+            },
+            {
+              "type": "null"
+            }
+          ],
+          "default": null,
+          "title": "Trace"
+        }
+      },
+      "required": [
+        "repeat",
+        "num_iterations"
+      ],
+      "title": "RepeatBlock",
+      "type": "object"
+    },
+    "RepeatUntilBlock": {
+      "additionalProperties": false,
+      "properties": {
+        "description": {
+          "anyOf": [
+            {
+              "type": "string"
+            },
+            {
+              "type": "null"
+            }
+          ],
+          "default": null,
+          "title": "Description"
+        },
+        "spec": {
+          "default": null,
+          "title": "Spec"
+        },
+        "defs": {
+          "additionalProperties": {
+            "anyOf": [
+              {
+                "type": "integer"
+              },
+              {
+                "type": "number"
+              },
+              {
+                "type": "string"
+              },
+              {
+                "$ref": "#/$defs/FunctionBlock"
+              },
+              {
+                "$ref": "#/$defs/CallBlock"
+              },
+              {
+                "$ref": "#/$defs/WatsonxModelBlock"
+              },
+              {
+                "$ref": "#/$defs/BamModelBlock"
+              },
+              {
+                "$ref": "#/$defs/OpenAIModelBlock"
+              },
+              {
+                "$ref": "#/$defs/CodeBlock"
+              },
+              {
+                "$ref": "#/$defs/ApiBlock"
+              },
+              {
+                "$ref": "#/$defs/GetBlock"
+              },
+              {
+                "$ref": "#/$defs/DataBlock"
+              },
+              {
+                "$ref": "#/$defs/IfBlock"
+              },
+              {
+                "$ref": "#/$defs/RepeatBlock"
+              },
+              {
+                "$ref": "#/$defs/RepeatUntilBlock"
+              },
+              {
+                "$ref": "#/$defs/ForBlock"
+              },
+              {
+                "$ref": "#/$defs/DocumentBlock"
+              },
+              {
+                "$ref": "#/$defs/SequenceBlock"
+              },
+              {
+                "$ref": "#/$defs/ArrayBlock"
+              },
+              {
+                "$ref": "#/$defs/ReadBlock"
+              },
+              {
+                "$ref": "#/$defs/IncludeBlock"
+              },
+              {
+                "$ref": "#/$defs/ErrorBlock"
+              },
+              {
+                "$ref": "#/$defs/EmptyBlock"
+              },
+              {
+                "items": {
+                  "anyOf": [
+                    {
+                      "type": "integer"
+                    },
+                    {
+                      "type": "number"
+                    },
+                    {
+                      "type": "string"
+                    },
+                    {
+                      "$ref": "#/$defs/FunctionBlock"
+                    },
+                    {
+                      "$ref": "#/$defs/CallBlock"
+                    },
+                    {
+                      "$ref": "#/$defs/WatsonxModelBlock"
+                    },
+                    {
+                      "$ref": "#/$defs/BamModelBlock"
+                    },
+                    {
+                      "$ref": "#/$defs/OpenAIModelBlock"
+                    },
+                    {
+                      "$ref": "#/$defs/CodeBlock"
+                    },
+                    {
+                      "$ref": "#/$defs/ApiBlock"
+                    },
+                    {
+                      "$ref": "#/$defs/GetBlock"
+                    },
+                    {
+                      "$ref": "#/$defs/DataBlock"
+                    },
+                    {
+                      "$ref": "#/$defs/IfBlock"
+                    },
+                    {
+                      "$ref": "#/$defs/RepeatBlock"
+                    },
+                    {
+                      "$ref": "#/$defs/RepeatUntilBlock"
+                    },
+                    {
+                      "$ref": "#/$defs/ForBlock"
+                    },
+                    {
+                      "$ref": "#/$defs/DocumentBlock"
+                    },
+                    {
+                      "$ref": "#/$defs/SequenceBlock"
+                    },
+                    {
+                      "$ref": "#/$defs/ArrayBlock"
+                    },
+                    {
+                      "$ref": "#/$defs/ReadBlock"
+                    },
+                    {
+                      "$ref": "#/$defs/IncludeBlock"
+                    },
+                    {
+                      "$ref": "#/$defs/ErrorBlock"
+                    },
+                    {
+                      "$ref": "#/$defs/EmptyBlock"
+                    }
+                  ]
+                },
+                "type": "array"
+              }
+            ]
+          },
+          "default": {},
+          "title": "Defs",
+          "type": "object"
+        },
+        "def": {
+          "anyOf": [
+            {
+              "type": "string"
+            },
+            {
+              "type": "null"
+            }
+          ],
+          "default": null,
+          "title": "Def"
+        },
+        "show_result": {
+          "default": true,
+          "title": "Show Result",
+          "type": "boolean"
+        },
+        "result": {
+          "anyOf": [
+            {},
+            {
+              "type": "null"
+            }
+          ],
+          "default": null,
+          "title": "Result"
+        },
+        "parser": {
+          "anyOf": [
+            {
+              "enum": [
+                "json",
+                "yaml"
+              ],
+              "type": "string"
+            },
+            {
+              "$ref": "#/$defs/PdlParser"
+            },
+            {
+              "$ref": "#/$defs/RegexParser"
+            },
+            {
+              "type": "null"
+            }
+          ],
+          "default": null,
+          "title": "Parser"
+        },
+        "location": {
+          "anyOf": [
+            {
+              "$ref": "#/$defs/LocationType"
+            },
+            {
+              "type": "null"
+            }
+          ],
+          "default": null
+        },
+        "has_error": {
+          "default": false,
+          "title": "Has Error",
+          "type": "boolean"
+        },
+        "fallback": {
+          "anyOf": [
+            {
+              "type": "integer"
+            },
+            {
+              "type": "number"
+            },
+            {
+              "type": "string"
+            },
+            {
+              "$ref": "#/$defs/FunctionBlock"
+            },
+            {
+              "$ref": "#/$defs/CallBlock"
+            },
+            {
+              "$ref": "#/$defs/WatsonxModelBlock"
+            },
+            {
+              "$ref": "#/$defs/BamModelBlock"
+            },
+            {
+              "$ref": "#/$defs/OpenAIModelBlock"
+            },
+            {
+              "$ref": "#/$defs/CodeBlock"
+            },
+            {
+              "$ref": "#/$defs/ApiBlock"
+            },
+            {
+              "$ref": "#/$defs/GetBlock"
+            },
+            {
+              "$ref": "#/$defs/DataBlock"
+            },
+            {
+              "$ref": "#/$defs/IfBlock"
+            },
+            {
+              "$ref": "#/$defs/RepeatBlock"
+            },
+            {
+              "$ref": "#/$defs/RepeatUntilBlock"
+            },
+            {
+              "$ref": "#/$defs/ForBlock"
+            },
+            {
+              "$ref": "#/$defs/DocumentBlock"
+            },
+            {
+              "$ref": "#/$defs/SequenceBlock"
+            },
+            {
+              "$ref": "#/$defs/ArrayBlock"
+            },
+            {
+              "$ref": "#/$defs/ReadBlock"
+            },
+            {
+              "$ref": "#/$defs/IncludeBlock"
+            },
+            {
+              "$ref": "#/$defs/ErrorBlock"
+            },
+            {
+              "$ref": "#/$defs/EmptyBlock"
+            },
+            {
+              "items": {
+                "anyOf": [
+                  {
+                    "type": "integer"
+                  },
+                  {
+                    "type": "number"
+                  },
+                  {
+                    "type": "string"
+                  },
+                  {
+                    "$ref": "#/$defs/FunctionBlock"
+                  },
+                  {
+                    "$ref": "#/$defs/CallBlock"
+                  },
+                  {
+                    "$ref": "#/$defs/WatsonxModelBlock"
+                  },
+                  {
+                    "$ref": "#/$defs/BamModelBlock"
+                  },
+                  {
+                    "$ref": "#/$defs/OpenAIModelBlock"
+                  },
+                  {
+                    "$ref": "#/$defs/CodeBlock"
+                  },
+                  {
+                    "$ref": "#/$defs/ApiBlock"
+                  },
+                  {
+                    "$ref": "#/$defs/GetBlock"
+                  },
+                  {
+                    "$ref": "#/$defs/DataBlock"
+                  },
+                  {
+                    "$ref": "#/$defs/IfBlock"
+                  },
+                  {
+                    "$ref": "#/$defs/RepeatBlock"
+                  },
+                  {
+                    "$ref": "#/$defs/RepeatUntilBlock"
+                  },
+                  {
+                    "$ref": "#/$defs/ForBlock"
+                  },
+                  {
+                    "$ref": "#/$defs/DocumentBlock"
+                  },
+                  {
+                    "$ref": "#/$defs/SequenceBlock"
+                  },
+                  {
+                    "$ref": "#/$defs/ArrayBlock"
+                  },
+                  {
+                    "$ref": "#/$defs/ReadBlock"
+                  },
+                  {
+                    "$ref": "#/$defs/IncludeBlock"
+                  },
+                  {
+                    "$ref": "#/$defs/ErrorBlock"
+                  },
+                  {
+                    "$ref": "#/$defs/EmptyBlock"
+                  }
+                ]
+              },
+              "type": "array"
+            },
+            {
+              "type": "null"
+            }
+          ],
+          "default": null,
+          "title": "Fallback"
+        },
+        "kind": {
+          "const": "repeat_until",
+          "default": "repeat_until",
+          "enum": [
+            "repeat_until"
+          ],
+          "title": "Kind",
+          "type": "string"
+        },
+        "repeat": {
+          "anyOf": [
+            {
+              "type": "integer"
+            },
+            {
+              "type": "number"
+            },
+            {
+              "type": "string"
+            },
+            {
+              "$ref": "#/$defs/FunctionBlock"
+            },
+            {
+              "$ref": "#/$defs/CallBlock"
+            },
+            {
+              "$ref": "#/$defs/WatsonxModelBlock"
+            },
+            {
+              "$ref": "#/$defs/BamModelBlock"
+            },
+            {
+              "$ref": "#/$defs/OpenAIModelBlock"
+            },
+            {
+              "$ref": "#/$defs/CodeBlock"
+            },
+            {
+              "$ref": "#/$defs/ApiBlock"
+            },
+            {
+              "$ref": "#/$defs/GetBlock"
+            },
+            {
+              "$ref": "#/$defs/DataBlock"
+            },
+            {
+              "$ref": "#/$defs/IfBlock"
+            },
+            {
+              "$ref": "#/$defs/RepeatBlock"
+            },
+            {
+              "$ref": "#/$defs/RepeatUntilBlock"
+            },
+            {
+              "$ref": "#/$defs/ForBlock"
+            },
+            {
+              "$ref": "#/$defs/DocumentBlock"
+            },
+            {
+              "$ref": "#/$defs/SequenceBlock"
+            },
+            {
+              "$ref": "#/$defs/ArrayBlock"
+            },
+            {
+              "$ref": "#/$defs/ReadBlock"
+            },
+            {
+              "$ref": "#/$defs/IncludeBlock"
+            },
+            {
+              "$ref": "#/$defs/ErrorBlock"
+            },
+            {
+              "$ref": "#/$defs/EmptyBlock"
+            },
+            {
+              "items": {
+                "anyOf": [
+                  {
+                    "type": "integer"
+                  },
+                  {
+                    "type": "number"
+                  },
+                  {
+                    "type": "string"
+                  },
+                  {
+                    "$ref": "#/$defs/FunctionBlock"
+                  },
+                  {
+                    "$ref": "#/$defs/CallBlock"
+                  },
+                  {
+                    "$ref": "#/$defs/WatsonxModelBlock"
+                  },
+                  {
+                    "$ref": "#/$defs/BamModelBlock"
+                  },
+                  {
+                    "$ref": "#/$defs/OpenAIModelBlock"
+                  },
+                  {
+                    "$ref": "#/$defs/CodeBlock"
+                  },
+                  {
+                    "$ref": "#/$defs/ApiBlock"
+                  },
+                  {
+                    "$ref": "#/$defs/GetBlock"
+                  },
+                  {
+                    "$ref": "#/$defs/DataBlock"
+                  },
+                  {
+                    "$ref": "#/$defs/IfBlock"
+                  },
+                  {
+                    "$ref": "#/$defs/RepeatBlock"
+                  },
+                  {
+                    "$ref": "#/$defs/RepeatUntilBlock"
+                  },
+                  {
+                    "$ref": "#/$defs/ForBlock"
+                  },
+                  {
+                    "$ref": "#/$defs/DocumentBlock"
+                  },
+                  {
+                    "$ref": "#/$defs/SequenceBlock"
+                  },
+                  {
+                    "$ref": "#/$defs/ArrayBlock"
+                  },
+                  {
+                    "$ref": "#/$defs/ReadBlock"
+                  },
+                  {
+                    "$ref": "#/$defs/IncludeBlock"
+                  },
+                  {
+                    "$ref": "#/$defs/ErrorBlock"
+                  },
+                  {
+                    "$ref": "#/$defs/EmptyBlock"
+                  }
+                ]
+              },
+              "type": "array"
+            }
+          ],
+          "title": "Repeat"
+        },
+        "until": {
+          "title": "Until"
+        },
+        "as": {
+          "allOf": [
+            {
+              "$ref": "#/$defs/IterationType"
+            }
+          ],
+          "default": "sequence"
+        },
+        "trace": {
+          "anyOf": [
+            {
+              "items": {
+                "anyOf": [
+                  {
+                    "type": "integer"
+                  },
+                  {
+                    "type": "number"
+                  },
+                  {
+                    "type": "string"
+                  },
+                  {
+                    "$ref": "#/$defs/FunctionBlock"
+                  },
+                  {
+                    "$ref": "#/$defs/CallBlock"
+                  },
+                  {
+                    "$ref": "#/$defs/WatsonxModelBlock"
+                  },
+                  {
+                    "$ref": "#/$defs/BamModelBlock"
+                  },
+                  {
+                    "$ref": "#/$defs/OpenAIModelBlock"
+                  },
+                  {
+                    "$ref": "#/$defs/CodeBlock"
+                  },
+                  {
+                    "$ref": "#/$defs/ApiBlock"
+                  },
+                  {
+                    "$ref": "#/$defs/GetBlock"
+                  },
+                  {
+                    "$ref": "#/$defs/DataBlock"
+                  },
+                  {
+                    "$ref": "#/$defs/IfBlock"
+                  },
+                  {
+                    "$ref": "#/$defs/RepeatBlock"
+                  },
+                  {
+                    "$ref": "#/$defs/RepeatUntilBlock"
+                  },
+                  {
+                    "$ref": "#/$defs/ForBlock"
+                  },
+                  {
+                    "$ref": "#/$defs/DocumentBlock"
+                  },
+                  {
+                    "$ref": "#/$defs/SequenceBlock"
+                  },
+                  {
+                    "$ref": "#/$defs/ArrayBlock"
+                  },
+                  {
+                    "$ref": "#/$defs/ReadBlock"
+                  },
+                  {
+                    "$ref": "#/$defs/IncludeBlock"
+                  },
+                  {
+                    "$ref": "#/$defs/ErrorBlock"
+                  },
+                  {
+                    "$ref": "#/$defs/EmptyBlock"
+                  },
+                  {
+                    "items": {
+                      "anyOf": [
+                        {
+                          "type": "integer"
+                        },
+                        {
+                          "type": "number"
+                        },
+                        {
+                          "type": "string"
+                        },
+                        {
+                          "$ref": "#/$defs/FunctionBlock"
+                        },
+                        {
+                          "$ref": "#/$defs/CallBlock"
+                        },
+                        {
+                          "$ref": "#/$defs/WatsonxModelBlock"
+                        },
+                        {
+                          "$ref": "#/$defs/BamModelBlock"
+                        },
+                        {
+                          "$ref": "#/$defs/OpenAIModelBlock"
+                        },
+                        {
+                          "$ref": "#/$defs/CodeBlock"
+                        },
+                        {
+                          "$ref": "#/$defs/ApiBlock"
+                        },
+                        {
+                          "$ref": "#/$defs/GetBlock"
+                        },
+                        {
+                          "$ref": "#/$defs/DataBlock"
+                        },
+                        {
+                          "$ref": "#/$defs/IfBlock"
+                        },
+                        {
+                          "$ref": "#/$defs/RepeatBlock"
+                        },
+                        {
+                          "$ref": "#/$defs/RepeatUntilBlock"
+                        },
+                        {
+                          "$ref": "#/$defs/ForBlock"
+                        },
+                        {
+                          "$ref": "#/$defs/DocumentBlock"
+                        },
+                        {
+                          "$ref": "#/$defs/SequenceBlock"
+                        },
+                        {
+                          "$ref": "#/$defs/ArrayBlock"
+                        },
+                        {
+                          "$ref": "#/$defs/ReadBlock"
+                        },
+                        {
+                          "$ref": "#/$defs/IncludeBlock"
+                        },
+                        {
+                          "$ref": "#/$defs/ErrorBlock"
+                        },
+                        {
+                          "$ref": "#/$defs/EmptyBlock"
+                        }
+                      ]
+                    },
+                    "type": "array"
+                  }
+                ]
+              },
+              "type": "array"
+            },
+            {
+              "type": "null"
+            }
+          ],
+          "default": null,
+          "title": "Trace"
+        }
+      },
+      "required": [
+        "repeat",
+        "until"
+      ],
+      "title": "RepeatUntilBlock",
+      "type": "object"
+    },
+    "SequenceBlock": {
+      "additionalProperties": false,
+      "properties": {
+        "description": {
+          "anyOf": [
+            {
+              "type": "string"
+            },
+            {
+              "type": "null"
+            }
+          ],
+          "default": null,
+          "title": "Description"
+        },
+        "spec": {
+          "default": null,
+          "title": "Spec"
+        },
+        "defs": {
+          "additionalProperties": {
+            "anyOf": [
+              {
+                "type": "integer"
+              },
+              {
+                "type": "number"
+              },
+              {
+                "type": "string"
+              },
+              {
+                "$ref": "#/$defs/FunctionBlock"
+              },
+              {
+                "$ref": "#/$defs/CallBlock"
+              },
+              {
+                "$ref": "#/$defs/WatsonxModelBlock"
+              },
+              {
+                "$ref": "#/$defs/BamModelBlock"
+              },
+              {
+                "$ref": "#/$defs/CodeBlock"
+              },
+              {
+                "$ref": "#/$defs/ApiBlock"
+              },
+              {
+                "$ref": "#/$defs/GetBlock"
+              },
+              {
+                "$ref": "#/$defs/DataBlock"
+              },
+              {
+                "$ref": "#/$defs/IfBlock"
+              },
+              {
+                "$ref": "#/$defs/RepeatBlock"
+              },
+              {
+                "$ref": "#/$defs/RepeatUntilBlock"
+              },
+              {
+                "$ref": "#/$defs/ForBlock"
+              },
+              {
+                "$ref": "#/$defs/DocumentBlock"
+              },
+              {
+                "$ref": "#/$defs/SequenceBlock"
+              },
+              {
+                "$ref": "#/$defs/ArrayBlock"
+              },
+              {
+                "$ref": "#/$defs/ReadBlock"
+              },
+              {
+                "$ref": "#/$defs/IncludeBlock"
+              },
+              {
+                "$ref": "#/$defs/ErrorBlock"
+              },
+              {
+                "$ref": "#/$defs/EmptyBlock"
+              },
+              {
+                "items": {
+                  "anyOf": [
+                    {
+                      "type": "integer"
+                    },
+                    {
+                      "type": "number"
+                    },
+                    {
+                      "type": "string"
+                    },
+                    {
+                      "$ref": "#/$defs/FunctionBlock"
+                    },
+                    {
+                      "$ref": "#/$defs/CallBlock"
+                    },
+                    {
+                      "$ref": "#/$defs/WatsonxModelBlock"
+                    },
+                    {
+                      "$ref": "#/$defs/BamModelBlock"
+                    },
+                    {
+                      "$ref": "#/$defs/CodeBlock"
+                    },
+                    {
+                      "$ref": "#/$defs/ApiBlock"
+                    },
+                    {
+                      "$ref": "#/$defs/GetBlock"
+                    },
+                    {
+                      "$ref": "#/$defs/DataBlock"
+                    },
+                    {
+                      "$ref": "#/$defs/IfBlock"
+                    },
+                    {
+                      "$ref": "#/$defs/RepeatBlock"
+                    },
+                    {
+                      "$ref": "#/$defs/RepeatUntilBlock"
+                    },
+                    {
+                      "$ref": "#/$defs/ForBlock"
+                    },
+                    {
+                      "$ref": "#/$defs/DocumentBlock"
+                    },
+                    {
+                      "$ref": "#/$defs/SequenceBlock"
+                    },
+                    {
+                      "$ref": "#/$defs/ArrayBlock"
+                    },
+                    {
+                      "$ref": "#/$defs/ReadBlock"
+                    },
+                    {
+                      "$ref": "#/$defs/IncludeBlock"
+                    },
+                    {
+                      "$ref": "#/$defs/ErrorBlock"
+                    },
+                    {
+                      "$ref": "#/$defs/EmptyBlock"
+                    }
+                  ]
+                },
+                "type": "array"
+              }
+            ]
+          },
+          "default": {},
+          "title": "Defs",
+          "type": "object"
+        },
+        "def": {
+          "anyOf": [
+            {
+              "type": "string"
+            },
+            {
+              "type": "null"
+            }
+          ],
+          "default": null,
+          "title": "Def"
+        },
+        "show_result": {
+          "default": true,
+          "title": "Show Result",
+          "type": "boolean"
+        },
+        "result": {
+          "anyOf": [
+            {},
+            {
+              "type": "null"
+            }
+          ],
+          "default": null,
+          "title": "Result"
+        },
+        "parser": {
+          "anyOf": [
+            {
+              "enum": [
+                "json",
+                "yaml"
+              ],
+              "type": "string"
+            },
+            {
+              "$ref": "#/$defs/PdlParser"
+            },
+            {
+              "$ref": "#/$defs/RegexParser"
+            },
+            {
+              "type": "null"
+            }
+          ],
+          "default": null,
+          "title": "Parser"
+        },
+        "location": {
+          "anyOf": [
+            {
+              "$ref": "#/$defs/LocationType"
+            },
+            {
+              "type": "null"
+            }
+          ],
+          "default": null
+        },
+        "has_error": {
+          "default": false,
+          "title": "Has Error",
+          "type": "boolean"
+        },
+        "fallback": {
+          "anyOf": [
+            {
+              "type": "integer"
+            },
+            {
+              "type": "number"
+            },
+            {
+              "type": "string"
+            },
+            {
+              "$ref": "#/$defs/FunctionBlock"
+            },
+            {
+              "$ref": "#/$defs/CallBlock"
+            },
+            {
+              "$ref": "#/$defs/WatsonxModelBlock"
+            },
+            {
+              "$ref": "#/$defs/BamModelBlock"
+            },
+            {
+              "$ref": "#/$defs/CodeBlock"
+            },
+            {
+              "$ref": "#/$defs/ApiBlock"
+            },
+            {
+              "$ref": "#/$defs/GetBlock"
+            },
+            {
+              "$ref": "#/$defs/DataBlock"
+            },
+            {
+              "$ref": "#/$defs/IfBlock"
+            },
+            {
+              "$ref": "#/$defs/RepeatBlock"
+            },
+            {
+              "$ref": "#/$defs/RepeatUntilBlock"
+            },
+            {
+              "$ref": "#/$defs/ForBlock"
+            },
+            {
+              "$ref": "#/$defs/DocumentBlock"
+            },
+            {
+              "$ref": "#/$defs/SequenceBlock"
+            },
+            {
+              "$ref": "#/$defs/ArrayBlock"
+            },
+            {
+              "$ref": "#/$defs/ReadBlock"
+            },
+            {
+              "$ref": "#/$defs/IncludeBlock"
+            },
+            {
+              "$ref": "#/$defs/ErrorBlock"
+            },
+            {
+              "$ref": "#/$defs/EmptyBlock"
+            },
+            {
+              "items": {
+                "anyOf": [
+                  {
+                    "type": "integer"
+                  },
+                  {
+                    "type": "number"
+                  },
+                  {
+                    "type": "string"
+                  },
+                  {
+                    "$ref": "#/$defs/FunctionBlock"
+                  },
+                  {
+                    "$ref": "#/$defs/CallBlock"
+                  },
+                  {
+                    "$ref": "#/$defs/WatsonxModelBlock"
+                  },
+                  {
+                    "$ref": "#/$defs/BamModelBlock"
+                  },
+                  {
+                    "$ref": "#/$defs/CodeBlock"
+                  },
+                  {
+                    "$ref": "#/$defs/ApiBlock"
+                  },
+                  {
+                    "$ref": "#/$defs/GetBlock"
+                  },
+                  {
+                    "$ref": "#/$defs/DataBlock"
+                  },
+                  {
+                    "$ref": "#/$defs/IfBlock"
+                  },
+                  {
+                    "$ref": "#/$defs/RepeatBlock"
+                  },
+                  {
+                    "$ref": "#/$defs/RepeatUntilBlock"
+                  },
+                  {
+                    "$ref": "#/$defs/ForBlock"
+                  },
+                  {
+                    "$ref": "#/$defs/DocumentBlock"
+                  },
+                  {
+                    "$ref": "#/$defs/SequenceBlock"
+                  },
+                  {
+                    "$ref": "#/$defs/ArrayBlock"
+                  },
+                  {
+                    "$ref": "#/$defs/ReadBlock"
+                  },
+                  {
+                    "$ref": "#/$defs/IncludeBlock"
+                  },
+                  {
+                    "$ref": "#/$defs/ErrorBlock"
+                  },
+                  {
+                    "$ref": "#/$defs/EmptyBlock"
+                  }
+                ]
+              },
+              "type": "array"
+            },
+            {
+              "type": "null"
+            }
+          ],
+          "default": null,
+          "title": "Fallback"
+        },
+        "kind": {
+          "const": "sequence",
+          "default": "sequence",
+          "enum": [
+            "sequence"
+          ],
+          "title": "Kind",
+          "type": "string"
+        },
+        "sequence": {
+          "anyOf": [
+            {
+              "type": "integer"
+            },
+            {
+              "type": "number"
+            },
+            {
+              "type": "string"
+            },
+            {
+              "$ref": "#/$defs/FunctionBlock"
+            },
+            {
+              "$ref": "#/$defs/CallBlock"
+            },
+            {
+              "$ref": "#/$defs/WatsonxModelBlock"
+            },
+            {
+              "$ref": "#/$defs/BamModelBlock"
+            },
+            {
+              "$ref": "#/$defs/CodeBlock"
+            },
+            {
+              "$ref": "#/$defs/ApiBlock"
+            },
+            {
+              "$ref": "#/$defs/GetBlock"
+            },
+            {
+              "$ref": "#/$defs/DataBlock"
+            },
+            {
+              "$ref": "#/$defs/IfBlock"
+            },
+            {
+              "$ref": "#/$defs/RepeatBlock"
+            },
+            {
+              "$ref": "#/$defs/RepeatUntilBlock"
+            },
+            {
+              "$ref": "#/$defs/ForBlock"
+            },
+            {
+              "$ref": "#/$defs/DocumentBlock"
+            },
+            {
+              "$ref": "#/$defs/SequenceBlock"
+            },
+            {
+              "$ref": "#/$defs/ArrayBlock"
+            },
+            {
+              "$ref": "#/$defs/ReadBlock"
+            },
+            {
+              "$ref": "#/$defs/IncludeBlock"
+            },
+            {
+              "$ref": "#/$defs/ErrorBlock"
+            },
+            {
+              "$ref": "#/$defs/EmptyBlock"
+            },
+            {
+              "items": {
+                "anyOf": [
+                  {
+                    "type": "integer"
+                  },
+                  {
+                    "type": "number"
+                  },
+                  {
+                    "type": "string"
+                  },
+                  {
+                    "$ref": "#/$defs/FunctionBlock"
+                  },
+                  {
+                    "$ref": "#/$defs/CallBlock"
+                  },
+                  {
+                    "$ref": "#/$defs/WatsonxModelBlock"
+                  },
+                  {
+                    "$ref": "#/$defs/BamModelBlock"
+                  },
+                  {
+                    "$ref": "#/$defs/CodeBlock"
+                  },
+                  {
+                    "$ref": "#/$defs/ApiBlock"
+                  },
+                  {
+                    "$ref": "#/$defs/GetBlock"
+                  },
+                  {
+                    "$ref": "#/$defs/DataBlock"
+                  },
+                  {
+                    "$ref": "#/$defs/IfBlock"
+                  },
+                  {
+                    "$ref": "#/$defs/RepeatBlock"
+                  },
+                  {
+                    "$ref": "#/$defs/RepeatUntilBlock"
+                  },
+                  {
+                    "$ref": "#/$defs/ForBlock"
+                  },
+                  {
+                    "$ref": "#/$defs/DocumentBlock"
+                  },
+                  {
+                    "$ref": "#/$defs/SequenceBlock"
+                  },
+                  {
+                    "$ref": "#/$defs/ArrayBlock"
+                  },
+                  {
+                    "$ref": "#/$defs/ReadBlock"
+                  },
+                  {
+                    "$ref": "#/$defs/IncludeBlock"
+                  },
+                  {
+                    "$ref": "#/$defs/ErrorBlock"
+                  },
+                  {
+                    "$ref": "#/$defs/EmptyBlock"
                   }
                 ]
               },
